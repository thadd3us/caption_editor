High:
<<<<<<< HEAD
* Use this model for speaker ID: https://huggingface.co/pyannote/wespeaker-voxceleb-resnet34-LM
* Context menu: Merge adjacent selected rows.
* Delete "Seek to start" and "Delete caption" action button.
* When sorting by speaker similarity, scroll to top.
* Try not to scroll table when possible: just make sure the active row is in view.
* "Autoplay (selected row)" is also autoadvancing to the next row somehow (perhaps when autoscroll is on)
* "Add caption at current position" moves above media playback widget.
=======
>>>>>>> ad9f3ced

* Rename "Play Sequential" to just be a play button.


Medium:
* Run speaker embedding right after ASR from same binary.
* Autoscroll defaults to on.
* enable merging of adjacent rows when selected.
* Truncate file names from the left and provide a copy button for them. -- Don't need the duration on the right hand side.

Low:
* Enable running speaker_id from Node.
* Run ASR from Node.
* Load SRT files to Node UI.
* Export SRT files.

# Done

* Delete the media file duration that's displayed to the right of media filepath.
* Delete the "VTT File: " text that's displayed to the left of VTT filepath.
* The "Add caption at current position" button on the bottom right should move above media playback widget.
* After sorting by speaker similarity, scroll to top of the AG Grid.
* Render and accept all times not as hh:mm:ss.000 but just a second count ssss.000.  When editing a timestamp in the AG Grid, you can use +- buttons to increase decrease the time by 0.1s.


I'd like to clean up the different modes in which we can be playing, the way they can be entered, and their state.
I'm not sure how close or far we are to this, but I think this is the desired state:

Mode A) MEDIA_PLAYING: the media file is just playing forwards normally.  Initiated via the play button near the media.
In mode A, moving the playhead manually doesn't stop playback, it just continues from the point where it was moved to.

Mode B) SEGMENTS_PLAYING: there's a list of segment ids to be played in a particular order.  Initiated in one of several ways:
  1. Clicking the play button in the AG Grid on a row creates a playlist of length one, of just that row, and plays it.
  2. If "Autoplay selected row" is turned on, and a new row is selected in the table, it's identical to #1 right above -- as if that row's play button was clicked.
  3. Clicking the "Play Segments" button above the AG Grid creates a playlist that starts with the currently selected row (first row if none selected) and goes through the AG Grid in the order they're currently displayed.
When this mode B finishes without interruption, the playhead returns to the beginning of the first row that was played.
In mode B, moving the playhead manually ends the playback of the playlist.

If either playback mode is active:
* Pausing playback pauses the playhead where it is and ends that playback mode.
* Starting any of these playback methods immediately ends any other that is active and replaces it.
* "Autoplay selected row" has no effect if the selected row changes due to playhead movement during playback.

In either playback mode, or even when playback is not happening, if "Auto-scroll" is turned on (the default), moving the playhead, either through playback or the user manually dragging it, should:
* Highlight in the AG Grid the first segment that contains the playhead (again, this shouldn't trigger "Autoplay selected row")
* Attempt to ensure this segment is "in view" in the table's scroll position -- but don't necessarily scroll this row to the top of the table, which is the current behavior -- that produces too much scrolling and the UI jumps around unpredictably.

* Try not to scroll table when possible: just make sure the active row is in view.
* "Autoplay (selected row)" is also autoadvancing to the next row somehow (perhaps when autoscroll is on)

* Delete "Seek to start" and "Delete caption" action button.
* Context menu: Merge adjacent selected rows.
* Play table segments in table order.
* Add "Speaker" menu.
* Bulk set speaker for selected rows.
* When editing caption, try to preserve word level timestamps.
* Hide "Speaker similarity" column until its populated.  After sorting by speaker sim, scroll to top. Fix table sort on start, should be start_time
* Delete the "Open Files" button, and "add caption at current position"

* Delete the time adjustment buttons.
* electron packaging
* When text wraps inside a table column, make it have less line spacing in between lines.
* Delete with-media-reference.vtt since the main 33s file now has a media reference.
* simplify asr setup
* speaker id<|MERGE_RESOLUTION|>--- conflicted
+++ resolved
@@ -1,15 +1,5 @@
 High:
-<<<<<<< HEAD
-* Use this model for speaker ID: https://huggingface.co/pyannote/wespeaker-voxceleb-resnet34-LM
-* Context menu: Merge adjacent selected rows.
-* Delete "Seek to start" and "Delete caption" action button.
-* When sorting by speaker similarity, scroll to top.
-* Try not to scroll table when possible: just make sure the active row is in view.
-* "Autoplay (selected row)" is also autoadvancing to the next row somehow (perhaps when autoscroll is on)
-* "Add caption at current position" moves above media playback widget.
-=======
->>>>>>> ad9f3ced
-
+https://huggingface.co/pyannote/wespeaker-voxceleb-resnet34-LM
 * Rename "Play Sequential" to just be a play button.
 
 
