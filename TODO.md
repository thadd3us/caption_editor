High:

<<<<<<< HEAD
* Delete "Seek to start" and "Delete caption" action button.
* When sorting by speaker similarity, scroll to top.
=======
>>>>>>> c99edcc6
* Try not to scroll table when possible: just make sure the active row is in view.
* "Autoplay (selected row)" is also autoadvancing to the next row somehow (perhaps when autoscroll is on)
* "Add caption at current position" moves above media playback widget.

* When sorting by speaker similarity, scroll to top.
* Delete duration from right of media filepath
* Delete "VTT File: " to the left of VTT filepath
* Rename "Play Sequential" to just a play button.
* Option to not render all times as hh:mm:ss.000 but just sss.000.  Use +- buttons to move time.


Medium:
* Run speaker embedding right after ASR from same binary.
* Autoscroll defaults to on.
* enable merging of adjacent rows when selected.
* Truncate file names from the left and provide a copy button for them. -- Don't need the duration on the right hand side.

Low:
* Enable running speaker_id from Node.
* Run ASR from Node.
* Load SRT files to Node UI.
* Export SRT files.

# Done:
<<<<<<< HEAD
=======
* Delete "Seek to start" and "Delete caption" action button.
>>>>>>> c99edcc6
* Context menu: Merge adjacent selected rows.
* Play table segments in table order.
* Add "Speaker" menu.
* Bulk set speaker for selected rows.
* When editing caption, try to preserve word level timestamps.
* Hide "Speaker similarity" column until its populated.  After sorting by speaker sim, scroll to top. Fix table sort on start, should be start_time
* Delete the "Open Files" button, and "add caption at current position"

* Delete the time adjustment buttons.
* electron packaging
* When text wraps inside a table column, make it have less line spacing in between lines.
* Delete with-media-reference.vtt since the main 33s file now has a media reference.
* simplify asr setup
* speaker id<|MERGE_RESOLUTION|>--- conflicted
+++ resolved
@@ -1,10 +1,5 @@
 High:
 
-<<<<<<< HEAD
-* Delete "Seek to start" and "Delete caption" action button.
-* When sorting by speaker similarity, scroll to top.
-=======
->>>>>>> c99edcc6
 * Try not to scroll table when possible: just make sure the active row is in view.
 * "Autoplay (selected row)" is also autoadvancing to the next row somehow (perhaps when autoscroll is on)
 * "Add caption at current position" moves above media playback widget.
@@ -29,10 +24,7 @@
 * Export SRT files.
 
 # Done:
-<<<<<<< HEAD
-=======
 * Delete "Seek to start" and "Delete caption" action button.
->>>>>>> c99edcc6
 * Context menu: Merge adjacent selected rows.
 * Play table segments in table order.
 * Add "Speaker" menu.
