#!/usr/bin/env python3
"""
Media transcription tool using NVIDIA Parakeet TDT model.
Converts media files to VTT format with segment-level transcription.
"""

import hashlib
import subprocess
import tempfile
import uuid
from pathlib import Path
from typing import List, Optional

import numpy as np
import soundfile as sf
import torch
import typer
from pydantic import BaseModel, ConfigDict, Field
<<<<<<< HEAD
from tqdm import tqdm
from transformers import pipeline
=======

try:
    import nemo.collections.asr as nemo_asr
    NEMO_AVAILABLE = True
except ImportError:
    NEMO_AVAILABLE = False

try:
    from transformers import pipeline
    TRANSFORMERS_AVAILABLE = True
except ImportError:
    TRANSFORMERS_AVAILABLE = False
>>>>>>> 8dbb9ce6

app = typer.Typer()


class VTTCue(BaseModel):
    """VTT cue matching the frontend data model."""

    model_config = ConfigDict(populate_by_name=True)

    id: str = Field(description="UUID - cue identifier")
    start_time: float = Field(description="Start time in seconds", alias="startTime")
    end_time: float = Field(description="End time in seconds", alias="endTime")
    text: str = Field(description="Caption text")
    rating: Optional[int] = Field(None, description="Optional rating 1-5")


def extract_audio(media_file: Path, temp_dir: Path) -> Path:
    """Extract audio from media file using ffmpeg."""
    output_path = temp_dir / "audio.wav"

    cmd = [
        "ffmpeg",
        "-i",
        str(media_file),
        "-ar",
        "16000",  # 16kHz sample rate
        "-ac",
        "1",  # Mono
        "-f",
        "wav",
        "-y",  # Overwrite
        str(output_path),
    ]

    try:
        subprocess.run(cmd, check=True, capture_output=True)
    except subprocess.CalledProcessError as e:
        typer.echo(f"Error extracting audio: {e.stderr.decode()}", err=True)
        raise typer.Exit(1)

    return output_path


def load_audio_chunk(
    audio_path: Path, start_time: float, duration: float
) -> tuple[np.ndarray, int]:
    """Load a chunk of audio from a file."""
    info = sf.info(audio_path)
    sample_rate = info.samplerate
    start_frame = int(start_time * sample_rate)
    num_frames = int(duration * sample_rate)

    if start_frame >= info.frames:
        return np.array([]), sample_rate

    num_frames = min(num_frames, info.frames - start_frame)
    audio, sr = sf.read(audio_path, start=start_frame, frames=num_frames, dtype="float32")
    return audio, sr


def transcribe_chunk(audio: np.ndarray, asr_pipeline, chunk_start: float, is_nemo: bool = False) -> List[VTTCue]:
    """Transcribe a single audio chunk using the model's native segment-level timestamps."""
    if len(audio) == 0:
        return []

    cues = []

    if is_nemo:
        # NeMo model processing - expects file path
        # We need to save the chunk to a temp file for NeMo
        import tempfile
        with tempfile.NamedTemporaryFile(suffix=".wav", delete=False) as tmp_file:
            tmp_path = tmp_file.name
            sf.write(tmp_path, audio, 16000)

        try:
            # Get transcription with timestamps from NeMo
            result = asr_pipeline.transcribe([tmp_path], timestamps=True)

            if result and len(result) > 0:
                output = result[0]

                # Check if we have segment timestamps
                if hasattr(output, 'timestamp') and 'segment' in output.timestamp:
                    for segment in output.timestamp['segment']:
                        if not segment['segment'].strip():
                            continue

                        cues.append(
                            VTTCue(
                                id="",  # Will be set later with hash
                                start_time=chunk_start + segment['start'],
                                end_time=chunk_start + segment['end'],
                                text=segment['segment'].strip(),
                            )
                        )
                else:
                    # No timestamps available, create single cue for entire chunk
                    if hasattr(output, 'text') and output.text.strip():
                        cues.append(
                            VTTCue(
                                id="",
                                start_time=chunk_start,
                                end_time=chunk_start + len(audio) / 16000,
                                text=output.text.strip(),
                            )
                        )
        finally:
            # Clean up temp file
            import os
            if os.path.exists(tmp_path):
                os.remove(tmp_path)
    else:
        # Transformers pipeline processing
        # Get transcription with segment-level timestamps
        # return_timestamps=True gives sentence/segment level (not word level)
        result = asr_pipeline(audio, return_timestamps=True)

        # Process chunks from the model
        if isinstance(result, dict) and "chunks" in result:
            for chunk in result["chunks"]:
                if not chunk["text"].strip():
                    continue

                timestamp = chunk.get("timestamp", (0.0, None))
                start = chunk_start + (timestamp[0] if timestamp[0] is not None else 0.0)
                end = chunk_start + (
                    timestamp[1] if timestamp[1] is not None else len(audio) / 16000
                )

                cues.append(
                    VTTCue(
                        id="",  # Will be set later with hash
                        start_time=start,
                        end_time=end,
                        text=chunk["text"].strip(),
                    )
                )

    return cues


def resolve_overlap_conflicts(
    all_cues: List[VTTCue], chunk_size: float, overlap: float
) -> List[VTTCue]:
    """
    Resolve overlapping cues by keeping those with greater distance to chunk edge.
    """
    if not all_cues:
        return []

    # Sort by start time
    sorted_cues = sorted(all_cues, key=lambda c: c.start_time)
    result = []

    for cue in sorted_cues:
        if not result:
            result.append(cue)
            continue

        prev_cue = result[-1]

        # Check if they overlap
        if cue.start_time < prev_cue.end_time:
            # Determine which chunk each cue belongs to
            prev_chunk_idx = int(prev_cue.start_time / (chunk_size - overlap))
            curr_chunk_idx = int(cue.start_time / (chunk_size - overlap))

            prev_chunk_start = prev_chunk_idx * (chunk_size - overlap)
            curr_chunk_start = curr_chunk_idx * (chunk_size - overlap)

            prev_chunk_end = prev_chunk_start + chunk_size
            curr_chunk_end = curr_chunk_start + chunk_size

            # Calculate distance to edges
            prev_dist = min(
                prev_cue.start_time - prev_chunk_start,
                prev_chunk_end - prev_cue.end_time,
            )
            curr_dist = min(
                cue.start_time - curr_chunk_start, curr_chunk_end - cue.end_time
            )

            # Keep the one with greater distance (more reliable)
            if curr_dist > prev_dist:
                result[-1] = cue
        else:
            result.append(cue)

    return result


def generate_cue_id(audio_hash: str, start_time: float) -> str:
    """Generate deterministic UUID based on audio hash and timestamp."""
    combined = f"{audio_hash}:{start_time:.3f}"
    hash_bytes = hashlib.sha256(combined.encode()).digest()
    return str(uuid.UUID(bytes=hash_bytes[:16]))


def cues_to_vtt(cues: List[VTTCue], audio_hash: str) -> str:
    """Convert cues to VTT format string."""
    lines = ["WEBVTT\n"]

    for cue in cues:
        # Generate ID
        cue_id = generate_cue_id(audio_hash, cue.start_time)

        # Format timestamps
        start = format_timestamp(cue.start_time)
        end = format_timestamp(cue.end_time)

        lines.append(f"\n{cue_id}")
        lines.append(f"{start} --> {end}")
        lines.append(f"{cue.text}\n")

    return "\n".join(lines)


def format_timestamp(seconds: float) -> str:
    """Format seconds as VTT timestamp (HH:MM:SS.mmm)."""
    hours = int(seconds // 3600)
    minutes = int((seconds % 3600) // 60)
    secs = seconds % 60
    return f"{hours:02d}:{minutes:02d}:{secs:06.3f}"


def compute_audio_hash(audio_path: Path) -> str:
    """Compute SHA256 hash of audio file."""
    hasher = hashlib.sha256()
    with open(audio_path, "rb") as f:
        for chunk in iter(lambda: f.read(4096), b""):
            hasher.update(chunk)
    return hasher.hexdigest()


@app.command()
def main(
    media_file: Path = typer.Argument(..., help="Input media file to transcribe"),
    output: Optional[Path] = typer.Option(
        None, "--output", "-o", help="Output VTT file path"
    ),
    chunk_size: int = typer.Option(
        60, "--chunk-size", "-c", help="Chunk size in seconds"
    ),
    overlap: int = typer.Option(
        5, "--overlap", "-v", help="Overlap interval in seconds"
    ),
    model_name: str = typer.Option(
        "nvidia/parakeet-tdt-0.6b-v3",
        "--model",
        "-m",
        help="Hugging Face model name",
    ),
):
    """
    Transcribe media files to VTT format using NVIDIA Parakeet TDT model.

    Supports long media files by processing in chunks with overlap to avoid
    cutting off words at boundaries.

    TODO: Add speaker identification to segments.
    """
    if not media_file.exists():
        typer.echo(f"Error: Media file not found: {media_file}", err=True)
        raise typer.Exit(1)

    # Determine output path
    if output is None:
        output = media_file.with_suffix(".vtt")

    typer.echo(f"Transcribing: {media_file}")
    typer.echo(f"Output: {output}")
    typer.echo(f"Chunk size: {chunk_size}s, Overlap: {overlap}s")

    # Set device
    device = "cuda" if torch.cuda.is_available() else "cpu"
    typer.echo(f"Using device: {device}")

    with tempfile.TemporaryDirectory() as temp_dir:
        temp_path = Path(temp_dir)

        # Extract audio
        typer.echo("Extracting audio...")
        audio_path = extract_audio(media_file, temp_path)

        # Get audio info
        info = sf.info(audio_path)
        duration = info.duration
        typer.echo(f"Audio duration: {duration:.2f}s")

        # Compute audio hash
        audio_hash = compute_audio_hash(audio_path)

        # Detect if this is a NeMo model (Parakeet models use NeMo)
        is_nemo = "parakeet" in model_name.lower() or "nvidia" in model_name.lower()

        # Load model
        typer.echo(f"Loading model: {model_name}")

        if is_nemo:
            if not NEMO_AVAILABLE:
                typer.echo(
                    "Error: NeMo toolkit not installed. Install with: pip install nemo_toolkit['asr']",
                    err=True,
                )
                raise typer.Exit(1)

            typer.echo("Using NeMo ASR model...")
            asr_pipeline = nemo_asr.models.ASRModel.from_pretrained(model_name=model_name)

            # Move to appropriate device
            if device == "cuda":
                asr_pipeline = asr_pipeline.to(device)
        else:
            if not TRANSFORMERS_AVAILABLE:
                typer.echo(
                    "Error: Transformers library not installed. Install with: pip install transformers",
                    err=True,
                )
                raise typer.Exit(1)

            typer.echo("Using Hugging Face Transformers model...")
            asr_pipeline = pipeline(
                "automatic-speech-recognition",
                model=model_name,
                device=0 if device == "cuda" else -1,
            )

        # Process chunks
        all_cues = []
        num_chunks = int(np.ceil((duration - overlap) / (chunk_size - overlap)))

        typer.echo(f"Processing {num_chunks} chunks...")
        for i in tqdm(range(num_chunks), desc="Transcribing chunks", unit="chunk"):
            chunk_start = i * (chunk_size - overlap)
            chunk_duration = min(chunk_size, duration - chunk_start)

            if chunk_duration <= 0:
                break

            # Load audio chunk
            audio, _ = load_audio_chunk(audio_path, chunk_start, chunk_duration)

            if len(audio) == 0:
                continue

            # Transcribe
            chunk_cues = transcribe_chunk(audio, asr_pipeline, chunk_start, is_nemo=is_nemo)
            all_cues.extend(chunk_cues)

        # Resolve overlaps
        typer.echo("Resolving overlaps...")
        final_cues = resolve_overlap_conflicts(all_cues, chunk_size, overlap)

        # Generate VTT
        typer.echo("Generating VTT...")
        vtt_content = cues_to_vtt(final_cues, audio_hash)

        # Write output
        output.write_text(vtt_content)
        typer.echo(f"Transcription complete: {output}")
        typer.echo(f"Generated {len(final_cues)} cues")


if __name__ == "__main__":
    app()<|MERGE_RESOLUTION|>--- conflicted
+++ resolved
@@ -16,10 +16,8 @@
 import torch
 import typer
 from pydantic import BaseModel, ConfigDict, Field
-<<<<<<< HEAD
 from tqdm import tqdm
 from transformers import pipeline
-=======
 
 try:
     import nemo.collections.asr as nemo_asr
@@ -32,7 +30,6 @@
     TRANSFORMERS_AVAILABLE = True
 except ImportError:
     TRANSFORMERS_AVAILABLE = False
->>>>>>> 8dbb9ce6
 
 app = typer.Typer()
 
