version = 1
revision = 3
requires-python = ">=3.11, <3.13"
resolution-markers = [
    "python_full_version >= '3.12' and sys_platform == 'linux'",
    "python_full_version >= '3.12' and sys_platform != 'linux'",
    "python_full_version < '3.12' and sys_platform == 'linux'",
    "python_full_version < '3.12' and sys_platform != 'linux'",
]

[[package]]
name = "absl-py"
version = "2.3.1"
source = { registry = "https://pypi.org/simple" }
sdist = { url = "https://files.pythonhosted.org/packages/10/2a/c93173ffa1b39c1d0395b7e842bbdc62e556ca9d8d3b5572926f3e4ca752/absl_py-2.3.1.tar.gz", hash = "sha256:a97820526f7fbfd2ec1bce83f3f25e3a14840dac0d8e02a0b71cd75db3f77fc9", size = 116588, upload-time = "2025-07-03T09:31:44.05Z" }
wheels = [
    { url = "https://files.pythonhosted.org/packages/8f/aa/ba0014cc4659328dc818a28827be78e6d97312ab0cb98105a770924dc11e/absl_py-2.3.1-py3-none-any.whl", hash = "sha256:eeecf07f0c2a93ace0772c92e596ace6d3d3996c042b2128459aaae2a76de11d", size = 135811, upload-time = "2025-07-03T09:31:42.253Z" },
]

[[package]]
name = "accelerate"
version = "1.11.0"
source = { registry = "https://pypi.org/simple" }
dependencies = [
    { name = "huggingface-hub" },
    { name = "numpy" },
    { name = "packaging" },
    { name = "psutil" },
    { name = "pyyaml" },
    { name = "safetensors" },
    { name = "torch" },
]
sdist = { url = "https://files.pythonhosted.org/packages/23/60/2757c4f03a8705dbf80b1268b03881927878dca5ed07d74f733fb6c219e0/accelerate-1.11.0.tar.gz", hash = "sha256:bb1caf2597b4cd632b917b5000c591d10730bb024a79746f1ee205bba80bd229", size = 393715, upload-time = "2025-10-20T14:42:25.025Z" }
wheels = [
    { url = "https://files.pythonhosted.org/packages/77/85/85951bc0f9843e2c10baaa1b6657227056095de08f4d1eea7d8b423a6832/accelerate-1.11.0-py3-none-any.whl", hash = "sha256:a628fa6beb069b8e549460fc449135d5bd8d73e7a11fd09f0bc9fc4ace7f06f1", size = 375777, upload-time = "2025-10-20T14:42:23.256Z" },
]

[[package]]
name = "aiohappyeyeballs"
version = "2.6.1"
source = { registry = "https://pypi.org/simple" }
sdist = { url = "https://files.pythonhosted.org/packages/26/30/f84a107a9c4331c14b2b586036f40965c128aa4fee4dda5d3d51cb14ad54/aiohappyeyeballs-2.6.1.tar.gz", hash = "sha256:c3f9d0113123803ccadfdf3f0faa505bc78e6a72d1cc4806cbd719826e943558", size = 22760, upload-time = "2025-03-12T01:42:48.764Z" }
wheels = [
    { url = "https://files.pythonhosted.org/packages/0f/15/5bf3b99495fb160b63f95972b81750f18f7f4e02ad051373b669d17d44f2/aiohappyeyeballs-2.6.1-py3-none-any.whl", hash = "sha256:f349ba8f4b75cb25c99c5c2d84e997e485204d2902a9597802b0371f09331fb8", size = 15265, upload-time = "2025-03-12T01:42:47.083Z" },
]

[[package]]
name = "aiohttp"
version = "3.13.1"
source = { registry = "https://pypi.org/simple" }
dependencies = [
    { name = "aiohappyeyeballs" },
    { name = "aiosignal" },
    { name = "attrs" },
    { name = "frozenlist" },
    { name = "multidict" },
    { name = "propcache" },
    { name = "yarl" },
]
sdist = { url = "https://files.pythonhosted.org/packages/ba/fa/3ae643cd525cf6844d3dc810481e5748107368eb49563c15a5fb9f680750/aiohttp-3.13.1.tar.gz", hash = "sha256:4b7ee9c355015813a6aa085170b96ec22315dabc3d866fd77d147927000e9464", size = 7835344, upload-time = "2025-10-17T14:03:29.337Z" }
wheels = [
    { url = "https://files.pythonhosted.org/packages/be/2c/739d03730ffce57d2093e2e611e1541ac9a4b3bb88288c33275058b9ffc2/aiohttp-3.13.1-cp311-cp311-macosx_10_9_universal2.whl", hash = "sha256:9eefa0a891e85dca56e2d00760945a6325bd76341ec386d3ad4ff72eb97b7e64", size = 742004, upload-time = "2025-10-17T13:59:29.73Z" },
    { url = "https://files.pythonhosted.org/packages/fc/f8/7f5b7f7184d7c80e421dbaecbd13e0b2a0bb8663fd0406864f9a167a438c/aiohttp-3.13.1-cp311-cp311-macosx_10_9_x86_64.whl", hash = "sha256:6c20eb646371a5a57a97de67e52aac6c47badb1564e719b3601bbb557a2e8fd0", size = 495601, upload-time = "2025-10-17T13:59:31.312Z" },
    { url = "https://files.pythonhosted.org/packages/3e/af/fb78d028b9642dd33ff127d9a6a151586f33daff631b05250fecd0ab23f8/aiohttp-3.13.1-cp311-cp311-macosx_11_0_arm64.whl", hash = "sha256:bfc28038cd86fb1deed5cc75c8fda45c6b0f5c51dfd76f8c63d3d22dc1ab3d1b", size = 491790, upload-time = "2025-10-17T13:59:33.304Z" },
    { url = "https://files.pythonhosted.org/packages/1e/ae/e40e422ee995e4f91f7f087b86304e3dd622d3a5b9ca902a1e94ebf9a117/aiohttp-3.13.1-cp311-cp311-manylinux2014_aarch64.manylinux_2_17_aarch64.manylinux_2_28_aarch64.whl", hash = "sha256:8b22eeffca2e522451990c31a36fe0e71079e6112159f39a4391f1c1e259a795", size = 1746350, upload-time = "2025-10-17T13:59:35.158Z" },
    { url = "https://files.pythonhosted.org/packages/28/a5/fe6022bb869bf2d2633b155ed8348d76358c22d5ff9692a15016b2d1019f/aiohttp-3.13.1-cp311-cp311-manylinux2014_armv7l.manylinux_2_17_armv7l.manylinux_2_31_armv7l.whl", hash = "sha256:65782b2977c05ebd78787e3c834abe499313bf69d6b8be4ff9c340901ee7541f", size = 1703046, upload-time = "2025-10-17T13:59:37.077Z" },
    { url = "https://files.pythonhosted.org/packages/5a/a5/c4ef3617d7cdc49f2d5af077f19794946f0f2d94b93c631ace79047361a2/aiohttp-3.13.1-cp311-cp311-manylinux2014_ppc64le.manylinux_2_17_ppc64le.manylinux_2_28_ppc64le.whl", hash = "sha256:dacba54f9be3702eb866b0b9966754b475e1e39996e29e442c3cd7f1117b43a9", size = 1806161, upload-time = "2025-10-17T13:59:38.837Z" },
    { url = "https://files.pythonhosted.org/packages/ad/45/b87d2430aee7e7d00b24e3dff2c5bd69f21017f6edb19cfd91e514664fc8/aiohttp-3.13.1-cp311-cp311-manylinux2014_s390x.manylinux_2_17_s390x.manylinux_2_28_s390x.whl", hash = "sha256:aa878da718e8235302c365e376b768035add36b55177706d784a122cb822a6a4", size = 1894546, upload-time = "2025-10-17T13:59:40.741Z" },
    { url = "https://files.pythonhosted.org/packages/e8/a2/79eb466786a7f11a0292c353a8a9b95e88268c48c389239d7531d66dbb48/aiohttp-3.13.1-cp311-cp311-manylinux2014_x86_64.manylinux_2_17_x86_64.manylinux_2_28_x86_64.whl", hash = "sha256:0e4b4e607fbd4964d65945a7b9d1e7f98b0d5545736ea613f77d5a2a37ff1e46", size = 1745683, upload-time = "2025-10-17T13:59:42.59Z" },
    { url = "https://files.pythonhosted.org/packages/93/1a/153b0ad694f377e94eacc85338efe03ed4776a396c8bb47bd9227135792a/aiohttp-3.13.1-cp311-cp311-manylinux_2_31_riscv64.manylinux_2_39_riscv64.whl", hash = "sha256:0c3db2d0e5477ad561bf7ba978c3ae5f8f78afda70daa05020179f759578754f", size = 1605418, upload-time = "2025-10-17T13:59:45.229Z" },
    { url = "https://files.pythonhosted.org/packages/3f/4e/18605b1bfeb4b00d3396d833647cdb213118e2a96862e5aebee62ad065b4/aiohttp-3.13.1-cp311-cp311-musllinux_1_2_aarch64.whl", hash = "sha256:9739d34506fdf59bf2c092560d502aa728b8cdb33f34ba15fb5e2852c35dd829", size = 1722379, upload-time = "2025-10-17T13:59:46.969Z" },
    { url = "https://files.pythonhosted.org/packages/72/13/0a38ad385d547fb283e0e1fe1ff1dff8899bd4ed0aaceeb13ec14abbf136/aiohttp-3.13.1-cp311-cp311-musllinux_1_2_armv7l.whl", hash = "sha256:b902e30a268a85d50197b4997edc6e78842c14c0703450f632c2d82f17577845", size = 1716693, upload-time = "2025-10-17T13:59:49.217Z" },
    { url = "https://files.pythonhosted.org/packages/55/65/7029d7573ab9009adde380052c6130d02c8db52195fda112db35e914fe7b/aiohttp-3.13.1-cp311-cp311-musllinux_1_2_ppc64le.whl", hash = "sha256:1bbfc04c8de7def6504cce0a97f9885a5c805fd2395a0634bc10f9d6ecb42524", size = 1784174, upload-time = "2025-10-17T13:59:51.439Z" },
    { url = "https://files.pythonhosted.org/packages/2d/36/fd46e39cb85418e45b0e4a8bfc39651ee0b8f08ea006adf217a221cdb269/aiohttp-3.13.1-cp311-cp311-musllinux_1_2_riscv64.whl", hash = "sha256:6941853405a38a5eeb7d9776db77698df373ff7fa8c765cb81ea14a344fccbeb", size = 1593716, upload-time = "2025-10-17T13:59:53.367Z" },
    { url = "https://files.pythonhosted.org/packages/85/b8/188e0cb1be37b4408373171070fda17c3bf9c67c0d3d4fd5ee5b1fa108e1/aiohttp-3.13.1-cp311-cp311-musllinux_1_2_s390x.whl", hash = "sha256:7764adcd2dc8bd21c8228a53dda2005428498dc4d165f41b6086f0ac1c65b1c9", size = 1799254, upload-time = "2025-10-17T13:59:55.352Z" },
    { url = "https://files.pythonhosted.org/packages/67/ff/fdf768764eb427b0cc9ebb2cebddf990f94d98b430679f8383c35aa114be/aiohttp-3.13.1-cp311-cp311-musllinux_1_2_x86_64.whl", hash = "sha256:c09e08d38586fa59e5a2f9626505a0326fadb8e9c45550f029feeb92097a0afc", size = 1738122, upload-time = "2025-10-17T13:59:57.263Z" },
    { url = "https://files.pythonhosted.org/packages/94/84/fce7a4d575943394d7c0e632273838eb6f39de8edf25386017bf5f0de23b/aiohttp-3.13.1-cp311-cp311-win32.whl", hash = "sha256:ce1371675e74f6cf271d0b5530defb44cce713fd0ab733713562b3a2b870815c", size = 430491, upload-time = "2025-10-17T13:59:59.466Z" },
    { url = "https://files.pythonhosted.org/packages/ac/d2/d21b8ab6315a5d588c550ab285b4f02ae363edf012920e597904c5a56608/aiohttp-3.13.1-cp311-cp311-win_amd64.whl", hash = "sha256:77a2f5cc28cf4704cc157be135c6a6cfb38c9dea478004f1c0fd7449cf445c28", size = 454808, upload-time = "2025-10-17T14:00:01.247Z" },
    { url = "https://files.pythonhosted.org/packages/1a/72/d463a10bf29871f6e3f63bcf3c91362dc4d72ed5917a8271f96672c415ad/aiohttp-3.13.1-cp312-cp312-macosx_10_13_universal2.whl", hash = "sha256:0760bd9a28efe188d77b7c3fe666e6ef74320d0f5b105f2e931c7a7e884c8230", size = 736218, upload-time = "2025-10-17T14:00:03.51Z" },
    { url = "https://files.pythonhosted.org/packages/26/13/f7bccedbe52ea5a6eef1e4ebb686a8d7765319dfd0a5939f4238cb6e79e6/aiohttp-3.13.1-cp312-cp312-macosx_10_13_x86_64.whl", hash = "sha256:7129a424b441c3fe018a414401bf1b9e1d49492445f5676a3aecf4f74f67fcdb", size = 491251, upload-time = "2025-10-17T14:00:05.756Z" },
    { url = "https://files.pythonhosted.org/packages/0c/7c/7ea51b5aed6cc69c873f62548da8345032aa3416336f2d26869d4d37b4a2/aiohttp-3.13.1-cp312-cp312-macosx_11_0_arm64.whl", hash = "sha256:e1cb04ae64a594f6ddf5cbb024aba6b4773895ab6ecbc579d60414f8115e9e26", size = 490394, upload-time = "2025-10-17T14:00:07.504Z" },
    { url = "https://files.pythonhosted.org/packages/31/05/1172cc4af4557f6522efdee6eb2b9f900e1e320a97e25dffd3c5a6af651b/aiohttp-3.13.1-cp312-cp312-manylinux2014_aarch64.manylinux_2_17_aarch64.manylinux_2_28_aarch64.whl", hash = "sha256:782d656a641e755decd6bd98d61d2a8ea062fd45fd3ff8d4173605dd0d2b56a1", size = 1737455, upload-time = "2025-10-17T14:00:09.403Z" },
    { url = "https://files.pythonhosted.org/packages/24/3d/ce6e4eca42f797d6b1cd3053cf3b0a22032eef3e4d1e71b9e93c92a3f201/aiohttp-3.13.1-cp312-cp312-manylinux2014_armv7l.manylinux_2_17_armv7l.manylinux_2_31_armv7l.whl", hash = "sha256:f92ad8169767429a6d2237331726c03ccc5f245222f9373aa045510976af2b35", size = 1699176, upload-time = "2025-10-17T14:00:11.314Z" },
    { url = "https://files.pythonhosted.org/packages/25/04/7127ba55653e04da51477372566b16ae786ef854e06222a1c96b4ba6c8ef/aiohttp-3.13.1-cp312-cp312-manylinux2014_ppc64le.manylinux_2_17_ppc64le.manylinux_2_28_ppc64le.whl", hash = "sha256:0e778f634ca50ec005eefa2253856921c429581422d887be050f2c1c92e5ce12", size = 1767216, upload-time = "2025-10-17T14:00:13.668Z" },
    { url = "https://files.pythonhosted.org/packages/b8/3b/43bca1e75847e600f40df829a6b2f0f4e1d4c70fb6c4818fdc09a462afd5/aiohttp-3.13.1-cp312-cp312-manylinux2014_s390x.manylinux_2_17_s390x.manylinux_2_28_s390x.whl", hash = "sha256:9bc36b41cf4aab5d3b34d22934a696ab83516603d1bc1f3e4ff9930fe7d245e5", size = 1865870, upload-time = "2025-10-17T14:00:15.852Z" },
    { url = "https://files.pythonhosted.org/packages/9e/69/b204e5d43384197a614c88c1717c324319f5b4e7d0a1b5118da583028d40/aiohttp-3.13.1-cp312-cp312-manylinux2014_x86_64.manylinux_2_17_x86_64.manylinux_2_28_x86_64.whl", hash = "sha256:3fd4570ea696aee27204dd524f287127ed0966d14d309dc8cc440f474e3e7dbd", size = 1751021, upload-time = "2025-10-17T14:00:18.297Z" },
    { url = "https://files.pythonhosted.org/packages/1c/af/845dc6b6fdf378791d720364bf5150f80d22c990f7e3a42331d93b337cc7/aiohttp-3.13.1-cp312-cp312-manylinux_2_31_riscv64.manylinux_2_39_riscv64.whl", hash = "sha256:7bda795f08b8a620836ebfb0926f7973972a4bf8c74fdf9145e489f88c416811", size = 1561448, upload-time = "2025-10-17T14:00:20.152Z" },
    { url = "https://files.pythonhosted.org/packages/7a/91/d2ab08cd77ed76a49e4106b1cfb60bce2768242dd0c4f9ec0cb01e2cbf94/aiohttp-3.13.1-cp312-cp312-musllinux_1_2_aarch64.whl", hash = "sha256:055a51d90e351aae53dcf324d0eafb2abe5b576d3ea1ec03827d920cf81a1c15", size = 1698196, upload-time = "2025-10-17T14:00:22.131Z" },
    { url = "https://files.pythonhosted.org/packages/5e/d1/082f0620dc428ecb8f21c08a191a4694915cd50f14791c74a24d9161cc50/aiohttp-3.13.1-cp312-cp312-musllinux_1_2_armv7l.whl", hash = "sha256:d4131df864cbcc09bb16d3612a682af0db52f10736e71312574d90f16406a867", size = 1719252, upload-time = "2025-10-17T14:00:24.453Z" },
    { url = "https://files.pythonhosted.org/packages/fc/78/2af2f44491be7b08e43945b72d2b4fd76f0a14ba850ba9e41d28a7ce716a/aiohttp-3.13.1-cp312-cp312-musllinux_1_2_ppc64le.whl", hash = "sha256:163d3226e043f79bf47c87f8dfc89c496cc7bc9128cb7055ce026e435d551720", size = 1736529, upload-time = "2025-10-17T14:00:26.567Z" },
    { url = "https://files.pythonhosted.org/packages/b0/34/3e919ecdc93edaea8d140138049a0d9126141072e519535e2efa38eb7a02/aiohttp-3.13.1-cp312-cp312-musllinux_1_2_riscv64.whl", hash = "sha256:a2370986a3b75c1a5f3d6f6d763fc6be4b430226577b0ed16a7c13a75bf43d8f", size = 1553723, upload-time = "2025-10-17T14:00:28.592Z" },
    { url = "https://files.pythonhosted.org/packages/21/4b/d8003aeda2f67f359b37e70a5a4b53fee336d8e89511ac307ff62aeefcdb/aiohttp-3.13.1-cp312-cp312-musllinux_1_2_s390x.whl", hash = "sha256:d7c14de0c7c9f1e6e785ce6cbe0ed817282c2af0012e674f45b4e58c6d4ea030", size = 1763394, upload-time = "2025-10-17T14:00:31.051Z" },
    { url = "https://files.pythonhosted.org/packages/4c/7b/1dbe6a39e33af9baaafc3fc016a280663684af47ba9f0e5d44249c1f72ec/aiohttp-3.13.1-cp312-cp312-musllinux_1_2_x86_64.whl", hash = "sha256:bb611489cf0db10b99beeb7280bd39e0ef72bc3eb6d8c0f0a16d8a56075d1eb7", size = 1718104, upload-time = "2025-10-17T14:00:33.407Z" },
    { url = "https://files.pythonhosted.org/packages/5c/88/bd1b38687257cce67681b9b0fa0b16437be03383fa1be4d1a45b168bef25/aiohttp-3.13.1-cp312-cp312-win32.whl", hash = "sha256:f90fe0ee75590f7428f7c8b5479389d985d83c949ea10f662ab928a5ed5cf5e6", size = 425303, upload-time = "2025-10-17T14:00:35.829Z" },
    { url = "https://files.pythonhosted.org/packages/0e/e3/4481f50dd6f27e9e58c19a60cff44029641640237e35d32b04aaee8cf95f/aiohttp-3.13.1-cp312-cp312-win_amd64.whl", hash = "sha256:3461919a9dca272c183055f2aab8e6af0adc810a1b386cce28da11eb00c859d9", size = 452071, upload-time = "2025-10-17T14:00:37.764Z" },
]

[[package]]
name = "aiosignal"
version = "1.4.0"
source = { registry = "https://pypi.org/simple" }
dependencies = [
    { name = "frozenlist" },
    { name = "typing-extensions" },
]
sdist = { url = "https://files.pythonhosted.org/packages/61/62/06741b579156360248d1ec624842ad0edf697050bbaf7c3e46394e106ad1/aiosignal-1.4.0.tar.gz", hash = "sha256:f47eecd9468083c2029cc99945502cb7708b082c232f9aca65da147157b251c7", size = 25007, upload-time = "2025-07-03T22:54:43.528Z" }
wheels = [
    { url = "https://files.pythonhosted.org/packages/fb/76/641ae371508676492379f16e2fa48f4e2c11741bd63c48be4b12a6b09cba/aiosignal-1.4.0-py3-none-any.whl", hash = "sha256:053243f8b92b990551949e63930a839ff0cf0b0ebbe0597b0f3fb19e1a0fe82e", size = 7490, upload-time = "2025-07-03T22:54:42.156Z" },
]

[[package]]
name = "alembic"
version = "1.17.0"
source = { registry = "https://pypi.org/simple" }
dependencies = [
    { name = "mako" },
    { name = "sqlalchemy" },
    { name = "typing-extensions" },
]
sdist = { url = "https://files.pythonhosted.org/packages/6b/45/6f4555f2039f364c3ce31399529dcf48dd60726ff3715ad67f547d87dfd2/alembic-1.17.0.tar.gz", hash = "sha256:4652a0b3e19616b57d652b82bfa5e38bf5dbea0813eed971612671cb9e90c0fe", size = 1975526, upload-time = "2025-10-11T18:40:13.585Z" }
wheels = [
    { url = "https://files.pythonhosted.org/packages/44/1f/38e29b06bfed7818ebba1f84904afdc8153ef7b6c7e0d8f3bc6643f5989c/alembic-1.17.0-py3-none-any.whl", hash = "sha256:80523bc437d41b35c5db7e525ad9d908f79de65c27d6a5a5eab6df348a352d99", size = 247449, upload-time = "2025-10-11T18:40:16.288Z" },
]

[[package]]
name = "annotated-types"
version = "0.7.0"
source = { registry = "https://pypi.org/simple" }
sdist = { url = "https://files.pythonhosted.org/packages/ee/67/531ea369ba64dcff5ec9c3402f9f51bf748cec26dde048a2f973a4eea7f5/annotated_types-0.7.0.tar.gz", hash = "sha256:aff07c09a53a08bc8cfccb9c85b05f1aa9a2a6f23728d790723543408344ce89", size = 16081, upload-time = "2024-05-20T21:33:25.928Z" }
wheels = [
    { url = "https://files.pythonhosted.org/packages/78/b6/6307fbef88d9b5ee7421e68d78a9f162e0da4900bc5f5793f6d3d0e34fb8/annotated_types-0.7.0-py3-none-any.whl", hash = "sha256:1f02e8b43a8fbbc3f3e0d4f0f4bfc8131bcb4eebe8849b8e5c773f3a1c582a53", size = 13643, upload-time = "2024-05-20T21:33:24.1Z" },
]

[[package]]
name = "antlr4-python3-runtime"
version = "4.9.3"
source = { registry = "https://pypi.org/simple" }
sdist = { url = "https://files.pythonhosted.org/packages/3e/38/7859ff46355f76f8d19459005ca000b6e7012f2f1ca597746cbcd1fbfe5e/antlr4-python3-runtime-4.9.3.tar.gz", hash = "sha256:f224469b4168294902bb1efa80a8bf7855f24c99aef99cbefc1bcd3cce77881b", size = 117034, upload-time = "2021-11-06T17:52:23.524Z" }

[[package]]
name = "anyio"
version = "4.11.0"
source = { registry = "https://pypi.org/simple" }
dependencies = [
    { name = "idna" },
    { name = "sniffio" },
    { name = "typing-extensions" },
]
sdist = { url = "https://files.pythonhosted.org/packages/c6/78/7d432127c41b50bccba979505f272c16cbcadcc33645d5fa3a738110ae75/anyio-4.11.0.tar.gz", hash = "sha256:82a8d0b81e318cc5ce71a5f1f8b5c4e63619620b63141ef8c995fa0db95a57c4", size = 219094, upload-time = "2025-09-23T09:19:12.58Z" }
wheels = [
    { url = "https://files.pythonhosted.org/packages/15/b3/9b1a8074496371342ec1e796a96f99c82c945a339cd81a8e73de28b4cf9e/anyio-4.11.0-py3-none-any.whl", hash = "sha256:0287e96f4d26d4149305414d4e3bc32f0dcd0862365a4bddea19d7a1ec38c4fc", size = 109097, upload-time = "2025-09-23T09:19:10.601Z" },
]

[[package]]
name = "asttokens"
version = "3.0.0"
source = { registry = "https://pypi.org/simple" }
sdist = { url = "https://files.pythonhosted.org/packages/4a/e7/82da0a03e7ba5141f05cce0d302e6eed121ae055e0456ca228bf693984bc/asttokens-3.0.0.tar.gz", hash = "sha256:0dcd8baa8d62b0c1d118b399b2ddba3c4aff271d0d7a9e0d4c1681c79035bbc7", size = 61978, upload-time = "2024-11-30T04:30:14.439Z" }
wheels = [
    { url = "https://files.pythonhosted.org/packages/25/8a/c46dcc25341b5bce5472c718902eb3d38600a903b14fa6aeecef3f21a46f/asttokens-3.0.0-py3-none-any.whl", hash = "sha256:e3078351a059199dd5138cb1c706e6430c05eff2ff136af5eb4790f9d28932e2", size = 26918, upload-time = "2024-11-30T04:30:10.946Z" },
]

[[package]]
name = "attrs"
version = "25.4.0"
source = { registry = "https://pypi.org/simple" }
sdist = { url = "https://files.pythonhosted.org/packages/6b/5c/685e6633917e101e5dcb62b9dd76946cbb57c26e133bae9e0cd36033c0a9/attrs-25.4.0.tar.gz", hash = "sha256:16d5969b87f0859ef33a48b35d55ac1be6e42ae49d5e853b597db70c35c57e11", size = 934251, upload-time = "2025-10-06T13:54:44.725Z" }
wheels = [
    { url = "https://files.pythonhosted.org/packages/3a/2a/7cc015f5b9f5db42b7d48157e23356022889fc354a2813c15934b7cb5c0e/attrs-25.4.0-py3-none-any.whl", hash = "sha256:adcf7e2a1fb3b36ac48d97835bb6d8ade15b8dcce26aba8bf1d14847b57a3373", size = 67615, upload-time = "2025-10-06T13:54:43.17Z" },
]

[[package]]
name = "audioread"
version = "3.0.1"
source = { registry = "https://pypi.org/simple" }
sdist = { url = "https://files.pythonhosted.org/packages/db/d2/87016ca9f083acadffb2d8da59bfa3253e4da7eeb9f71fb8e7708dc97ecd/audioread-3.0.1.tar.gz", hash = "sha256:ac5460a5498c48bdf2e8e767402583a4dcd13f4414d286f42ce4379e8b35066d", size = 116513, upload-time = "2023-09-27T19:27:53.084Z" }
wheels = [
    { url = "https://files.pythonhosted.org/packages/57/8d/30aa32745af16af0a9a650115fbe81bde7c610ed5c21b381fca0196f3a7f/audioread-3.0.1-py3-none-any.whl", hash = "sha256:4cdce70b8adc0da0a3c9e0d85fb10b3ace30fbdf8d1670fd443929b61d117c33", size = 23492, upload-time = "2023-09-27T19:27:51.334Z" },
]

[[package]]
name = "bitsandbytes"
version = "0.46.0"
source = { registry = "https://pypi.org/simple" }
dependencies = [
    { name = "numpy" },
    { name = "torch" },
]
wheels = [
    { url = "https://files.pythonhosted.org/packages/72/27/ec6ee3408e09e01ab05db07af5a97dc76db7bc18824cf5f5dbc98e1e08a4/bitsandbytes-0.46.0-py3-none-manylinux_2_24_x86_64.whl", hash = "sha256:ef38883cfd26f36a0dfff1715f620f87cee3813431f33e10e9658205160cb89b", size = 67047276, upload-time = "2025-05-27T21:25:31.299Z" },
    { url = "https://files.pythonhosted.org/packages/f3/06/2ef5f6b28d8fa442c670b5acc1eb09dd57d4edb00b435b35529c3f09936c/bitsandbytes-0.46.0-py3-none-win_amd64.whl", hash = "sha256:121820a6df80ae3b7e361f7ef193279c3204c361a7e21eb43b5ffa7293403979", size = 66452401, upload-time = "2025-05-27T21:25:35.552Z" },
]

[[package]]
name = "braceexpand"
version = "0.1.7"
source = { registry = "https://pypi.org/simple" }
sdist = { url = "https://files.pythonhosted.org/packages/54/93/badd4f5ccf25209f3fef2573073da9fe4a45a3da99fca2f800f942130c0f/braceexpand-0.1.7.tar.gz", hash = "sha256:e6e539bd20eaea53547472ff94f4fb5c3d3bf9d0a89388c4b56663aba765f705", size = 7777, upload-time = "2021-05-07T13:49:07.323Z" }
wheels = [
    { url = "https://files.pythonhosted.org/packages/fa/93/e8c04e80e82391a6e51f218ca49720f64236bc824e92152a2633b74cf7ab/braceexpand-0.1.7-py2.py3-none-any.whl", hash = "sha256:91332d53de7828103dcae5773fb43bc34950b0c8160e35e0f44c4427a3b85014", size = 5923, upload-time = "2021-05-07T13:49:05.146Z" },
]

[[package]]
name = "certifi"
version = "2025.10.5"
source = { registry = "https://pypi.org/simple" }
sdist = { url = "https://files.pythonhosted.org/packages/4c/5b/b6ce21586237c77ce67d01dc5507039d444b630dd76611bbca2d8e5dcd91/certifi-2025.10.5.tar.gz", hash = "sha256:47c09d31ccf2acf0be3f701ea53595ee7e0b8fa08801c6624be771df09ae7b43", size = 164519, upload-time = "2025-10-05T04:12:15.808Z" }
wheels = [
    { url = "https://files.pythonhosted.org/packages/e4/37/af0d2ef3967ac0d6113837b44a4f0bfe1328c2b9763bd5b1744520e5cfed/certifi-2025.10.5-py3-none-any.whl", hash = "sha256:0f212c2744a9bb6de0c56639a6f68afe01ecd92d91f14ae897c4fe7bbeeef0de", size = 163286, upload-time = "2025-10-05T04:12:14.03Z" },
]

[[package]]
name = "cffi"
version = "2.0.0"
source = { registry = "https://pypi.org/simple" }
dependencies = [
    { name = "pycparser", marker = "implementation_name != 'PyPy'" },
]
sdist = { url = "https://files.pythonhosted.org/packages/eb/56/b1ba7935a17738ae8453301356628e8147c79dbb825bcbc73dc7401f9846/cffi-2.0.0.tar.gz", hash = "sha256:44d1b5909021139fe36001ae048dbdde8214afa20200eda0f64c068cac5d5529", size = 523588, upload-time = "2025-09-08T23:24:04.541Z" }
wheels = [
    { url = "https://files.pythonhosted.org/packages/12/4a/3dfd5f7850cbf0d06dc84ba9aa00db766b52ca38d8b86e3a38314d52498c/cffi-2.0.0-cp311-cp311-macosx_10_13_x86_64.whl", hash = "sha256:b4c854ef3adc177950a8dfc81a86f5115d2abd545751a304c5bcf2c2c7283cfe", size = 184344, upload-time = "2025-09-08T23:22:26.456Z" },
    { url = "https://files.pythonhosted.org/packages/4f/8b/f0e4c441227ba756aafbe78f117485b25bb26b1c059d01f137fa6d14896b/cffi-2.0.0-cp311-cp311-macosx_11_0_arm64.whl", hash = "sha256:2de9a304e27f7596cd03d16f1b7c72219bd944e99cc52b84d0145aefb07cbd3c", size = 180560, upload-time = "2025-09-08T23:22:28.197Z" },
    { url = "https://files.pythonhosted.org/packages/b1/b7/1200d354378ef52ec227395d95c2576330fd22a869f7a70e88e1447eb234/cffi-2.0.0-cp311-cp311-manylinux1_i686.manylinux2014_i686.manylinux_2_17_i686.manylinux_2_5_i686.whl", hash = "sha256:baf5215e0ab74c16e2dd324e8ec067ef59e41125d3eade2b863d294fd5035c92", size = 209613, upload-time = "2025-09-08T23:22:29.475Z" },
    { url = "https://files.pythonhosted.org/packages/b8/56/6033f5e86e8cc9bb629f0077ba71679508bdf54a9a5e112a3c0b91870332/cffi-2.0.0-cp311-cp311-manylinux2014_aarch64.manylinux_2_17_aarch64.whl", hash = "sha256:730cacb21e1bdff3ce90babf007d0a0917cc3e6492f336c2f0134101e0944f93", size = 216476, upload-time = "2025-09-08T23:22:31.063Z" },
    { url = "https://files.pythonhosted.org/packages/dc/7f/55fecd70f7ece178db2f26128ec41430d8720f2d12ca97bf8f0a628207d5/cffi-2.0.0-cp311-cp311-manylinux2014_ppc64le.manylinux_2_17_ppc64le.whl", hash = "sha256:6824f87845e3396029f3820c206e459ccc91760e8fa24422f8b0c3d1731cbec5", size = 203374, upload-time = "2025-09-08T23:22:32.507Z" },
    { url = "https://files.pythonhosted.org/packages/84/ef/a7b77c8bdc0f77adc3b46888f1ad54be8f3b7821697a7b89126e829e676a/cffi-2.0.0-cp311-cp311-manylinux2014_s390x.manylinux_2_17_s390x.whl", hash = "sha256:9de40a7b0323d889cf8d23d1ef214f565ab154443c42737dfe52ff82cf857664", size = 202597, upload-time = "2025-09-08T23:22:34.132Z" },
    { url = "https://files.pythonhosted.org/packages/d7/91/500d892b2bf36529a75b77958edfcd5ad8e2ce4064ce2ecfeab2125d72d1/cffi-2.0.0-cp311-cp311-manylinux2014_x86_64.manylinux_2_17_x86_64.whl", hash = "sha256:8941aaadaf67246224cee8c3803777eed332a19d909b47e29c9842ef1e79ac26", size = 215574, upload-time = "2025-09-08T23:22:35.443Z" },
    { url = "https://files.pythonhosted.org/packages/44/64/58f6255b62b101093d5df22dcb752596066c7e89dd725e0afaed242a61be/cffi-2.0.0-cp311-cp311-musllinux_1_2_aarch64.whl", hash = "sha256:a05d0c237b3349096d3981b727493e22147f934b20f6f125a3eba8f994bec4a9", size = 218971, upload-time = "2025-09-08T23:22:36.805Z" },
    { url = "https://files.pythonhosted.org/packages/ab/49/fa72cebe2fd8a55fbe14956f9970fe8eb1ac59e5df042f603ef7c8ba0adc/cffi-2.0.0-cp311-cp311-musllinux_1_2_i686.whl", hash = "sha256:94698a9c5f91f9d138526b48fe26a199609544591f859c870d477351dc7b2414", size = 211972, upload-time = "2025-09-08T23:22:38.436Z" },
    { url = "https://files.pythonhosted.org/packages/0b/28/dd0967a76aab36731b6ebfe64dec4e981aff7e0608f60c2d46b46982607d/cffi-2.0.0-cp311-cp311-musllinux_1_2_x86_64.whl", hash = "sha256:5fed36fccc0612a53f1d4d9a816b50a36702c28a2aa880cb8a122b3466638743", size = 217078, upload-time = "2025-09-08T23:22:39.776Z" },
    { url = "https://files.pythonhosted.org/packages/2b/c0/015b25184413d7ab0a410775fdb4a50fca20f5589b5dab1dbbfa3baad8ce/cffi-2.0.0-cp311-cp311-win32.whl", hash = "sha256:c649e3a33450ec82378822b3dad03cc228b8f5963c0c12fc3b1e0ab940f768a5", size = 172076, upload-time = "2025-09-08T23:22:40.95Z" },
    { url = "https://files.pythonhosted.org/packages/ae/8f/dc5531155e7070361eb1b7e4c1a9d896d0cb21c49f807a6c03fd63fc877e/cffi-2.0.0-cp311-cp311-win_amd64.whl", hash = "sha256:66f011380d0e49ed280c789fbd08ff0d40968ee7b665575489afa95c98196ab5", size = 182820, upload-time = "2025-09-08T23:22:42.463Z" },
    { url = "https://files.pythonhosted.org/packages/95/5c/1b493356429f9aecfd56bc171285a4c4ac8697f76e9bbbbb105e537853a1/cffi-2.0.0-cp311-cp311-win_arm64.whl", hash = "sha256:c6638687455baf640e37344fe26d37c404db8b80d037c3d29f58fe8d1c3b194d", size = 177635, upload-time = "2025-09-08T23:22:43.623Z" },
    { url = "https://files.pythonhosted.org/packages/ea/47/4f61023ea636104d4f16ab488e268b93008c3d0bb76893b1b31db1f96802/cffi-2.0.0-cp312-cp312-macosx_10_13_x86_64.whl", hash = "sha256:6d02d6655b0e54f54c4ef0b94eb6be0607b70853c45ce98bd278dc7de718be5d", size = 185271, upload-time = "2025-09-08T23:22:44.795Z" },
    { url = "https://files.pythonhosted.org/packages/df/a2/781b623f57358e360d62cdd7a8c681f074a71d445418a776eef0aadb4ab4/cffi-2.0.0-cp312-cp312-macosx_11_0_arm64.whl", hash = "sha256:8eca2a813c1cb7ad4fb74d368c2ffbbb4789d377ee5bb8df98373c2cc0dee76c", size = 181048, upload-time = "2025-09-08T23:22:45.938Z" },
    { url = "https://files.pythonhosted.org/packages/ff/df/a4f0fbd47331ceeba3d37c2e51e9dfc9722498becbeec2bd8bc856c9538a/cffi-2.0.0-cp312-cp312-manylinux1_i686.manylinux2014_i686.manylinux_2_17_i686.manylinux_2_5_i686.whl", hash = "sha256:21d1152871b019407d8ac3985f6775c079416c282e431a4da6afe7aefd2bccbe", size = 212529, upload-time = "2025-09-08T23:22:47.349Z" },
    { url = "https://files.pythonhosted.org/packages/d5/72/12b5f8d3865bf0f87cf1404d8c374e7487dcf097a1c91c436e72e6badd83/cffi-2.0.0-cp312-cp312-manylinux2014_aarch64.manylinux_2_17_aarch64.whl", hash = "sha256:b21e08af67b8a103c71a250401c78d5e0893beff75e28c53c98f4de42f774062", size = 220097, upload-time = "2025-09-08T23:22:48.677Z" },
    { url = "https://files.pythonhosted.org/packages/c2/95/7a135d52a50dfa7c882ab0ac17e8dc11cec9d55d2c18dda414c051c5e69e/cffi-2.0.0-cp312-cp312-manylinux2014_ppc64le.manylinux_2_17_ppc64le.whl", hash = "sha256:1e3a615586f05fc4065a8b22b8152f0c1b00cdbc60596d187c2a74f9e3036e4e", size = 207983, upload-time = "2025-09-08T23:22:50.06Z" },
    { url = "https://files.pythonhosted.org/packages/3a/c8/15cb9ada8895957ea171c62dc78ff3e99159ee7adb13c0123c001a2546c1/cffi-2.0.0-cp312-cp312-manylinux2014_s390x.manylinux_2_17_s390x.whl", hash = "sha256:81afed14892743bbe14dacb9e36d9e0e504cd204e0b165062c488942b9718037", size = 206519, upload-time = "2025-09-08T23:22:51.364Z" },
    { url = "https://files.pythonhosted.org/packages/78/2d/7fa73dfa841b5ac06c7b8855cfc18622132e365f5b81d02230333ff26e9e/cffi-2.0.0-cp312-cp312-manylinux2014_x86_64.manylinux_2_17_x86_64.whl", hash = "sha256:3e17ed538242334bf70832644a32a7aae3d83b57567f9fd60a26257e992b79ba", size = 219572, upload-time = "2025-09-08T23:22:52.902Z" },
    { url = "https://files.pythonhosted.org/packages/07/e0/267e57e387b4ca276b90f0434ff88b2c2241ad72b16d31836adddfd6031b/cffi-2.0.0-cp312-cp312-musllinux_1_2_aarch64.whl", hash = "sha256:3925dd22fa2b7699ed2617149842d2e6adde22b262fcbfada50e3d195e4b3a94", size = 222963, upload-time = "2025-09-08T23:22:54.518Z" },
    { url = "https://files.pythonhosted.org/packages/b6/75/1f2747525e06f53efbd878f4d03bac5b859cbc11c633d0fb81432d98a795/cffi-2.0.0-cp312-cp312-musllinux_1_2_x86_64.whl", hash = "sha256:2c8f814d84194c9ea681642fd164267891702542f028a15fc97d4674b6206187", size = 221361, upload-time = "2025-09-08T23:22:55.867Z" },
    { url = "https://files.pythonhosted.org/packages/7b/2b/2b6435f76bfeb6bbf055596976da087377ede68df465419d192acf00c437/cffi-2.0.0-cp312-cp312-win32.whl", hash = "sha256:da902562c3e9c550df360bfa53c035b2f241fed6d9aef119048073680ace4a18", size = 172932, upload-time = "2025-09-08T23:22:57.188Z" },
    { url = "https://files.pythonhosted.org/packages/f8/ed/13bd4418627013bec4ed6e54283b1959cf6db888048c7cf4b4c3b5b36002/cffi-2.0.0-cp312-cp312-win_amd64.whl", hash = "sha256:da68248800ad6320861f129cd9c1bf96ca849a2771a59e0344e88681905916f5", size = 183557, upload-time = "2025-09-08T23:22:58.351Z" },
    { url = "https://files.pythonhosted.org/packages/95/31/9f7f93ad2f8eff1dbc1c3656d7ca5bfd8fb52c9d786b4dcf19b2d02217fa/cffi-2.0.0-cp312-cp312-win_arm64.whl", hash = "sha256:4671d9dd5ec934cb9a73e7ee9676f9362aba54f7f34910956b84d727b0d73fb6", size = 177762, upload-time = "2025-09-08T23:22:59.668Z" },
]

[[package]]
name = "charset-normalizer"
version = "3.4.4"
source = { registry = "https://pypi.org/simple" }
sdist = { url = "https://files.pythonhosted.org/packages/13/69/33ddede1939fdd074bce5434295f38fae7136463422fe4fd3e0e89b98062/charset_normalizer-3.4.4.tar.gz", hash = "sha256:94537985111c35f28720e43603b8e7b43a6ecfb2ce1d3058bbe955b73404e21a", size = 129418, upload-time = "2025-10-14T04:42:32.879Z" }
wheels = [
    { url = "https://files.pythonhosted.org/packages/ed/27/c6491ff4954e58a10f69ad90aca8a1b6fe9c5d3c6f380907af3c37435b59/charset_normalizer-3.4.4-cp311-cp311-macosx_10_9_universal2.whl", hash = "sha256:6e1fcf0720908f200cd21aa4e6750a48ff6ce4afe7ff5a79a90d5ed8a08296f8", size = 206988, upload-time = "2025-10-14T04:40:33.79Z" },
    { url = "https://files.pythonhosted.org/packages/94/59/2e87300fe67ab820b5428580a53cad894272dbb97f38a7a814a2a1ac1011/charset_normalizer-3.4.4-cp311-cp311-manylinux2014_aarch64.manylinux_2_17_aarch64.manylinux_2_28_aarch64.whl", hash = "sha256:5f819d5fe9234f9f82d75bdfa9aef3a3d72c4d24a6e57aeaebba32a704553aa0", size = 147324, upload-time = "2025-10-14T04:40:34.961Z" },
    { url = "https://files.pythonhosted.org/packages/07/fb/0cf61dc84b2b088391830f6274cb57c82e4da8bbc2efeac8c025edb88772/charset_normalizer-3.4.4-cp311-cp311-manylinux2014_armv7l.manylinux_2_17_armv7l.manylinux_2_31_armv7l.whl", hash = "sha256:a59cb51917aa591b1c4e6a43c132f0cdc3c76dbad6155df4e28ee626cc77a0a3", size = 142742, upload-time = "2025-10-14T04:40:36.105Z" },
    { url = "https://files.pythonhosted.org/packages/62/8b/171935adf2312cd745d290ed93cf16cf0dfe320863ab7cbeeae1dcd6535f/charset_normalizer-3.4.4-cp311-cp311-manylinux2014_ppc64le.manylinux_2_17_ppc64le.manylinux_2_28_ppc64le.whl", hash = "sha256:8ef3c867360f88ac904fd3f5e1f902f13307af9052646963ee08ff4f131adafc", size = 160863, upload-time = "2025-10-14T04:40:37.188Z" },
    { url = "https://files.pythonhosted.org/packages/09/73/ad875b192bda14f2173bfc1bc9a55e009808484a4b256748d931b6948442/charset_normalizer-3.4.4-cp311-cp311-manylinux2014_s390x.manylinux_2_17_s390x.manylinux_2_28_s390x.whl", hash = "sha256:d9e45d7faa48ee908174d8fe84854479ef838fc6a705c9315372eacbc2f02897", size = 157837, upload-time = "2025-10-14T04:40:38.435Z" },
    { url = "https://files.pythonhosted.org/packages/6d/fc/de9cce525b2c5b94b47c70a4b4fb19f871b24995c728e957ee68ab1671ea/charset_normalizer-3.4.4-cp311-cp311-manylinux2014_x86_64.manylinux_2_17_x86_64.manylinux_2_28_x86_64.whl", hash = "sha256:840c25fb618a231545cbab0564a799f101b63b9901f2569faecd6b222ac72381", size = 151550, upload-time = "2025-10-14T04:40:40.053Z" },
    { url = "https://files.pythonhosted.org/packages/55/c2/43edd615fdfba8c6f2dfbd459b25a6b3b551f24ea21981e23fb768503ce1/charset_normalizer-3.4.4-cp311-cp311-manylinux_2_31_riscv64.manylinux_2_39_riscv64.whl", hash = "sha256:ca5862d5b3928c4940729dacc329aa9102900382fea192fc5e52eb69d6093815", size = 149162, upload-time = "2025-10-14T04:40:41.163Z" },
    { url = "https://files.pythonhosted.org/packages/03/86/bde4ad8b4d0e9429a4e82c1e8f5c659993a9a863ad62c7df05cf7b678d75/charset_normalizer-3.4.4-cp311-cp311-musllinux_1_2_aarch64.whl", hash = "sha256:d9c7f57c3d666a53421049053eaacdd14bbd0a528e2186fcb2e672effd053bb0", size = 150019, upload-time = "2025-10-14T04:40:42.276Z" },
    { url = "https://files.pythonhosted.org/packages/1f/86/a151eb2af293a7e7bac3a739b81072585ce36ccfb4493039f49f1d3cae8c/charset_normalizer-3.4.4-cp311-cp311-musllinux_1_2_armv7l.whl", hash = "sha256:277e970e750505ed74c832b4bf75dac7476262ee2a013f5574dd49075879e161", size = 143310, upload-time = "2025-10-14T04:40:43.439Z" },
    { url = "https://files.pythonhosted.org/packages/b5/fe/43dae6144a7e07b87478fdfc4dbe9efd5defb0e7ec29f5f58a55aeef7bf7/charset_normalizer-3.4.4-cp311-cp311-musllinux_1_2_ppc64le.whl", hash = "sha256:31fd66405eaf47bb62e8cd575dc621c56c668f27d46a61d975a249930dd5e2a4", size = 162022, upload-time = "2025-10-14T04:40:44.547Z" },
    { url = "https://files.pythonhosted.org/packages/80/e6/7aab83774f5d2bca81f42ac58d04caf44f0cc2b65fc6db2b3b2e8a05f3b3/charset_normalizer-3.4.4-cp311-cp311-musllinux_1_2_riscv64.whl", hash = "sha256:0d3d8f15c07f86e9ff82319b3d9ef6f4bf907608f53fe9d92b28ea9ae3d1fd89", size = 149383, upload-time = "2025-10-14T04:40:46.018Z" },
    { url = "https://files.pythonhosted.org/packages/4f/e8/b289173b4edae05c0dde07f69f8db476a0b511eac556dfe0d6bda3c43384/charset_normalizer-3.4.4-cp311-cp311-musllinux_1_2_s390x.whl", hash = "sha256:9f7fcd74d410a36883701fafa2482a6af2ff5ba96b9a620e9e0721e28ead5569", size = 159098, upload-time = "2025-10-14T04:40:47.081Z" },
    { url = "https://files.pythonhosted.org/packages/d8/df/fe699727754cae3f8478493c7f45f777b17c3ef0600e28abfec8619eb49c/charset_normalizer-3.4.4-cp311-cp311-musllinux_1_2_x86_64.whl", hash = "sha256:ebf3e58c7ec8a8bed6d66a75d7fb37b55e5015b03ceae72a8e7c74495551e224", size = 152991, upload-time = "2025-10-14T04:40:48.246Z" },
    { url = "https://files.pythonhosted.org/packages/1a/86/584869fe4ddb6ffa3bd9f491b87a01568797fb9bd8933f557dba9771beaf/charset_normalizer-3.4.4-cp311-cp311-win32.whl", hash = "sha256:eecbc200c7fd5ddb9a7f16c7decb07b566c29fa2161a16cf67b8d068bd21690a", size = 99456, upload-time = "2025-10-14T04:40:49.376Z" },
    { url = "https://files.pythonhosted.org/packages/65/f6/62fdd5feb60530f50f7e38b4f6a1d5203f4d16ff4f9f0952962c044e919a/charset_normalizer-3.4.4-cp311-cp311-win_amd64.whl", hash = "sha256:5ae497466c7901d54b639cf42d5b8c1b6a4fead55215500d2f486d34db48d016", size = 106978, upload-time = "2025-10-14T04:40:50.844Z" },
    { url = "https://files.pythonhosted.org/packages/7a/9d/0710916e6c82948b3be62d9d398cb4fcf4e97b56d6a6aeccd66c4b2f2bd5/charset_normalizer-3.4.4-cp311-cp311-win_arm64.whl", hash = "sha256:65e2befcd84bc6f37095f5961e68a6f077bf44946771354a28ad434c2cce0ae1", size = 99969, upload-time = "2025-10-14T04:40:52.272Z" },
    { url = "https://files.pythonhosted.org/packages/f3/85/1637cd4af66fa687396e757dec650f28025f2a2f5a5531a3208dc0ec43f2/charset_normalizer-3.4.4-cp312-cp312-macosx_10_13_universal2.whl", hash = "sha256:0a98e6759f854bd25a58a73fa88833fba3b7c491169f86ce1180c948ab3fd394", size = 208425, upload-time = "2025-10-14T04:40:53.353Z" },
    { url = "https://files.pythonhosted.org/packages/9d/6a/04130023fef2a0d9c62d0bae2649b69f7b7d8d24ea5536feef50551029df/charset_normalizer-3.4.4-cp312-cp312-manylinux2014_aarch64.manylinux_2_17_aarch64.manylinux_2_28_aarch64.whl", hash = "sha256:b5b290ccc2a263e8d185130284f8501e3e36c5e02750fc6b6bdeb2e9e96f1e25", size = 148162, upload-time = "2025-10-14T04:40:54.558Z" },
    { url = "https://files.pythonhosted.org/packages/78/29/62328d79aa60da22c9e0b9a66539feae06ca0f5a4171ac4f7dc285b83688/charset_normalizer-3.4.4-cp312-cp312-manylinux2014_armv7l.manylinux_2_17_armv7l.manylinux_2_31_armv7l.whl", hash = "sha256:74bb723680f9f7a6234dcf67aea57e708ec1fbdf5699fb91dfd6f511b0a320ef", size = 144558, upload-time = "2025-10-14T04:40:55.677Z" },
    { url = "https://files.pythonhosted.org/packages/86/bb/b32194a4bf15b88403537c2e120b817c61cd4ecffa9b6876e941c3ee38fe/charset_normalizer-3.4.4-cp312-cp312-manylinux2014_ppc64le.manylinux_2_17_ppc64le.manylinux_2_28_ppc64le.whl", hash = "sha256:f1e34719c6ed0b92f418c7c780480b26b5d9c50349e9a9af7d76bf757530350d", size = 161497, upload-time = "2025-10-14T04:40:57.217Z" },
    { url = "https://files.pythonhosted.org/packages/19/89/a54c82b253d5b9b111dc74aca196ba5ccfcca8242d0fb64146d4d3183ff1/charset_normalizer-3.4.4-cp312-cp312-manylinux2014_s390x.manylinux_2_17_s390x.manylinux_2_28_s390x.whl", hash = "sha256:2437418e20515acec67d86e12bf70056a33abdacb5cb1655042f6538d6b085a8", size = 159240, upload-time = "2025-10-14T04:40:58.358Z" },
    { url = "https://files.pythonhosted.org/packages/c0/10/d20b513afe03acc89ec33948320a5544d31f21b05368436d580dec4e234d/charset_normalizer-3.4.4-cp312-cp312-manylinux2014_x86_64.manylinux_2_17_x86_64.manylinux_2_28_x86_64.whl", hash = "sha256:11d694519d7f29d6cd09f6ac70028dba10f92f6cdd059096db198c283794ac86", size = 153471, upload-time = "2025-10-14T04:40:59.468Z" },
    { url = "https://files.pythonhosted.org/packages/61/fa/fbf177b55bdd727010f9c0a3c49eefa1d10f960e5f09d1d887bf93c2e698/charset_normalizer-3.4.4-cp312-cp312-manylinux_2_31_riscv64.manylinux_2_39_riscv64.whl", hash = "sha256:ac1c4a689edcc530fc9d9aa11f5774b9e2f33f9a0c6a57864e90908f5208d30a", size = 150864, upload-time = "2025-10-14T04:41:00.623Z" },
    { url = "https://files.pythonhosted.org/packages/05/12/9fbc6a4d39c0198adeebbde20b619790e9236557ca59fc40e0e3cebe6f40/charset_normalizer-3.4.4-cp312-cp312-musllinux_1_2_aarch64.whl", hash = "sha256:21d142cc6c0ec30d2efee5068ca36c128a30b0f2c53c1c07bd78cb6bc1d3be5f", size = 150647, upload-time = "2025-10-14T04:41:01.754Z" },
    { url = "https://files.pythonhosted.org/packages/ad/1f/6a9a593d52e3e8c5d2b167daf8c6b968808efb57ef4c210acb907c365bc4/charset_normalizer-3.4.4-cp312-cp312-musllinux_1_2_armv7l.whl", hash = "sha256:5dbe56a36425d26d6cfb40ce79c314a2e4dd6211d51d6d2191c00bed34f354cc", size = 145110, upload-time = "2025-10-14T04:41:03.231Z" },
    { url = "https://files.pythonhosted.org/packages/30/42/9a52c609e72471b0fc54386dc63c3781a387bb4fe61c20231a4ebcd58bdd/charset_normalizer-3.4.4-cp312-cp312-musllinux_1_2_ppc64le.whl", hash = "sha256:5bfbb1b9acf3334612667b61bd3002196fe2a1eb4dd74d247e0f2a4d50ec9bbf", size = 162839, upload-time = "2025-10-14T04:41:04.715Z" },
    { url = "https://files.pythonhosted.org/packages/c4/5b/c0682bbf9f11597073052628ddd38344a3d673fda35a36773f7d19344b23/charset_normalizer-3.4.4-cp312-cp312-musllinux_1_2_riscv64.whl", hash = "sha256:d055ec1e26e441f6187acf818b73564e6e6282709e9bcb5b63f5b23068356a15", size = 150667, upload-time = "2025-10-14T04:41:05.827Z" },
    { url = "https://files.pythonhosted.org/packages/e4/24/a41afeab6f990cf2daf6cb8c67419b63b48cf518e4f56022230840c9bfb2/charset_normalizer-3.4.4-cp312-cp312-musllinux_1_2_s390x.whl", hash = "sha256:af2d8c67d8e573d6de5bc30cdb27e9b95e49115cd9baad5ddbd1a6207aaa82a9", size = 160535, upload-time = "2025-10-14T04:41:06.938Z" },
    { url = "https://files.pythonhosted.org/packages/2a/e5/6a4ce77ed243c4a50a1fecca6aaaab419628c818a49434be428fe24c9957/charset_normalizer-3.4.4-cp312-cp312-musllinux_1_2_x86_64.whl", hash = "sha256:780236ac706e66881f3b7f2f32dfe90507a09e67d1d454c762cf642e6e1586e0", size = 154816, upload-time = "2025-10-14T04:41:08.101Z" },
    { url = "https://files.pythonhosted.org/packages/a8/ef/89297262b8092b312d29cdb2517cb1237e51db8ecef2e9af5edbe7b683b1/charset_normalizer-3.4.4-cp312-cp312-win32.whl", hash = "sha256:5833d2c39d8896e4e19b689ffc198f08ea58116bee26dea51e362ecc7cd3ed26", size = 99694, upload-time = "2025-10-14T04:41:09.23Z" },
    { url = "https://files.pythonhosted.org/packages/3d/2d/1e5ed9dd3b3803994c155cd9aacb60c82c331bad84daf75bcb9c91b3295e/charset_normalizer-3.4.4-cp312-cp312-win_amd64.whl", hash = "sha256:a79cfe37875f822425b89a82333404539ae63dbdddf97f84dcbc3d339aae9525", size = 107131, upload-time = "2025-10-14T04:41:10.467Z" },
    { url = "https://files.pythonhosted.org/packages/d0/d9/0ed4c7098a861482a7b6a95603edce4c0d9db2311af23da1fb2b75ec26fc/charset_normalizer-3.4.4-cp312-cp312-win_arm64.whl", hash = "sha256:376bec83a63b8021bb5c8ea75e21c4ccb86e7e45ca4eb81146091b56599b80c3", size = 100390, upload-time = "2025-10-14T04:41:11.915Z" },
    { url = "https://files.pythonhosted.org/packages/0a/4c/925909008ed5a988ccbb72dcc897407e5d6d3bd72410d69e051fc0c14647/charset_normalizer-3.4.4-py3-none-any.whl", hash = "sha256:7a32c560861a02ff789ad905a2fe94e3f840803362c84fecf1851cb4cf3dc37f", size = 53402, upload-time = "2025-10-14T04:42:31.76Z" },
]

[[package]]
name = "click"
version = "8.3.0"
source = { registry = "https://pypi.org/simple" }
dependencies = [
    { name = "colorama", marker = "sys_platform == 'win32'" },
]
sdist = { url = "https://files.pythonhosted.org/packages/46/61/de6cd827efad202d7057d93e0fed9294b96952e188f7384832791c7b2254/click-8.3.0.tar.gz", hash = "sha256:e7b8232224eba16f4ebe410c25ced9f7875cb5f3263ffc93cc3e8da705e229c4", size = 276943, upload-time = "2025-09-18T17:32:23.696Z" }
wheels = [
    { url = "https://files.pythonhosted.org/packages/db/d3/9dcc0f5797f070ec8edf30fbadfb200e71d9db6b84d211e3b2085a7589a0/click-8.3.0-py3-none-any.whl", hash = "sha256:9b9f285302c6e3064f4330c05f05b81945b2a39544279343e6e7c5f27a9baddc", size = 107295, upload-time = "2025-09-18T17:32:22.42Z" },
]

[[package]]
name = "cloudpickle"
version = "3.1.1"
source = { registry = "https://pypi.org/simple" }
sdist = { url = "https://files.pythonhosted.org/packages/52/39/069100b84d7418bc358d81669d5748efb14b9cceacd2f9c75f550424132f/cloudpickle-3.1.1.tar.gz", hash = "sha256:b216fa8ae4019d5482a8ac3c95d8f6346115d8835911fd4aefd1a445e4242c64", size = 22113, upload-time = "2025-01-14T17:02:05.085Z" }
wheels = [
    { url = "https://files.pythonhosted.org/packages/7e/e8/64c37fadfc2816a7701fa8a6ed8d87327c7d54eacfbfb6edab14a2f2be75/cloudpickle-3.1.1-py3-none-any.whl", hash = "sha256:c8c5a44295039331ee9dad40ba100a9c7297b6f988e50e87ccdf3765a668350e", size = 20992, upload-time = "2025-01-14T17:02:02.417Z" },
]

[[package]]
name = "colorama"
version = "0.4.6"
source = { registry = "https://pypi.org/simple" }
sdist = { url = "https://files.pythonhosted.org/packages/d8/53/6f443c9a4a8358a93a6792e2acffb9d9d5cb0a5cfd8802644b7b1c9a02e4/colorama-0.4.6.tar.gz", hash = "sha256:08695f5cb7ed6e0531a20572697297273c47b8cae5a63ffc6d6ed5c201be6e44", size = 27697, upload-time = "2022-10-25T02:36:22.414Z" }
wheels = [
    { url = "https://files.pythonhosted.org/packages/d1/d6/3965ed04c63042e047cb6a3e6ed1a63a35087b6a609aa3a15ed8ac56c221/colorama-0.4.6-py2.py3-none-any.whl", hash = "sha256:4f1d9991f5acc0ca119f9d443620b77f9d6b33703e51011c16baf57afb285fc6", size = 25335, upload-time = "2022-10-25T02:36:20.889Z" },
]

[[package]]
name = "colorlog"
version = "6.10.1"
source = { registry = "https://pypi.org/simple" }
dependencies = [
    { name = "colorama", marker = "sys_platform == 'win32'" },
]
sdist = { url = "https://files.pythonhosted.org/packages/a2/61/f083b5ac52e505dfc1c624eafbf8c7589a0d7f32daa398d2e7590efa5fda/colorlog-6.10.1.tar.gz", hash = "sha256:eb4ae5cb65fe7fec7773c2306061a8e63e02efc2c72eba9d27b0fa23c94f1321", size = 17162, upload-time = "2025-10-16T16:14:11.978Z" }
wheels = [
    { url = "https://files.pythonhosted.org/packages/6d/c1/e419ef3723a074172b68aaa89c9f3de486ed4c2399e2dbd8113a4fdcaf9e/colorlog-6.10.1-py3-none-any.whl", hash = "sha256:2d7e8348291948af66122cff006c9f8da6255d224e7cf8e37d8de2df3bad8c9c", size = 11743, upload-time = "2025-10-16T16:14:10.512Z" },
]

[[package]]
name = "contourpy"
version = "1.3.3"
source = { registry = "https://pypi.org/simple" }
dependencies = [
    { name = "numpy" },
]
sdist = { url = "https://files.pythonhosted.org/packages/58/01/1253e6698a07380cd31a736d248a3f2a50a7c88779a1813da27503cadc2a/contourpy-1.3.3.tar.gz", hash = "sha256:083e12155b210502d0bca491432bb04d56dc3432f95a979b429f2848c3dbe880", size = 13466174, upload-time = "2025-07-26T12:03:12.549Z" }
wheels = [
    { url = "https://files.pythonhosted.org/packages/91/2e/c4390a31919d8a78b90e8ecf87cd4b4c4f05a5b48d05ec17db8e5404c6f4/contourpy-1.3.3-cp311-cp311-macosx_10_9_x86_64.whl", hash = "sha256:709a48ef9a690e1343202916450bc48b9e51c049b089c7f79a267b46cffcdaa1", size = 288773, upload-time = "2025-07-26T12:01:02.277Z" },
    { url = "https://files.pythonhosted.org/packages/0d/44/c4b0b6095fef4dc9c420e041799591e3b63e9619e3044f7f4f6c21c0ab24/contourpy-1.3.3-cp311-cp311-macosx_11_0_arm64.whl", hash = "sha256:23416f38bfd74d5d28ab8429cc4d63fa67d5068bd711a85edb1c3fb0c3e2f381", size = 270149, upload-time = "2025-07-26T12:01:04.072Z" },
    { url = "https://files.pythonhosted.org/packages/30/2e/dd4ced42fefac8470661d7cb7e264808425e6c5d56d175291e93890cce09/contourpy-1.3.3-cp311-cp311-manylinux_2_26_aarch64.manylinux_2_28_aarch64.whl", hash = "sha256:929ddf8c4c7f348e4c0a5a3a714b5c8542ffaa8c22954862a46ca1813b667ee7", size = 329222, upload-time = "2025-07-26T12:01:05.688Z" },
    { url = "https://files.pythonhosted.org/packages/f2/74/cc6ec2548e3d276c71389ea4802a774b7aa3558223b7bade3f25787fafc2/contourpy-1.3.3-cp311-cp311-manylinux_2_26_ppc64le.manylinux_2_28_ppc64le.whl", hash = "sha256:9e999574eddae35f1312c2b4b717b7885d4edd6cb46700e04f7f02db454e67c1", size = 377234, upload-time = "2025-07-26T12:01:07.054Z" },
    { url = "https://files.pythonhosted.org/packages/03/b3/64ef723029f917410f75c09da54254c5f9ea90ef89b143ccadb09df14c15/contourpy-1.3.3-cp311-cp311-manylinux_2_26_s390x.manylinux_2_28_s390x.whl", hash = "sha256:0bf67e0e3f482cb69779dd3061b534eb35ac9b17f163d851e2a547d56dba0a3a", size = 380555, upload-time = "2025-07-26T12:01:08.801Z" },
    { url = "https://files.pythonhosted.org/packages/5f/4b/6157f24ca425b89fe2eb7e7be642375711ab671135be21e6faa100f7448c/contourpy-1.3.3-cp311-cp311-manylinux_2_27_x86_64.manylinux_2_28_x86_64.whl", hash = "sha256:51e79c1f7470158e838808d4a996fa9bac72c498e93d8ebe5119bc1e6becb0db", size = 355238, upload-time = "2025-07-26T12:01:10.319Z" },
    { url = "https://files.pythonhosted.org/packages/98/56/f914f0dd678480708a04cfd2206e7c382533249bc5001eb9f58aa693e200/contourpy-1.3.3-cp311-cp311-musllinux_1_2_aarch64.whl", hash = "sha256:598c3aaece21c503615fd59c92a3598b428b2f01bfb4b8ca9c4edeecc2438620", size = 1326218, upload-time = "2025-07-26T12:01:12.659Z" },
    { url = "https://files.pythonhosted.org/packages/fb/d7/4a972334a0c971acd5172389671113ae82aa7527073980c38d5868ff1161/contourpy-1.3.3-cp311-cp311-musllinux_1_2_x86_64.whl", hash = "sha256:322ab1c99b008dad206d406bb61d014cf0174df491ae9d9d0fac6a6fda4f977f", size = 1392867, upload-time = "2025-07-26T12:01:15.533Z" },
    { url = "https://files.pythonhosted.org/packages/75/3e/f2cc6cd56dc8cff46b1a56232eabc6feea52720083ea71ab15523daab796/contourpy-1.3.3-cp311-cp311-win32.whl", hash = "sha256:fd907ae12cd483cd83e414b12941c632a969171bf90fc937d0c9f268a31cafff", size = 183677, upload-time = "2025-07-26T12:01:17.088Z" },
    { url = "https://files.pythonhosted.org/packages/98/4b/9bd370b004b5c9d8045c6c33cf65bae018b27aca550a3f657cdc99acdbd8/contourpy-1.3.3-cp311-cp311-win_amd64.whl", hash = "sha256:3519428f6be58431c56581f1694ba8e50626f2dd550af225f82fb5f5814d2a42", size = 225234, upload-time = "2025-07-26T12:01:18.256Z" },
    { url = "https://files.pythonhosted.org/packages/d9/b6/71771e02c2e004450c12b1120a5f488cad2e4d5b590b1af8bad060360fe4/contourpy-1.3.3-cp311-cp311-win_arm64.whl", hash = "sha256:15ff10bfada4bf92ec8b31c62bf7c1834c244019b4a33095a68000d7075df470", size = 193123, upload-time = "2025-07-26T12:01:19.848Z" },
    { url = "https://files.pythonhosted.org/packages/be/45/adfee365d9ea3d853550b2e735f9d66366701c65db7855cd07621732ccfc/contourpy-1.3.3-cp312-cp312-macosx_10_13_x86_64.whl", hash = "sha256:b08a32ea2f8e42cf1d4be3169a98dd4be32bafe4f22b6c4cb4ba810fa9e5d2cb", size = 293419, upload-time = "2025-07-26T12:01:21.16Z" },
    { url = "https://files.pythonhosted.org/packages/53/3e/405b59cfa13021a56bba395a6b3aca8cec012b45bf177b0eaf7a202cde2c/contourpy-1.3.3-cp312-cp312-macosx_11_0_arm64.whl", hash = "sha256:556dba8fb6f5d8742f2923fe9457dbdd51e1049c4a43fd3986a0b14a1d815fc6", size = 273979, upload-time = "2025-07-26T12:01:22.448Z" },
    { url = "https://files.pythonhosted.org/packages/d4/1c/a12359b9b2ca3a845e8f7f9ac08bdf776114eb931392fcad91743e2ea17b/contourpy-1.3.3-cp312-cp312-manylinux_2_26_aarch64.manylinux_2_28_aarch64.whl", hash = "sha256:92d9abc807cf7d0e047b95ca5d957cf4792fcd04e920ca70d48add15c1a90ea7", size = 332653, upload-time = "2025-07-26T12:01:24.155Z" },
    { url = "https://files.pythonhosted.org/packages/63/12/897aeebfb475b7748ea67b61e045accdfcf0d971f8a588b67108ed7f5512/contourpy-1.3.3-cp312-cp312-manylinux_2_26_ppc64le.manylinux_2_28_ppc64le.whl", hash = "sha256:b2e8faa0ed68cb29af51edd8e24798bb661eac3bd9f65420c1887b6ca89987c8", size = 379536, upload-time = "2025-07-26T12:01:25.91Z" },
    { url = "https://files.pythonhosted.org/packages/43/8a/a8c584b82deb248930ce069e71576fc09bd7174bbd35183b7943fb1064fd/contourpy-1.3.3-cp312-cp312-manylinux_2_26_s390x.manylinux_2_28_s390x.whl", hash = "sha256:626d60935cf668e70a5ce6ff184fd713e9683fb458898e4249b63be9e28286ea", size = 384397, upload-time = "2025-07-26T12:01:27.152Z" },
    { url = "https://files.pythonhosted.org/packages/cc/8f/ec6289987824b29529d0dfda0d74a07cec60e54b9c92f3c9da4c0ac732de/contourpy-1.3.3-cp312-cp312-manylinux_2_27_x86_64.manylinux_2_28_x86_64.whl", hash = "sha256:4d00e655fcef08aba35ec9610536bfe90267d7ab5ba944f7032549c55a146da1", size = 362601, upload-time = "2025-07-26T12:01:28.808Z" },
    { url = "https://files.pythonhosted.org/packages/05/0a/a3fe3be3ee2dceb3e615ebb4df97ae6f3828aa915d3e10549ce016302bd1/contourpy-1.3.3-cp312-cp312-musllinux_1_2_aarch64.whl", hash = "sha256:451e71b5a7d597379ef572de31eeb909a87246974d960049a9848c3bc6c41bf7", size = 1331288, upload-time = "2025-07-26T12:01:31.198Z" },
    { url = "https://files.pythonhosted.org/packages/33/1d/acad9bd4e97f13f3e2b18a3977fe1b4a37ecf3d38d815333980c6c72e963/contourpy-1.3.3-cp312-cp312-musllinux_1_2_x86_64.whl", hash = "sha256:459c1f020cd59fcfe6650180678a9993932d80d44ccde1fa1868977438f0b411", size = 1403386, upload-time = "2025-07-26T12:01:33.947Z" },
    { url = "https://files.pythonhosted.org/packages/cf/8f/5847f44a7fddf859704217a99a23a4f6417b10e5ab1256a179264561540e/contourpy-1.3.3-cp312-cp312-win32.whl", hash = "sha256:023b44101dfe49d7d53932be418477dba359649246075c996866106da069af69", size = 185018, upload-time = "2025-07-26T12:01:35.64Z" },
    { url = "https://files.pythonhosted.org/packages/19/e8/6026ed58a64563186a9ee3f29f41261fd1828f527dd93d33b60feca63352/contourpy-1.3.3-cp312-cp312-win_amd64.whl", hash = "sha256:8153b8bfc11e1e4d75bcb0bff1db232f9e10b274e0929de9d608027e0d34ff8b", size = 226567, upload-time = "2025-07-26T12:01:36.804Z" },
    { url = "https://files.pythonhosted.org/packages/d1/e2/f05240d2c39a1ed228d8328a78b6f44cd695f7ef47beb3e684cf93604f86/contourpy-1.3.3-cp312-cp312-win_arm64.whl", hash = "sha256:07ce5ed73ecdc4a03ffe3e1b3e3c1166db35ae7584be76f65dbbe28a7791b0cc", size = 193655, upload-time = "2025-07-26T12:01:37.999Z" },
    { url = "https://files.pythonhosted.org/packages/a5/29/8dcfe16f0107943fa92388c23f6e05cff0ba58058c4c95b00280d4c75a14/contourpy-1.3.3-pp311-pypy311_pp73-macosx_10_15_x86_64.whl", hash = "sha256:cd5dfcaeb10f7b7f9dc8941717c6c2ade08f587be2226222c12b25f0483ed497", size = 278809, upload-time = "2025-07-26T12:02:52.74Z" },
    { url = "https://files.pythonhosted.org/packages/85/a9/8b37ef4f7dafeb335daee3c8254645ef5725be4d9c6aa70b50ec46ef2f7e/contourpy-1.3.3-pp311-pypy311_pp73-macosx_11_0_arm64.whl", hash = "sha256:0c1fc238306b35f246d61a1d416a627348b5cf0648648a031e14bb8705fcdfe8", size = 261593, upload-time = "2025-07-26T12:02:54.037Z" },
    { url = "https://files.pythonhosted.org/packages/0a/59/ebfb8c677c75605cc27f7122c90313fd2f375ff3c8d19a1694bda74aaa63/contourpy-1.3.3-pp311-pypy311_pp73-manylinux_2_26_aarch64.manylinux_2_28_aarch64.whl", hash = "sha256:70f9aad7de812d6541d29d2bbf8feb22ff7e1c299523db288004e3157ff4674e", size = 302202, upload-time = "2025-07-26T12:02:55.947Z" },
    { url = "https://files.pythonhosted.org/packages/3c/37/21972a15834d90bfbfb009b9d004779bd5a07a0ec0234e5ba8f64d5736f4/contourpy-1.3.3-pp311-pypy311_pp73-manylinux_2_27_x86_64.manylinux_2_28_x86_64.whl", hash = "sha256:5ed3657edf08512fc3fe81b510e35c2012fbd3081d2e26160f27ca28affec989", size = 329207, upload-time = "2025-07-26T12:02:57.468Z" },
    { url = "https://files.pythonhosted.org/packages/0c/58/bd257695f39d05594ca4ad60df5bcb7e32247f9951fd09a9b8edb82d1daa/contourpy-1.3.3-pp311-pypy311_pp73-win_amd64.whl", hash = "sha256:3d1a3799d62d45c18bafd41c5fa05120b96a28079f2393af559b843d1a966a77", size = 225315, upload-time = "2025-07-26T12:02:58.801Z" },
]

[[package]]
name = "cycler"
version = "0.12.1"
source = { registry = "https://pypi.org/simple" }
sdist = { url = "https://files.pythonhosted.org/packages/a9/95/a3dbbb5028f35eafb79008e7522a75244477d2838f38cbb722248dabc2a8/cycler-0.12.1.tar.gz", hash = "sha256:88bb128f02ba341da8ef447245a9e138fae777f6a23943da4540077d3601eb1c", size = 7615, upload-time = "2023-10-07T05:32:18.335Z" }
wheels = [
    { url = "https://files.pythonhosted.org/packages/e7/05/c19819d5e3d95294a6f5947fb9b9629efb316b96de511b418c53d245aae6/cycler-0.12.1-py3-none-any.whl", hash = "sha256:85cef7cff222d8644161529808465972e51340599459b8ac3ccbac5a854e0d30", size = 8321, upload-time = "2023-10-07T05:32:16.783Z" },
]

[[package]]
name = "cytoolz"
version = "1.1.0"
source = { registry = "https://pypi.org/simple" }
dependencies = [
    { name = "toolz" },
]
sdist = { url = "https://files.pythonhosted.org/packages/bd/d4/16916f3dc20a3f5455b63c35dcb260b3716f59ce27a93586804e70e431d5/cytoolz-1.1.0.tar.gz", hash = "sha256:13a7bf254c3c0d28b12e2290b82aed0f0977a4c2a2bf84854fcdc7796a29f3b0", size = 642510, upload-time = "2025-10-19T00:44:56.174Z" }
wheels = [
    { url = "https://files.pythonhosted.org/packages/69/82/edf1d0c32b6222f2c22e5618d6db855d44eb59f9b6f22436ff963c5d0a5c/cytoolz-1.1.0-cp311-cp311-macosx_10_9_universal2.whl", hash = "sha256:dba8e5a8c6e3c789d27b0eb5e7ce5ed7d032a7a9aae17ca4ba5147b871f6e327", size = 1314345, upload-time = "2025-10-19T00:40:13.273Z" },
    { url = "https://files.pythonhosted.org/packages/2d/b5/0e3c1edaa26c2bd9db90cba0ac62c85bbca84224c7ae1c2e0072c4ea64c5/cytoolz-1.1.0-cp311-cp311-macosx_10_9_x86_64.whl", hash = "sha256:44b31c05addb0889167a720123b3b497b28dd86f8a0aeaf3ae4ffa11e2c85d55", size = 989259, upload-time = "2025-10-19T00:40:15.196Z" },
    { url = "https://files.pythonhosted.org/packages/09/aa/e2b2ee9fc684867e817640764ea5807f9d25aa1e7bdba02dd4b249aab0f7/cytoolz-1.1.0-cp311-cp311-macosx_11_0_arm64.whl", hash = "sha256:653cb18c4fc5d8a8cfce2bce650aabcbe82957cd0536827367d10810566d5294", size = 986551, upload-time = "2025-10-19T00:40:16.831Z" },
    { url = "https://files.pythonhosted.org/packages/39/9f/4e8ee41acf6674f10a9c2c9117b2f219429a5a0f09bba6135f34ca4f08a6/cytoolz-1.1.0-cp311-cp311-manylinux1_i686.manylinux_2_28_i686.manylinux_2_5_i686.whl", hash = "sha256:853a5b4806915020c890e1ce70cc056bbc1dd8bc44f2d74d555cccfd7aefba7d", size = 2688378, upload-time = "2025-10-19T00:40:18.552Z" },
    { url = "https://files.pythonhosted.org/packages/78/94/ef006f3412bc22444d855a0fc9ecb81424237fb4e5c1a1f8f5fb79ac978f/cytoolz-1.1.0-cp311-cp311-manylinux2014_aarch64.manylinux_2_17_aarch64.manylinux_2_28_aarch64.whl", hash = "sha256:c7b44e9de86bea013fe84fd8c399d6016bbb96c37c5290769e5c99460b9c53e5", size = 2798299, upload-time = "2025-10-19T00:40:20.191Z" },
    { url = "https://files.pythonhosted.org/packages/df/aa/365953926ee8b4f2e07df7200c0d73632155908c8867af14b2d19cc9f1f7/cytoolz-1.1.0-cp311-cp311-manylinux2014_armv7l.manylinux_2_17_armv7l.manylinux_2_31_armv7l.whl", hash = "sha256:098d628a801dc142e9740126be5624eb7aef1d732bc7a5719f60a2095547b485", size = 2639311, upload-time = "2025-10-19T00:40:22.289Z" },
    { url = "https://files.pythonhosted.org/packages/7c/ee/62beaaee7df208f22590ad07ef8875519af49c52ca39d99460b14a00f15a/cytoolz-1.1.0-cp311-cp311-manylinux2014_ppc64le.manylinux_2_17_ppc64le.manylinux_2_28_ppc64le.whl", hash = "sha256:779ee4096ed7a82cffab89372ffc339631c285079dbf33dbe7aff1f6174985df", size = 2979532, upload-time = "2025-10-19T00:40:24.006Z" },
    { url = "https://files.pythonhosted.org/packages/c5/04/2211251e450bed111ada1194dc42c461da9aea441de62a01e4085ea6de9f/cytoolz-1.1.0-cp311-cp311-manylinux2014_s390x.manylinux_2_17_s390x.manylinux_2_28_s390x.whl", hash = "sha256:f2ce18dd99533d077e9712f9faa852f389f560351b1efd2f2bdb193a95eddde2", size = 3018632, upload-time = "2025-10-19T00:40:26.175Z" },
    { url = "https://files.pythonhosted.org/packages/ed/a2/4a3400e4d07d3916172bf74fede08020d7b4df01595d8a97f1e9507af5ae/cytoolz-1.1.0-cp311-cp311-manylinux2014_x86_64.manylinux_2_17_x86_64.manylinux_2_28_x86_64.whl", hash = "sha256:ac266a34437812cf841cecbfe19f355ab9c3dd1ef231afc60415d40ff12a76e4", size = 2788579, upload-time = "2025-10-19T00:40:27.878Z" },
    { url = "https://files.pythonhosted.org/packages/fe/82/bb88caa53a41f600e7763c517d50e2efbbe6427ea395716a92b83f44882a/cytoolz-1.1.0-cp311-cp311-manylinux_2_31_riscv64.manylinux_2_39_riscv64.whl", hash = "sha256:1920b9b9c13d60d0bb6cd14594b3bce0870022eccb430618c37156da5f2b7a55", size = 2593024, upload-time = "2025-10-19T00:40:29.601Z" },
    { url = "https://files.pythonhosted.org/packages/09/a8/8b25e59570da16c7a0f173b8c6ec0aa6f3abd47fd385c007485acb459896/cytoolz-1.1.0-cp311-cp311-musllinux_1_2_aarch64.whl", hash = "sha256:47caa376dafd2bdc29f8a250acf59c810ec9105cd6f7680b9a9d070aae8490ec", size = 2715304, upload-time = "2025-10-19T00:40:31.151Z" },
    { url = "https://files.pythonhosted.org/packages/d4/56/faec7696f235521b926ffdf92c102f5b029f072d28e1020364e55b084820/cytoolz-1.1.0-cp311-cp311-musllinux_1_2_armv7l.whl", hash = "sha256:5ab2c97d8aaa522b038cca9187b1153347af22309e7c998b14750c6fdec7b1cb", size = 2654461, upload-time = "2025-10-19T00:40:32.884Z" },
    { url = "https://files.pythonhosted.org/packages/aa/82/f790ed167c04b8d2a33bed30770a9b7066fc4f573321d797190e5f05685f/cytoolz-1.1.0-cp311-cp311-musllinux_1_2_i686.whl", hash = "sha256:4bce006121b120e8b359244ee140bb0b1093908efc8b739db8dbaa3f8fb42139", size = 2672077, upload-time = "2025-10-19T00:40:34.543Z" },
    { url = "https://files.pythonhosted.org/packages/d9/b3/80b8183e7eee44f45bfa3cdd3ebdadf3dd43ffc686f96d442a6c4dded45d/cytoolz-1.1.0-cp311-cp311-musllinux_1_2_ppc64le.whl", hash = "sha256:7fc0f1e4e9bb384d26e73c6657bbc26abdae4ff66a95933c00f3d578be89181b", size = 2881589, upload-time = "2025-10-19T00:40:36.315Z" },
    { url = "https://files.pythonhosted.org/packages/8f/05/ac5ba5ddb88a3ba7ecea4bf192194a838af564d22ea7a4812cbb6bd106ce/cytoolz-1.1.0-cp311-cp311-musllinux_1_2_riscv64.whl", hash = "sha256:dd3f894ff972da1994d06ac6157d74e40dda19eb31fe5e9b7863ca4278c3a167", size = 2589924, upload-time = "2025-10-19T00:40:38.317Z" },
    { url = "https://files.pythonhosted.org/packages/8e/cd/100483cae3849d24351c8333a815dc6adaf3f04912486e59386d86d9db9a/cytoolz-1.1.0-cp311-cp311-musllinux_1_2_s390x.whl", hash = "sha256:0846f49cf8a4496bd42659040e68bd0484ce6af819709cae234938e039203ba0", size = 2868059, upload-time = "2025-10-19T00:40:40.025Z" },
    { url = "https://files.pythonhosted.org/packages/34/6e/3a7c56b325772d39397fc3aafb4dc054273982097178b6c3917c6dad48de/cytoolz-1.1.0-cp311-cp311-musllinux_1_2_x86_64.whl", hash = "sha256:16a3af394ade1973226d64bb2f9eb3336adbdea03ed5b134c1bbec5a3b20028e", size = 2721692, upload-time = "2025-10-19T00:40:41.621Z" },
    { url = "https://files.pythonhosted.org/packages/fa/ca/9fdaee32c3bc769dfb7e7991d9499136afccea67e423d097b8fb3c5acbc1/cytoolz-1.1.0-cp311-cp311-win32.whl", hash = "sha256:b786c9c8aeab76cc2f76011e986f7321a23a56d985b77d14f155d5e5514ea781", size = 899349, upload-time = "2025-10-19T00:40:43.183Z" },
    { url = "https://files.pythonhosted.org/packages/fd/04/2ab98edeea90311e4029e1643e43d2027b54da61453292d9ea51a103ee87/cytoolz-1.1.0-cp311-cp311-win_amd64.whl", hash = "sha256:ebf06d1c5344fb22fee71bf664234733e55db72d74988f2ecb7294b05e4db30c", size = 945831, upload-time = "2025-10-19T00:40:44.693Z" },
    { url = "https://files.pythonhosted.org/packages/b4/8d/777d86ea6bcc68b0fc926b0ef8ab51819e2176b37aadea072aac949d5231/cytoolz-1.1.0-cp311-cp311-win_arm64.whl", hash = "sha256:b63f5f025fac893393b186e132e3e242de8ee7265d0cd3f5bdd4dda93f6616c9", size = 904076, upload-time = "2025-10-19T00:40:46.678Z" },
    { url = "https://files.pythonhosted.org/packages/c6/ec/01426224f7acf60183d3921b25e1a8e71713d3d39cb464d64ac7aace6ea6/cytoolz-1.1.0-cp312-cp312-macosx_10_13_universal2.whl", hash = "sha256:99f8e134c9be11649342853ec8c90837af4089fc8ff1e8f9a024a57d1fa08514", size = 1327800, upload-time = "2025-10-19T00:40:48.674Z" },
    { url = "https://files.pythonhosted.org/packages/b4/07/e07e8fedd332ac9626ad58bea31416dda19bfd14310731fa38b16a97e15f/cytoolz-1.1.0-cp312-cp312-macosx_10_13_x86_64.whl", hash = "sha256:0a6f44cf9319c30feb9a50aa513d777ef51efec16f31c404409e7deb8063df64", size = 997118, upload-time = "2025-10-19T00:40:50.919Z" },
    { url = "https://files.pythonhosted.org/packages/ab/72/c0f766d63ed2f9ea8dc8e1628d385d99b41fb834ce17ac3669e3f91e115d/cytoolz-1.1.0-cp312-cp312-macosx_11_0_arm64.whl", hash = "sha256:945580dc158c557172fca899a35a99a16fbcebf6db0c77cb6621084bc82189f9", size = 991169, upload-time = "2025-10-19T00:40:52.887Z" },
    { url = "https://files.pythonhosted.org/packages/df/4b/1f757353d1bf33e56a7391ecc9bc49c1e529803b93a9d2f67fe5f92906fe/cytoolz-1.1.0-cp312-cp312-manylinux1_i686.manylinux_2_28_i686.manylinux_2_5_i686.whl", hash = "sha256:257905ec050d04f2f856854620d1e25556fd735064cebd81b460f54939b9f9d5", size = 2700680, upload-time = "2025-10-19T00:40:54.597Z" },
    { url = "https://files.pythonhosted.org/packages/25/73/9b25bb7ed8d419b9d6ff2ae0b3d06694de79a3f98f5169a1293ff7ad3a3f/cytoolz-1.1.0-cp312-cp312-manylinux2014_aarch64.manylinux_2_17_aarch64.manylinux_2_28_aarch64.whl", hash = "sha256:82779049f352fb3ab5e8c993ab45edbb6e02efb1f17f0b50f4972c706cc51d76", size = 2824951, upload-time = "2025-10-19T00:40:56.137Z" },
    { url = "https://files.pythonhosted.org/packages/0c/93/9c787f7c909e75670fff467f2504725d06d8c3f51d6dfe22c55a08c8ccd4/cytoolz-1.1.0-cp312-cp312-manylinux2014_armv7l.manylinux_2_17_armv7l.manylinux_2_31_armv7l.whl", hash = "sha256:7d3e405e435320e08c5a1633afaf285a392e2d9cef35c925d91e2a31dfd7a688", size = 2679635, upload-time = "2025-10-19T00:40:57.799Z" },
    { url = "https://files.pythonhosted.org/packages/50/aa/9ee92c302cccf7a41a7311b325b51ebeff25d36c1f82bdc1bbe3f58dc947/cytoolz-1.1.0-cp312-cp312-manylinux2014_ppc64le.manylinux_2_17_ppc64le.manylinux_2_28_ppc64le.whl", hash = "sha256:923df8f5591e0d20543060c29909c149ab1963a7267037b39eee03a83dbc50a8", size = 2938352, upload-time = "2025-10-19T00:40:59.49Z" },
    { url = "https://files.pythonhosted.org/packages/6a/a3/3b58c5c1692c3bacd65640d0d5c7267a7ebb76204f7507aec29de7063d2f/cytoolz-1.1.0-cp312-cp312-manylinux2014_s390x.manylinux_2_17_s390x.manylinux_2_28_s390x.whl", hash = "sha256:25db9e4862f22ea0ae2e56c8bec9fc9fd756b655ae13e8c7b5625d7ed1c582d4", size = 3022121, upload-time = "2025-10-19T00:41:01.209Z" },
    { url = "https://files.pythonhosted.org/packages/e1/93/c647bc3334355088c57351a536c2d4a83dd45f7de591fab383975e45bff9/cytoolz-1.1.0-cp312-cp312-manylinux2014_x86_64.manylinux_2_17_x86_64.manylinux_2_28_x86_64.whl", hash = "sha256:c7a98deb11ccd8e5d9f9441ef2ff3352aab52226a2b7d04756caaa53cd612363", size = 2857656, upload-time = "2025-10-19T00:41:03.456Z" },
    { url = "https://files.pythonhosted.org/packages/b2/c2/43fea146bf4141deea959e19dcddf268c5ed759dec5c2ed4a6941d711933/cytoolz-1.1.0-cp312-cp312-manylinux_2_31_riscv64.manylinux_2_39_riscv64.whl", hash = "sha256:dce4ee9fc99104bc77efdea80f32ca5a650cd653bcc8a1d984a931153d3d9b58", size = 2551284, upload-time = "2025-10-19T00:41:05.347Z" },
    { url = "https://files.pythonhosted.org/packages/6f/df/cdc7a81ce5cfcde7ef523143d545635fc37e80ccacce140ae58483a21da3/cytoolz-1.1.0-cp312-cp312-musllinux_1_2_aarch64.whl", hash = "sha256:80d6da158f7d20c15819701bbda1c041f0944ede2f564f5c739b1bc80a9ffb8b", size = 2721673, upload-time = "2025-10-19T00:41:07.528Z" },
    { url = "https://files.pythonhosted.org/packages/45/be/f8524bb9ad8812ad375e61238dcaa3177628234d1b908ad0b74e3657cafd/cytoolz-1.1.0-cp312-cp312-musllinux_1_2_armv7l.whl", hash = "sha256:3b5c5a192abda123ad45ef716ec9082b4cf7d95e9ada8291c5c2cc5558be858b", size = 2722884, upload-time = "2025-10-19T00:41:09.698Z" },
    { url = "https://files.pythonhosted.org/packages/23/e6/6bb8e4f9c267ad42d1ff77b6d2e4984665505afae50a216290e1d7311431/cytoolz-1.1.0-cp312-cp312-musllinux_1_2_i686.whl", hash = "sha256:5b399ce7d967b1cb6280250818b786be652aa8ddffd3c0bb5c48c6220d945ab5", size = 2685486, upload-time = "2025-10-19T00:41:11.349Z" },
    { url = "https://files.pythonhosted.org/packages/d7/dd/88619f9c8d2b682562c0c886bbb7c35720cb83fda2ac9a41bdd14073d9bd/cytoolz-1.1.0-cp312-cp312-musllinux_1_2_ppc64le.whl", hash = "sha256:e7e29a1a03f00b4322196cfe8e2c38da9a6c8d573566052c586df83aacc5663c", size = 2839661, upload-time = "2025-10-19T00:41:13.053Z" },
    { url = "https://files.pythonhosted.org/packages/b8/8d/4478ebf471ee78dd496d254dc0f4ad729cd8e6ba8257de4f0a98a2838ef2/cytoolz-1.1.0-cp312-cp312-musllinux_1_2_riscv64.whl", hash = "sha256:5291b117d71652a817ec164e7011f18e6a51f8a352cc9a70ed5b976c51102fda", size = 2547095, upload-time = "2025-10-19T00:41:16.054Z" },
    { url = "https://files.pythonhosted.org/packages/e6/68/f1dea33367b0b3f64e199c230a14a6b6f243c189020effafd31e970ca527/cytoolz-1.1.0-cp312-cp312-musllinux_1_2_s390x.whl", hash = "sha256:8caef62f846a9011676c51bda9189ae394cdd6bb17f2946ecaedc23243268320", size = 2870901, upload-time = "2025-10-19T00:41:17.727Z" },
    { url = "https://files.pythonhosted.org/packages/4a/9a/33591c09dfe799b8fb692cf2ad383e2c41ab6593cc960b00d1fc8a145655/cytoolz-1.1.0-cp312-cp312-musllinux_1_2_x86_64.whl", hash = "sha256:de425c5a8e3be7bb3a195e19191d28d9eb3c2038046064a92edc4505033ec9cb", size = 2765422, upload-time = "2025-10-19T00:41:20.075Z" },
    { url = "https://files.pythonhosted.org/packages/60/2b/a8aa233c9416df87f004e57ae4280bd5e1f389b4943d179f01020c6ec629/cytoolz-1.1.0-cp312-cp312-win32.whl", hash = "sha256:296440a870e8d1f2e1d1edf98f60f1532b9d3ab8dfbd4b25ec08cd76311e79e5", size = 901933, upload-time = "2025-10-19T00:41:21.646Z" },
    { url = "https://files.pythonhosted.org/packages/ad/33/4c9bdf8390dc01d2617c7f11930697157164a52259b6818ddfa2f94f89f4/cytoolz-1.1.0-cp312-cp312-win_amd64.whl", hash = "sha256:07156987f224c6dac59aa18fb8bf91e1412f5463961862716a3381bf429c8699", size = 947989, upload-time = "2025-10-19T00:41:23.288Z" },
    { url = "https://files.pythonhosted.org/packages/35/ac/6e2708835875f5acb52318462ed296bf94ed0cb8c7cb70e62fbd03f709e3/cytoolz-1.1.0-cp312-cp312-win_arm64.whl", hash = "sha256:23e616b38f5b3160c7bb45b0f84a8f3deb4bd26b29fb2dfc716f241c738e27b8", size = 903913, upload-time = "2025-10-19T00:41:24.992Z" },
    { url = "https://files.pythonhosted.org/packages/84/32/0522207170294cf691112a93c70a8ef942f60fa9ff8e793b63b1f09cedc0/cytoolz-1.1.0-pp311-pypy311_pp73-macosx_10_15_x86_64.whl", hash = "sha256:f32e93a55681d782fc6af939f6df36509d65122423cbc930be39b141064adff8", size = 922014, upload-time = "2025-10-19T00:44:44.911Z" },
    { url = "https://files.pythonhosted.org/packages/4c/49/9be2d24adaa18fa307ff14e3e43f02b2ae4b69c4ce51cee6889eb2114990/cytoolz-1.1.0-pp311-pypy311_pp73-macosx_11_0_arm64.whl", hash = "sha256:5d9bc596751cbda8073e65be02ca11706f00029768fbbbc81e11a8c290bb41aa", size = 918134, upload-time = "2025-10-19T00:44:47.122Z" },
    { url = "https://files.pythonhosted.org/packages/5c/b3/6a76c3b94c6c87c72ea822e7e67405be6b649c2e37778eeac7c0c0c69de8/cytoolz-1.1.0-pp311-pypy311_pp73-manylinux1_i686.manylinux_2_28_i686.manylinux_2_5_i686.whl", hash = "sha256:9b16660d01c3931951fab49db422c627897c38c1a1f0393a97582004019a4887", size = 981970, upload-time = "2025-10-19T00:44:48.906Z" },
    { url = "https://files.pythonhosted.org/packages/f6/8a/606e4c7ed14aa6a86aee6ca84a2cb804754dc6c4905b8f94e09e49f1ce60/cytoolz-1.1.0-pp311-pypy311_pp73-manylinux1_x86_64.manylinux_2_28_x86_64.manylinux_2_5_x86_64.whl", hash = "sha256:b7de5718e2113d4efccea3f06055758cdbc17388ecc3341ba4d1d812837d7c1a", size = 978877, upload-time = "2025-10-19T00:44:50.819Z" },
    { url = "https://files.pythonhosted.org/packages/97/ec/ad474dcb1f6c1ebfdda3c2ad2edbb1af122a0e79c9ff2cb901ffb5f59662/cytoolz-1.1.0-pp311-pypy311_pp73-manylinux2014_aarch64.manylinux_2_17_aarch64.manylinux_2_28_aarch64.whl", hash = "sha256:a12a2a1a6bc44099491c05a12039efa08cc33a3d0f8c7b0566185e085e139283", size = 964279, upload-time = "2025-10-19T00:44:52.476Z" },
    { url = "https://files.pythonhosted.org/packages/68/8c/d245fd416c69d27d51f14d5ad62acc4ee5971088ee31c40ffe1cc109af68/cytoolz-1.1.0-pp311-pypy311_pp73-win_amd64.whl", hash = "sha256:047defa7f5f9a32f82373dbc3957289562e8a3fa58ae02ec8e4dca4f43a33a21", size = 916630, upload-time = "2025-10-19T00:44:54.059Z" },
]

[[package]]
name = "datasets"
version = "4.3.0"
source = { registry = "https://pypi.org/simple" }
dependencies = [
    { name = "dill" },
    { name = "filelock" },
    { name = "fsspec", extra = ["http"] },
    { name = "httpx" },
    { name = "huggingface-hub" },
    { name = "multiprocess" },
    { name = "numpy" },
    { name = "packaging" },
    { name = "pandas" },
    { name = "pyarrow" },
    { name = "pyyaml" },
    { name = "requests" },
    { name = "tqdm" },
    { name = "xxhash" },
]
sdist = { url = "https://files.pythonhosted.org/packages/2a/47/325206ac160f7699ed9f1798afa8f8f8d5189b03bf3815654859ac1d5cba/datasets-4.3.0.tar.gz", hash = "sha256:bc9118ed9afd92346c5be7ed3aaa00177eb907c25467f9d072a0d22777efbd2b", size = 582801, upload-time = "2025-10-23T16:31:51.547Z" }
wheels = [
    { url = "https://files.pythonhosted.org/packages/ca/51/409a8184ed35453d9cbb3d6b20d524b1115c2c2d117b85d5e9b06cd70b45/datasets-4.3.0-py3-none-any.whl", hash = "sha256:0ea157e72138b3ca6c7d2415f19a164ecf7d4c4fa72da2a570da286882e96903", size = 506846, upload-time = "2025-10-23T16:31:49.965Z" },
]

[[package]]
name = "decorator"
version = "5.2.1"
source = { registry = "https://pypi.org/simple" }
sdist = { url = "https://files.pythonhosted.org/packages/43/fa/6d96a0978d19e17b68d634497769987b16c8f4cd0a7a05048bec693caa6b/decorator-5.2.1.tar.gz", hash = "sha256:65f266143752f734b0a7cc83c46f4618af75b8c5911b00ccb61d0ac9b6da0360", size = 56711, upload-time = "2025-02-24T04:41:34.073Z" }
wheels = [
    { url = "https://files.pythonhosted.org/packages/4e/8c/f3147f5c4b73e7550fe5f9352eaa956ae838d5c51eb58e7a25b9f3e2643b/decorator-5.2.1-py3-none-any.whl", hash = "sha256:d316bb415a2d9e2d2b3abcc4084c6502fc09240e292cd76a76afc106a1c8e04a", size = 9190, upload-time = "2025-02-24T04:41:32.565Z" },
]

[[package]]
name = "dill"
version = "0.4.0"
source = { registry = "https://pypi.org/simple" }
sdist = { url = "https://files.pythonhosted.org/packages/12/80/630b4b88364e9a8c8c5797f4602d0f76ef820909ee32f0bacb9f90654042/dill-0.4.0.tar.gz", hash = "sha256:0633f1d2df477324f53a895b02c901fb961bdbf65a17122586ea7019292cbcf0", size = 186976, upload-time = "2025-04-16T00:41:48.867Z" }
wheels = [
    { url = "https://files.pythonhosted.org/packages/50/3d/9373ad9c56321fdab5b41197068e1d8c25883b3fea29dd361f9b55116869/dill-0.4.0-py3-none-any.whl", hash = "sha256:44f54bf6412c2c8464c14e8243eb163690a9800dbe2c367330883b19c7561049", size = 119668, upload-time = "2025-04-16T00:41:47.671Z" },
]

[[package]]
name = "docopt"
version = "0.6.2"
source = { registry = "https://pypi.org/simple" }
sdist = { url = "https://files.pythonhosted.org/packages/a2/55/8f8cab2afd404cf578136ef2cc5dfb50baa1761b68c9da1fb1e4eed343c9/docopt-0.6.2.tar.gz", hash = "sha256:49b3a825280bd66b3aa83585ef59c4a8c82f2c8a522dbe754a8bc8d08c85c491", size = 25901, upload-time = "2014-06-16T11:18:57.406Z" }

[[package]]
name = "editdistance"
version = "0.8.1"
source = { registry = "https://pypi.org/simple" }
sdist = { url = "https://files.pythonhosted.org/packages/d5/18/9f4f975ca87a390832b1c22478f3702fcdf739f83211e24d054b7551270d/editdistance-0.8.1.tar.gz", hash = "sha256:d1cdf80a5d5014b0c9126a69a42ce55a457b457f6986ff69ca98e4fe4d2d8fed", size = 50006, upload-time = "2024-02-10T07:44:53.914Z" }
wheels = [
    { url = "https://files.pythonhosted.org/packages/e2/dc/d0c29fd52d8f9e795653ed2b838a2a48c739cdfff04ac5b79c6c0ecbdf79/editdistance-0.8.1-cp311-cp311-macosx_10_9_universal2.whl", hash = "sha256:486105603a273d73d12a54f347dffa70ab281749d7c3879658b377bc49e4b98c", size = 106079, upload-time = "2024-02-10T07:43:34.34Z" },
    { url = "https://files.pythonhosted.org/packages/b4/c6/75fa45d7b78fbea6fd894f4e48895a75bd3c83d4a9a6b57673881d74d3e0/editdistance-0.8.1-cp311-cp311-macosx_10_9_x86_64.whl", hash = "sha256:fad081f5f86a175c1a09a4e9e45b95c9349e454c21e181e842e01c85f1f536fc", size = 80580, upload-time = "2024-02-10T07:43:35.947Z" },
    { url = "https://files.pythonhosted.org/packages/b7/a3/058d823b6285c3511dc94ed80620c3fb0c18b4aaa708f70ba71f3af28436/editdistance-0.8.1-cp311-cp311-macosx_11_0_arm64.whl", hash = "sha256:8cb78e125f6759398885a775f5eed07c2bb72b2f86da43e674c6b6a3335b273b", size = 79087, upload-time = "2024-02-10T07:43:36.923Z" },
    { url = "https://files.pythonhosted.org/packages/a0/3a/0b13c7864c93b1e9b9952bd2a33c5ef3c4fd1bf70a5fad6924789e70e5eb/editdistance-0.8.1-cp311-cp311-manylinux_2_17_aarch64.manylinux2014_aarch64.whl", hash = "sha256:3778ca60aa89def9144b70e330bcec5330c7da1d69cb28c612e90b84510a1d3d", size = 409296, upload-time = "2024-02-10T07:43:38.52Z" },
    { url = "https://files.pythonhosted.org/packages/96/8a/db0fd79e8ddb9b5f86f274107c5d0a27ec4f2af88877df1f26c2c6d150cc/editdistance-0.8.1-cp311-cp311-manylinux_2_17_x86_64.manylinux2014_x86_64.whl", hash = "sha256:fba945eaa0436cf40bc53d7e299dc537c7c71353379a095b7459ff4af910da33", size = 412913, upload-time = "2024-02-10T07:43:39.852Z" },
    { url = "https://files.pythonhosted.org/packages/0d/d2/98be7112750ff17b436dd76f988f1e38570dcec0df8578ee19ef046f22fe/editdistance-0.8.1-cp311-cp311-manylinux_2_5_i686.manylinux1_i686.manylinux_2_17_i686.manylinux2014_i686.whl", hash = "sha256:877f2a0d801f32bc1a1878901ffb947b974361e849c66e314a7f1d786a446b58", size = 407430, upload-time = "2024-02-10T07:43:41.048Z" },
    { url = "https://files.pythonhosted.org/packages/03/62/1815e3bf164910c47ba1948c8b5e937a40c7f9763b64e98fb6666b01dd06/editdistance-0.8.1-cp311-cp311-musllinux_1_1_aarch64.whl", hash = "sha256:e79d351ca40a6ead5f3763253fd7521572ee0d3e5d42538630e56d10f48db481", size = 909217, upload-time = "2024-02-10T07:43:42.916Z" },
    { url = "https://files.pythonhosted.org/packages/0c/d3/a832cea7b507a9be54e4ac3d1340fb66dca5f9c16c70bf38d5039e8fdede/editdistance-0.8.1-cp311-cp311-musllinux_1_1_i686.whl", hash = "sha256:70ed382b3052a51161bad0149d4665003bf3b949fce0b01bf1253a4cc1a88239", size = 969407, upload-time = "2024-02-10T07:43:44.912Z" },
    { url = "https://files.pythonhosted.org/packages/a3/b4/db291d2a3845cbf8047b4b5aad3b3e038a8a2994d87027b40e1a1b0f4b74/editdistance-0.8.1-cp311-cp311-musllinux_1_1_x86_64.whl", hash = "sha256:a529bfb384c4000775d76739c4e64f73337f0f5a3784933b1321b577a62bed4e", size = 922112, upload-time = "2024-02-10T07:43:47.047Z" },
    { url = "https://files.pythonhosted.org/packages/c4/26/7ddeacada4982d0b892a28897e21871d0f25bca165e3663e37c3a272808a/editdistance-0.8.1-cp311-cp311-win32.whl", hash = "sha256:b082232429e731f181af7f7d2bcf79da6ca8fadd04e9086c11e2973f7d330c81", size = 80799, upload-time = "2024-02-10T07:43:48.231Z" },
    { url = "https://files.pythonhosted.org/packages/52/a1/778af8590b8b12f03f62eacc3c8744407ade9e3d69be6dabe38d0afbf2dd/editdistance-0.8.1-cp311-cp311-win_amd64.whl", hash = "sha256:cef1a4359252a49f2c4718e64e9d40027d9d951b289d045bdb278656e59f6af8", size = 79698, upload-time = "2024-02-10T07:43:49.234Z" },
    { url = "https://files.pythonhosted.org/packages/cb/4c/7f195588949b4e72436dc7fc902632381f96e586af829685b56daebb38b8/editdistance-0.8.1-cp312-cp312-macosx_10_9_universal2.whl", hash = "sha256:b04af61b3fcdd287a07c15b6ae3b02af01c5e3e9c3aca76b8c1d13bd266b6f57", size = 106723, upload-time = "2024-02-10T07:43:50.268Z" },
    { url = "https://files.pythonhosted.org/packages/8d/82/31dc1640d830cd7d36865098329f34e4dad3b77f31cfb9404b347e700196/editdistance-0.8.1-cp312-cp312-macosx_10_9_x86_64.whl", hash = "sha256:18fc8b6eaae01bfd9cf999af726c1e8dcf667d120e81aa7dbd515bea7427f62f", size = 80998, upload-time = "2024-02-10T07:43:51.259Z" },
    { url = "https://files.pythonhosted.org/packages/ea/2a/6b823e71cef694d6f070a1d82be2842706fa193541aab8856a8f42044cd0/editdistance-0.8.1-cp312-cp312-macosx_11_0_arm64.whl", hash = "sha256:6a87839450a5987028738d061ffa5ef6a68bac2ddc68c9147a8aae9806629c7f", size = 79248, upload-time = "2024-02-10T07:43:52.873Z" },
    { url = "https://files.pythonhosted.org/packages/e1/31/bfb8e590f922089dc3471ed7828a6da2fc9453eba38c332efa9ee8749fd7/editdistance-0.8.1-cp312-cp312-manylinux_2_17_aarch64.manylinux2014_aarch64.whl", hash = "sha256:24b5f9c9673c823d91b5973d0af8b39f883f414a55ade2b9d097138acd10f31e", size = 415262, upload-time = "2024-02-10T07:43:54.498Z" },
    { url = "https://files.pythonhosted.org/packages/a9/c7/57423942b2f847cdbbb46494568d00cd8a45500904ea026f0aad6ca01bc7/editdistance-0.8.1-cp312-cp312-manylinux_2_17_x86_64.manylinux2014_x86_64.whl", hash = "sha256:c59248eabfad603f0fba47b0c263d5dc728fb01c2b6b50fb6ca187cec547fdb3", size = 418905, upload-time = "2024-02-10T07:43:55.779Z" },
    { url = "https://files.pythonhosted.org/packages/1b/05/dfa4cdcce063596cbf0d7a32c46cd0f4fa70980311b7da64d35f33ad02a0/editdistance-0.8.1-cp312-cp312-manylinux_2_5_i686.manylinux1_i686.manylinux_2_17_i686.manylinux2014_i686.whl", hash = "sha256:84e239d88ff52821cf64023fabd06a1d9a07654f364b64bf1284577fd3a79d0e", size = 412511, upload-time = "2024-02-10T07:43:57.567Z" },
    { url = "https://files.pythonhosted.org/packages/0e/14/39608ff724a9523f187c4e28926d78bc68f2798f74777ac6757981108345/editdistance-0.8.1-cp312-cp312-musllinux_1_1_aarch64.whl", hash = "sha256:2f7f71698f83e8c83839ac0d876a0f4ef996c86c5460aebd26d85568d4afd0db", size = 917293, upload-time = "2024-02-10T07:43:59.559Z" },
    { url = "https://files.pythonhosted.org/packages/df/92/4a1c61d72da40dedfd0ff950fdc71ae83f478330c58a8bccfd776518bd67/editdistance-0.8.1-cp312-cp312-musllinux_1_1_i686.whl", hash = "sha256:04e229d6f4ce0c12abc9f4cd4023a5b5fa9620226e0207b119c3c2778b036250", size = 975580, upload-time = "2024-02-10T07:44:01.328Z" },
    { url = "https://files.pythonhosted.org/packages/47/3d/9877566e724c8a37f2228a84ec5cbf66dbfd0673515baf68a0fe07caff40/editdistance-0.8.1-cp312-cp312-musllinux_1_1_x86_64.whl", hash = "sha256:e16721636da6d6b68a2c09eaced35a94f4a4a704ec09f45756d4fd5e128ed18d", size = 929121, upload-time = "2024-02-10T07:44:02.764Z" },
    { url = "https://files.pythonhosted.org/packages/d2/f5/8c50757d198b8ca30ddb91e8b8f0247a8dca04ff2ec30755245f0ab1ff0c/editdistance-0.8.1-cp312-cp312-win32.whl", hash = "sha256:87533cf2ebc3777088d991947274cd7e1014b9c861a8aa65257bcdc0ee492526", size = 81039, upload-time = "2024-02-10T07:44:04.134Z" },
    { url = "https://files.pythonhosted.org/packages/28/f0/65101e51dc7c850e7b7581a5d8fa8721a1d7479a0dca6c08386328e19882/editdistance-0.8.1-cp312-cp312-win_amd64.whl", hash = "sha256:09f01ed51746d90178af7dd7ea4ebb41497ef19f53c7f327e864421743dffb0a", size = 79853, upload-time = "2024-02-10T07:44:05.687Z" },
]

[[package]]
name = "einops"
version = "0.8.1"
source = { registry = "https://pypi.org/simple" }
sdist = { url = "https://files.pythonhosted.org/packages/e5/81/df4fbe24dff8ba3934af99044188e20a98ed441ad17a274539b74e82e126/einops-0.8.1.tar.gz", hash = "sha256:de5d960a7a761225532e0f1959e5315ebeafc0cd43394732f103ca44b9837e84", size = 54805, upload-time = "2025-02-09T03:17:00.434Z" }
wheels = [
    { url = "https://files.pythonhosted.org/packages/87/62/9773de14fe6c45c23649e98b83231fffd7b9892b6cf863251dc2afa73643/einops-0.8.1-py3-none-any.whl", hash = "sha256:919387eb55330f5757c6bea9165c5ff5cfe63a642682ea788a6d472576d81737", size = 64359, upload-time = "2025-02-09T03:17:01.998Z" },
]

[[package]]
name = "executing"
version = "2.2.1"
source = { registry = "https://pypi.org/simple" }
sdist = { url = "https://files.pythonhosted.org/packages/cc/28/c14e053b6762b1044f34a13aab6859bbf40456d37d23aa286ac24cfd9a5d/executing-2.2.1.tar.gz", hash = "sha256:3632cc370565f6648cc328b32435bd120a1e4ebb20c77e3fdde9a13cd1e533c4", size = 1129488, upload-time = "2025-09-01T09:48:10.866Z" }
wheels = [
    { url = "https://files.pythonhosted.org/packages/c1/ea/53f2148663b321f21b5a606bd5f191517cf40b7072c0497d3c92c4a13b1e/executing-2.2.1-py2.py3-none-any.whl", hash = "sha256:760643d3452b4d777d295bb167ccc74c64a81df23fb5e08eff250c425a4b2017", size = 28317, upload-time = "2025-09-01T09:48:08.5Z" },
]

[[package]]
name = "fiddle"
version = "0.3.0"
source = { registry = "https://pypi.org/simple" }
dependencies = [
    { name = "absl-py" },
    { name = "graphviz" },
    { name = "libcst" },
    { name = "typing-extensions" },
]
sdist = { url = "https://files.pythonhosted.org/packages/73/36/7a4fac76351619b36bbc7937abf59f7b601326dc4efc253b3c16819f782a/fiddle-0.3.0.tar.gz", hash = "sha256:5d083d3299a479868345513385a6c5546141bd92086c15d3dcbf8008a90075d3", size = 277884, upload-time = "2024-04-09T17:23:58.974Z" }
wheels = [
    { url = "https://files.pythonhosted.org/packages/3b/98/a38e949a91ff9e15874487fd8329ff53c25f3413c0cfc809eb6ff7eb7fa1/fiddle-0.3.0-py3-none-any.whl", hash = "sha256:f4824541c103a94a2f33f6c93eeddf6007c3a7300440087a95907f3e74362e61", size = 419830, upload-time = "2024-04-09T17:23:56.7Z" },
]

[[package]]
name = "filelock"
version = "3.20.0"
source = { registry = "https://pypi.org/simple" }
sdist = { url = "https://files.pythonhosted.org/packages/58/46/0028a82567109b5ef6e4d2a1f04a583fb513e6cf9527fcdd09afd817deeb/filelock-3.20.0.tar.gz", hash = "sha256:711e943b4ec6be42e1d4e6690b48dc175c822967466bb31c0c293f34334c13f4", size = 18922, upload-time = "2025-10-08T18:03:50.056Z" }
wheels = [
    { url = "https://files.pythonhosted.org/packages/76/91/7216b27286936c16f5b4d0c530087e4a54eead683e6b0b73dd0c64844af6/filelock-3.20.0-py3-none-any.whl", hash = "sha256:339b4732ffda5cd79b13f4e2711a31b0365ce445d95d243bb996273d072546a2", size = 16054, upload-time = "2025-10-08T18:03:48.35Z" },
]

[[package]]
name = "fonttools"
version = "4.60.1"
source = { registry = "https://pypi.org/simple" }
sdist = { url = "https://files.pythonhosted.org/packages/4b/42/97a13e47a1e51a5a7142475bbcf5107fe3a68fc34aef331c897d5fb98ad0/fonttools-4.60.1.tar.gz", hash = "sha256:ef00af0439ebfee806b25f24c8f92109157ff3fac5731dc7867957812e87b8d9", size = 3559823, upload-time = "2025-09-29T21:13:27.129Z" }
wheels = [
    { url = "https://files.pythonhosted.org/packages/ea/85/639aa9bface1537e0fb0f643690672dde0695a5bbbc90736bc571b0b1941/fonttools-4.60.1-cp311-cp311-macosx_10_9_universal2.whl", hash = "sha256:7b4c32e232a71f63a5d00259ca3d88345ce2a43295bb049d21061f338124246f", size = 2831872, upload-time = "2025-09-29T21:11:20.329Z" },
    { url = "https://files.pythonhosted.org/packages/6b/47/3c63158459c95093be9618794acb1067b3f4d30dcc5c3e8114b70e67a092/fonttools-4.60.1-cp311-cp311-macosx_10_9_x86_64.whl", hash = "sha256:3630e86c484263eaac71d117085d509cbcf7b18f677906824e4bace598fb70d2", size = 2356990, upload-time = "2025-09-29T21:11:22.754Z" },
    { url = "https://files.pythonhosted.org/packages/94/dd/1934b537c86fcf99f9761823f1fc37a98fbd54568e8e613f29a90fed95a9/fonttools-4.60.1-cp311-cp311-manylinux2014_aarch64.manylinux_2_17_aarch64.manylinux_2_28_aarch64.whl", hash = "sha256:5c1015318e4fec75dd4943ad5f6a206d9727adf97410d58b7e32ab644a807914", size = 5042189, upload-time = "2025-09-29T21:11:25.061Z" },
    { url = "https://files.pythonhosted.org/packages/d2/d2/9f4e4c4374dd1daa8367784e1bd910f18ba886db1d6b825b12edf6db3edc/fonttools-4.60.1-cp311-cp311-manylinux2014_x86_64.manylinux_2_17_x86_64.whl", hash = "sha256:e6c58beb17380f7c2ea181ea11e7db8c0ceb474c9dd45f48e71e2cb577d146a1", size = 4978683, upload-time = "2025-09-29T21:11:27.693Z" },
    { url = "https://files.pythonhosted.org/packages/cc/c4/0fb2dfd1ecbe9a07954cc13414713ed1eab17b1c0214ef07fc93df234a47/fonttools-4.60.1-cp311-cp311-musllinux_1_2_aarch64.whl", hash = "sha256:ec3681a0cb34c255d76dd9d865a55f260164adb9fa02628415cdc2d43ee2c05d", size = 5021372, upload-time = "2025-09-29T21:11:30.257Z" },
    { url = "https://files.pythonhosted.org/packages/0c/d5/495fc7ae2fab20223cc87179a8f50f40f9a6f821f271ba8301ae12bb580f/fonttools-4.60.1-cp311-cp311-musllinux_1_2_x86_64.whl", hash = "sha256:f4b5c37a5f40e4d733d3bbaaef082149bee5a5ea3156a785ff64d949bd1353fa", size = 5132562, upload-time = "2025-09-29T21:11:32.737Z" },
    { url = "https://files.pythonhosted.org/packages/bc/fa/021dab618526323c744e0206b3f5c8596a2e7ae9aa38db5948a131123e83/fonttools-4.60.1-cp311-cp311-win32.whl", hash = "sha256:398447f3d8c0c786cbf1209711e79080a40761eb44b27cdafffb48f52bcec258", size = 2230288, upload-time = "2025-09-29T21:11:35.015Z" },
    { url = "https://files.pythonhosted.org/packages/bb/78/0e1a6d22b427579ea5c8273e1c07def2f325b977faaf60bb7ddc01456cb1/fonttools-4.60.1-cp311-cp311-win_amd64.whl", hash = "sha256:d066ea419f719ed87bc2c99a4a4bfd77c2e5949cb724588b9dd58f3fd90b92bf", size = 2278184, upload-time = "2025-09-29T21:11:37.434Z" },
    { url = "https://files.pythonhosted.org/packages/e3/f7/a10b101b7a6f8836a5adb47f2791f2075d044a6ca123f35985c42edc82d8/fonttools-4.60.1-cp312-cp312-macosx_10_13_universal2.whl", hash = "sha256:7b0c6d57ab00dae9529f3faf187f2254ea0aa1e04215cf2f1a8ec277c96661bc", size = 2832953, upload-time = "2025-09-29T21:11:39.616Z" },
    { url = "https://files.pythonhosted.org/packages/ed/fe/7bd094b59c926acf2304d2151354ddbeb74b94812f3dc943c231db09cb41/fonttools-4.60.1-cp312-cp312-macosx_10_13_x86_64.whl", hash = "sha256:839565cbf14645952d933853e8ade66a463684ed6ed6c9345d0faf1f0e868877", size = 2352706, upload-time = "2025-09-29T21:11:41.826Z" },
    { url = "https://files.pythonhosted.org/packages/c0/ca/4bb48a26ed95a1e7eba175535fe5805887682140ee0a0d10a88e1de84208/fonttools-4.60.1-cp312-cp312-manylinux1_x86_64.manylinux2014_x86_64.manylinux_2_17_x86_64.manylinux_2_5_x86_64.whl", hash = "sha256:8177ec9676ea6e1793c8a084a90b65a9f778771998eb919d05db6d4b1c0b114c", size = 4923716, upload-time = "2025-09-29T21:11:43.893Z" },
    { url = "https://files.pythonhosted.org/packages/b8/9f/2cb82999f686c1d1ddf06f6ae1a9117a880adbec113611cc9d22b2fdd465/fonttools-4.60.1-cp312-cp312-manylinux2014_aarch64.manylinux_2_17_aarch64.manylinux_2_28_aarch64.whl", hash = "sha256:996a4d1834524adbb423385d5a629b868ef9d774670856c63c9a0408a3063401", size = 4968175, upload-time = "2025-09-29T21:11:46.439Z" },
    { url = "https://files.pythonhosted.org/packages/18/79/be569699e37d166b78e6218f2cde8c550204f2505038cdd83b42edc469b9/fonttools-4.60.1-cp312-cp312-musllinux_1_2_aarch64.whl", hash = "sha256:a46b2f450bc79e06ef3b6394f0c68660529ed51692606ad7f953fc2e448bc903", size = 4911031, upload-time = "2025-09-29T21:11:48.977Z" },
    { url = "https://files.pythonhosted.org/packages/cc/9f/89411cc116effaec5260ad519162f64f9c150e5522a27cbb05eb62d0c05b/fonttools-4.60.1-cp312-cp312-musllinux_1_2_x86_64.whl", hash = "sha256:6ec722ee589e89a89f5b7574f5c45604030aa6ae24cb2c751e2707193b466fed", size = 5062966, upload-time = "2025-09-29T21:11:54.344Z" },
    { url = "https://files.pythonhosted.org/packages/62/a1/f888221934b5731d46cb9991c7a71f30cb1f97c0ef5fcf37f8da8fce6c8e/fonttools-4.60.1-cp312-cp312-win32.whl", hash = "sha256:b2cf105cee600d2de04ca3cfa1f74f1127f8455b71dbad02b9da6ec266e116d6", size = 2218750, upload-time = "2025-09-29T21:11:56.601Z" },
    { url = "https://files.pythonhosted.org/packages/88/8f/a55b5550cd33cd1028601df41acd057d4be20efa5c958f417b0c0613924d/fonttools-4.60.1-cp312-cp312-win_amd64.whl", hash = "sha256:992775c9fbe2cf794786fa0ffca7f09f564ba3499b8fe9f2f80bd7197db60383", size = 2267026, upload-time = "2025-09-29T21:11:58.852Z" },
    { url = "https://files.pythonhosted.org/packages/c7/93/0dd45cd283c32dea1545151d8c3637b4b8c53cdb3a625aeb2885b184d74d/fonttools-4.60.1-py3-none-any.whl", hash = "sha256:906306ac7afe2156fcf0042173d6ebbb05416af70f6b370967b47f8f00103bbb", size = 1143175, upload-time = "2025-09-29T21:13:24.134Z" },
]

[[package]]
name = "frozenlist"
version = "1.8.0"
source = { registry = "https://pypi.org/simple" }
sdist = { url = "https://files.pythonhosted.org/packages/2d/f5/c831fac6cc817d26fd54c7eaccd04ef7e0288806943f7cc5bbf69f3ac1f0/frozenlist-1.8.0.tar.gz", hash = "sha256:3ede829ed8d842f6cd48fc7081d7a41001a56f1f38603f9d49bf3020d59a31ad", size = 45875, upload-time = "2025-10-06T05:38:17.865Z" }
wheels = [
    { url = "https://files.pythonhosted.org/packages/bc/03/077f869d540370db12165c0aa51640a873fb661d8b315d1d4d67b284d7ac/frozenlist-1.8.0-cp311-cp311-macosx_10_9_universal2.whl", hash = "sha256:09474e9831bc2b2199fad6da3c14c7b0fbdd377cce9d3d77131be28906cb7d84", size = 86912, upload-time = "2025-10-06T05:35:45.98Z" },
    { url = "https://files.pythonhosted.org/packages/df/b5/7610b6bd13e4ae77b96ba85abea1c8cb249683217ef09ac9e0ae93f25a91/frozenlist-1.8.0-cp311-cp311-macosx_10_9_x86_64.whl", hash = "sha256:17c883ab0ab67200b5f964d2b9ed6b00971917d5d8a92df149dc2c9779208ee9", size = 50046, upload-time = "2025-10-06T05:35:47.009Z" },
    { url = "https://files.pythonhosted.org/packages/6e/ef/0e8f1fe32f8a53dd26bdd1f9347efe0778b0fddf62789ea683f4cc7d787d/frozenlist-1.8.0-cp311-cp311-macosx_11_0_arm64.whl", hash = "sha256:fa47e444b8ba08fffd1c18e8cdb9a75db1b6a27f17507522834ad13ed5922b93", size = 50119, upload-time = "2025-10-06T05:35:48.38Z" },
    { url = "https://files.pythonhosted.org/packages/11/b1/71a477adc7c36e5fb628245dfbdea2166feae310757dea848d02bd0689fd/frozenlist-1.8.0-cp311-cp311-manylinux1_x86_64.manylinux_2_28_x86_64.manylinux_2_5_x86_64.whl", hash = "sha256:2552f44204b744fba866e573be4c1f9048d6a324dfe14475103fd51613eb1d1f", size = 231067, upload-time = "2025-10-06T05:35:49.97Z" },
    { url = "https://files.pythonhosted.org/packages/45/7e/afe40eca3a2dc19b9904c0f5d7edfe82b5304cb831391edec0ac04af94c2/frozenlist-1.8.0-cp311-cp311-manylinux2014_aarch64.manylinux_2_17_aarch64.manylinux_2_28_aarch64.whl", hash = "sha256:957e7c38f250991e48a9a73e6423db1bb9dd14e722a10f6b8bb8e16a0f55f695", size = 233160, upload-time = "2025-10-06T05:35:51.729Z" },
    { url = "https://files.pythonhosted.org/packages/a6/aa/7416eac95603ce428679d273255ffc7c998d4132cfae200103f164b108aa/frozenlist-1.8.0-cp311-cp311-manylinux2014_armv7l.manylinux_2_17_armv7l.manylinux_2_31_armv7l.whl", hash = "sha256:8585e3bb2cdea02fc88ffa245069c36555557ad3609e83be0ec71f54fd4abb52", size = 228544, upload-time = "2025-10-06T05:35:53.246Z" },
    { url = "https://files.pythonhosted.org/packages/8b/3d/2a2d1f683d55ac7e3875e4263d28410063e738384d3adc294f5ff3d7105e/frozenlist-1.8.0-cp311-cp311-manylinux2014_ppc64le.manylinux_2_17_ppc64le.manylinux_2_28_ppc64le.whl", hash = "sha256:edee74874ce20a373d62dc28b0b18b93f645633c2943fd90ee9d898550770581", size = 243797, upload-time = "2025-10-06T05:35:54.497Z" },
    { url = "https://files.pythonhosted.org/packages/78/1e/2d5565b589e580c296d3bb54da08d206e797d941a83a6fdea42af23be79c/frozenlist-1.8.0-cp311-cp311-manylinux2014_s390x.manylinux_2_17_s390x.manylinux_2_28_s390x.whl", hash = "sha256:c9a63152fe95756b85f31186bddf42e4c02c6321207fd6601a1c89ebac4fe567", size = 247923, upload-time = "2025-10-06T05:35:55.861Z" },
    { url = "https://files.pythonhosted.org/packages/aa/c3/65872fcf1d326a7f101ad4d86285c403c87be7d832b7470b77f6d2ed5ddc/frozenlist-1.8.0-cp311-cp311-musllinux_1_2_aarch64.whl", hash = "sha256:b6db2185db9be0a04fecf2f241c70b63b1a242e2805be291855078f2b404dd6b", size = 230886, upload-time = "2025-10-06T05:35:57.399Z" },
    { url = "https://files.pythonhosted.org/packages/a0/76/ac9ced601d62f6956f03cc794f9e04c81719509f85255abf96e2510f4265/frozenlist-1.8.0-cp311-cp311-musllinux_1_2_armv7l.whl", hash = "sha256:f4be2e3d8bc8aabd566f8d5b8ba7ecc09249d74ba3c9ed52e54dc23a293f0b92", size = 245731, upload-time = "2025-10-06T05:35:58.563Z" },
    { url = "https://files.pythonhosted.org/packages/b9/49/ecccb5f2598daf0b4a1415497eba4c33c1e8ce07495eb07d2860c731b8d5/frozenlist-1.8.0-cp311-cp311-musllinux_1_2_ppc64le.whl", hash = "sha256:c8d1634419f39ea6f5c427ea2f90ca85126b54b50837f31497f3bf38266e853d", size = 241544, upload-time = "2025-10-06T05:35:59.719Z" },
    { url = "https://files.pythonhosted.org/packages/53/4b/ddf24113323c0bbcc54cb38c8b8916f1da7165e07b8e24a717b4a12cbf10/frozenlist-1.8.0-cp311-cp311-musllinux_1_2_s390x.whl", hash = "sha256:1a7fa382a4a223773ed64242dbe1c9c326ec09457e6b8428efb4118c685c3dfd", size = 241806, upload-time = "2025-10-06T05:36:00.959Z" },
    { url = "https://files.pythonhosted.org/packages/a7/fb/9b9a084d73c67175484ba2789a59f8eebebd0827d186a8102005ce41e1ba/frozenlist-1.8.0-cp311-cp311-musllinux_1_2_x86_64.whl", hash = "sha256:11847b53d722050808926e785df837353bd4d75f1d494377e59b23594d834967", size = 229382, upload-time = "2025-10-06T05:36:02.22Z" },
    { url = "https://files.pythonhosted.org/packages/95/a3/c8fb25aac55bf5e12dae5c5aa6a98f85d436c1dc658f21c3ac73f9fa95e5/frozenlist-1.8.0-cp311-cp311-win32.whl", hash = "sha256:27c6e8077956cf73eadd514be8fb04d77fc946a7fe9f7fe167648b0b9085cc25", size = 39647, upload-time = "2025-10-06T05:36:03.409Z" },
    { url = "https://files.pythonhosted.org/packages/0a/f5/603d0d6a02cfd4c8f2a095a54672b3cf967ad688a60fb9faf04fc4887f65/frozenlist-1.8.0-cp311-cp311-win_amd64.whl", hash = "sha256:ac913f8403b36a2c8610bbfd25b8013488533e71e62b4b4adce9c86c8cea905b", size = 44064, upload-time = "2025-10-06T05:36:04.368Z" },
    { url = "https://files.pythonhosted.org/packages/5d/16/c2c9ab44e181f043a86f9a8f84d5124b62dbcb3a02c0977ec72b9ac1d3e0/frozenlist-1.8.0-cp311-cp311-win_arm64.whl", hash = "sha256:d4d3214a0f8394edfa3e303136d0575eece0745ff2b47bd2cb2e66dd92d4351a", size = 39937, upload-time = "2025-10-06T05:36:05.669Z" },
    { url = "https://files.pythonhosted.org/packages/69/29/948b9aa87e75820a38650af445d2ef2b6b8a6fab1a23b6bb9e4ef0be2d59/frozenlist-1.8.0-cp312-cp312-macosx_10_13_universal2.whl", hash = "sha256:78f7b9e5d6f2fdb88cdde9440dc147259b62b9d3b019924def9f6478be254ac1", size = 87782, upload-time = "2025-10-06T05:36:06.649Z" },
    { url = "https://files.pythonhosted.org/packages/64/80/4f6e318ee2a7c0750ed724fa33a4bdf1eacdc5a39a7a24e818a773cd91af/frozenlist-1.8.0-cp312-cp312-macosx_10_13_x86_64.whl", hash = "sha256:229bf37d2e4acdaf808fd3f06e854a4a7a3661e871b10dc1f8f1896a3b05f18b", size = 50594, upload-time = "2025-10-06T05:36:07.69Z" },
    { url = "https://files.pythonhosted.org/packages/2b/94/5c8a2b50a496b11dd519f4a24cb5496cf125681dd99e94c604ccdea9419a/frozenlist-1.8.0-cp312-cp312-macosx_11_0_arm64.whl", hash = "sha256:f833670942247a14eafbb675458b4e61c82e002a148f49e68257b79296e865c4", size = 50448, upload-time = "2025-10-06T05:36:08.78Z" },
    { url = "https://files.pythonhosted.org/packages/6a/bd/d91c5e39f490a49df14320f4e8c80161cfcce09f1e2cde1edd16a551abb3/frozenlist-1.8.0-cp312-cp312-manylinux1_x86_64.manylinux_2_28_x86_64.manylinux_2_5_x86_64.whl", hash = "sha256:494a5952b1c597ba44e0e78113a7266e656b9794eec897b19ead706bd7074383", size = 242411, upload-time = "2025-10-06T05:36:09.801Z" },
    { url = "https://files.pythonhosted.org/packages/8f/83/f61505a05109ef3293dfb1ff594d13d64a2324ac3482be2cedc2be818256/frozenlist-1.8.0-cp312-cp312-manylinux2014_aarch64.manylinux_2_17_aarch64.manylinux_2_28_aarch64.whl", hash = "sha256:96f423a119f4777a4a056b66ce11527366a8bb92f54e541ade21f2374433f6d4", size = 243014, upload-time = "2025-10-06T05:36:11.394Z" },
    { url = "https://files.pythonhosted.org/packages/d8/cb/cb6c7b0f7d4023ddda30cf56b8b17494eb3a79e3fda666bf735f63118b35/frozenlist-1.8.0-cp312-cp312-manylinux2014_armv7l.manylinux_2_17_armv7l.manylinux_2_31_armv7l.whl", hash = "sha256:3462dd9475af2025c31cc61be6652dfa25cbfb56cbbf52f4ccfe029f38decaf8", size = 234909, upload-time = "2025-10-06T05:36:12.598Z" },
    { url = "https://files.pythonhosted.org/packages/31/c5/cd7a1f3b8b34af009fb17d4123c5a778b44ae2804e3ad6b86204255f9ec5/frozenlist-1.8.0-cp312-cp312-manylinux2014_ppc64le.manylinux_2_17_ppc64le.manylinux_2_28_ppc64le.whl", hash = "sha256:c4c800524c9cd9bac5166cd6f55285957fcfc907db323e193f2afcd4d9abd69b", size = 250049, upload-time = "2025-10-06T05:36:14.065Z" },
    { url = "https://files.pythonhosted.org/packages/c0/01/2f95d3b416c584a1e7f0e1d6d31998c4a795f7544069ee2e0962a4b60740/frozenlist-1.8.0-cp312-cp312-manylinux2014_s390x.manylinux_2_17_s390x.manylinux_2_28_s390x.whl", hash = "sha256:d6a5df73acd3399d893dafc71663ad22534b5aa4f94e8a2fabfe856c3c1b6a52", size = 256485, upload-time = "2025-10-06T05:36:15.39Z" },
    { url = "https://files.pythonhosted.org/packages/ce/03/024bf7720b3abaebcff6d0793d73c154237b85bdf67b7ed55e5e9596dc9a/frozenlist-1.8.0-cp312-cp312-musllinux_1_2_aarch64.whl", hash = "sha256:405e8fe955c2280ce66428b3ca55e12b3c4e9c336fb2103a4937e891c69a4a29", size = 237619, upload-time = "2025-10-06T05:36:16.558Z" },
    { url = "https://files.pythonhosted.org/packages/69/fa/f8abdfe7d76b731f5d8bd217827cf6764d4f1d9763407e42717b4bed50a0/frozenlist-1.8.0-cp312-cp312-musllinux_1_2_armv7l.whl", hash = "sha256:908bd3f6439f2fef9e85031b59fd4f1297af54415fb60e4254a95f75b3cab3f3", size = 250320, upload-time = "2025-10-06T05:36:17.821Z" },
    { url = "https://files.pythonhosted.org/packages/f5/3c/b051329f718b463b22613e269ad72138cc256c540f78a6de89452803a47d/frozenlist-1.8.0-cp312-cp312-musllinux_1_2_ppc64le.whl", hash = "sha256:294e487f9ec720bd8ffcebc99d575f7eff3568a08a253d1ee1a0378754b74143", size = 246820, upload-time = "2025-10-06T05:36:19.046Z" },
    { url = "https://files.pythonhosted.org/packages/0f/ae/58282e8f98e444b3f4dd42448ff36fa38bef29e40d40f330b22e7108f565/frozenlist-1.8.0-cp312-cp312-musllinux_1_2_s390x.whl", hash = "sha256:74c51543498289c0c43656701be6b077f4b265868fa7f8a8859c197006efb608", size = 250518, upload-time = "2025-10-06T05:36:20.763Z" },
    { url = "https://files.pythonhosted.org/packages/8f/96/007e5944694d66123183845a106547a15944fbbb7154788cbf7272789536/frozenlist-1.8.0-cp312-cp312-musllinux_1_2_x86_64.whl", hash = "sha256:776f352e8329135506a1d6bf16ac3f87bc25b28e765949282dcc627af36123aa", size = 239096, upload-time = "2025-10-06T05:36:22.129Z" },
    { url = "https://files.pythonhosted.org/packages/66/bb/852b9d6db2fa40be96f29c0d1205c306288f0684df8fd26ca1951d461a56/frozenlist-1.8.0-cp312-cp312-win32.whl", hash = "sha256:433403ae80709741ce34038da08511d4a77062aa924baf411ef73d1146e74faf", size = 39985, upload-time = "2025-10-06T05:36:23.661Z" },
    { url = "https://files.pythonhosted.org/packages/b8/af/38e51a553dd66eb064cdf193841f16f077585d4d28394c2fa6235cb41765/frozenlist-1.8.0-cp312-cp312-win_amd64.whl", hash = "sha256:34187385b08f866104f0c0617404c8eb08165ab1272e884abc89c112e9c00746", size = 44591, upload-time = "2025-10-06T05:36:24.958Z" },
    { url = "https://files.pythonhosted.org/packages/a7/06/1dc65480ab147339fecc70797e9c2f69d9cea9cf38934ce08df070fdb9cb/frozenlist-1.8.0-cp312-cp312-win_arm64.whl", hash = "sha256:fe3c58d2f5db5fbd18c2987cba06d51b0529f52bc3a6cdc33d3f4eab725104bd", size = 40102, upload-time = "2025-10-06T05:36:26.333Z" },
    { url = "https://files.pythonhosted.org/packages/9a/9a/e35b4a917281c0b8419d4207f4334c8e8c5dbf4f3f5f9ada73958d937dcc/frozenlist-1.8.0-py3-none-any.whl", hash = "sha256:0c18a16eab41e82c295618a77502e17b195883241c563b00f0aa5106fc4eaa0d", size = 13409, upload-time = "2025-10-06T05:38:16.721Z" },
]

[[package]]
name = "fsspec"
version = "2024.12.0"
source = { registry = "https://pypi.org/simple" }
sdist = { url = "https://files.pythonhosted.org/packages/ee/11/de70dee31455c546fbc88301971ec03c328f3d1138cfba14263f651e9551/fsspec-2024.12.0.tar.gz", hash = "sha256:670700c977ed2fb51e0d9f9253177ed20cbde4a3e5c0283cc5385b5870c8533f", size = 291600, upload-time = "2024-12-19T19:57:30.333Z" }
wheels = [
    { url = "https://files.pythonhosted.org/packages/de/86/5486b0188d08aa643e127774a99bac51ffa6cf343e3deb0583956dca5b22/fsspec-2024.12.0-py3-none-any.whl", hash = "sha256:b520aed47ad9804237ff878b504267a3b0b441e97508bd6d2d8774e3db85cee2", size = 183862, upload-time = "2024-12-19T19:57:28.258Z" },
]

[package.optional-dependencies]
http = [
    { name = "aiohttp" },
]

[[package]]
name = "future"
version = "1.0.0"
source = { registry = "https://pypi.org/simple" }
sdist = { url = "https://files.pythonhosted.org/packages/a7/b2/4140c69c6a66432916b26158687e821ba631a4c9273c474343badf84d3ba/future-1.0.0.tar.gz", hash = "sha256:bd2968309307861edae1458a4f8a4f3598c03be43b97521076aebf5d94c07b05", size = 1228490, upload-time = "2024-02-21T11:52:38.461Z" }
wheels = [
    { url = "https://files.pythonhosted.org/packages/da/71/ae30dadffc90b9006d77af76b393cb9dfbfc9629f339fc1574a1c52e6806/future-1.0.0-py3-none-any.whl", hash = "sha256:929292d34f5872e70396626ef385ec22355a1fae8ad29e1a734c3e43f9fbc216", size = 491326, upload-time = "2024-02-21T11:52:35.956Z" },
]

[[package]]
name = "gitdb"
version = "4.0.12"
source = { registry = "https://pypi.org/simple" }
dependencies = [
    { name = "smmap" },
]
sdist = { url = "https://files.pythonhosted.org/packages/72/94/63b0fc47eb32792c7ba1fe1b694daec9a63620db1e313033d18140c2320a/gitdb-4.0.12.tar.gz", hash = "sha256:5ef71f855d191a3326fcfbc0d5da835f26b13fbcba60c32c21091c349ffdb571", size = 394684, upload-time = "2025-01-02T07:20:46.413Z" }
wheels = [
    { url = "https://files.pythonhosted.org/packages/a0/61/5c78b91c3143ed5c14207f463aecfc8f9dbb5092fb2869baf37c273b2705/gitdb-4.0.12-py3-none-any.whl", hash = "sha256:67073e15955400952c6565cc3e707c554a4eea2e428946f7a4c162fab9bd9bcf", size = 62794, upload-time = "2025-01-02T07:20:43.624Z" },
]

[[package]]
name = "gitpython"
version = "3.1.45"
source = { registry = "https://pypi.org/simple" }
dependencies = [
    { name = "gitdb" },
]
sdist = { url = "https://files.pythonhosted.org/packages/9a/c8/dd58967d119baab745caec2f9d853297cec1989ec1d63f677d3880632b88/gitpython-3.1.45.tar.gz", hash = "sha256:85b0ee964ceddf211c41b9f27a49086010a190fd8132a24e21f362a4b36a791c", size = 215076, upload-time = "2025-07-24T03:45:54.871Z" }
wheels = [
    { url = "https://files.pythonhosted.org/packages/01/61/d4b89fec821f72385526e1b9d9a3a0385dda4a72b206d28049e2c7cd39b8/gitpython-3.1.45-py3-none-any.whl", hash = "sha256:8908cb2e02fb3b93b7eb0f2827125cb699869470432cc885f019b8fd0fccff77", size = 208168, upload-time = "2025-07-24T03:45:52.517Z" },
]

[[package]]
name = "graphviz"
version = "0.21"
source = { registry = "https://pypi.org/simple" }
sdist = { url = "https://files.pythonhosted.org/packages/f8/b3/3ac91e9be6b761a4b30d66ff165e54439dcd48b83f4e20d644867215f6ca/graphviz-0.21.tar.gz", hash = "sha256:20743e7183be82aaaa8ad6c93f8893c923bd6658a04c32ee115edb3c8a835f78", size = 200434, upload-time = "2025-06-15T09:35:05.824Z" }
wheels = [
    { url = "https://files.pythonhosted.org/packages/91/4c/e0ce1ef95d4000ebc1c11801f9b944fa5910ecc15b5e351865763d8657f8/graphviz-0.21-py3-none-any.whl", hash = "sha256:54f33de9f4f911d7e84e4191749cac8cc5653f815b06738c54db9a15ab8b1e42", size = 47300, upload-time = "2025-06-15T09:35:04.433Z" },
]

[[package]]
name = "greenlet"
version = "3.2.4"
source = { registry = "https://pypi.org/simple" }
sdist = { url = "https://files.pythonhosted.org/packages/03/b8/704d753a5a45507a7aab61f18db9509302ed3d0a27ac7e0359ec2905b1a6/greenlet-3.2.4.tar.gz", hash = "sha256:0dca0d95ff849f9a364385f36ab49f50065d76964944638be9691e1832e9f86d", size = 188260, upload-time = "2025-08-07T13:24:33.51Z" }
wheels = [
    { url = "https://files.pythonhosted.org/packages/a4/de/f28ced0a67749cac23fecb02b694f6473f47686dff6afaa211d186e2ef9c/greenlet-3.2.4-cp311-cp311-macosx_11_0_universal2.whl", hash = "sha256:96378df1de302bc38e99c3a9aa311967b7dc80ced1dcc6f171e99842987882a2", size = 272305, upload-time = "2025-08-07T13:15:41.288Z" },
    { url = "https://files.pythonhosted.org/packages/09/16/2c3792cba130000bf2a31c5272999113f4764fd9d874fb257ff588ac779a/greenlet-3.2.4-cp311-cp311-manylinux2014_aarch64.manylinux_2_17_aarch64.whl", hash = "sha256:1ee8fae0519a337f2329cb78bd7a8e128ec0f881073d43f023c7b8d4831d5246", size = 632472, upload-time = "2025-08-07T13:42:55.044Z" },
    { url = "https://files.pythonhosted.org/packages/ae/8f/95d48d7e3d433e6dae5b1682e4292242a53f22df82e6d3dda81b1701a960/greenlet-3.2.4-cp311-cp311-manylinux2014_ppc64le.manylinux_2_17_ppc64le.whl", hash = "sha256:94abf90142c2a18151632371140b3dba4dee031633fe614cb592dbb6c9e17bc3", size = 644646, upload-time = "2025-08-07T13:45:26.523Z" },
    { url = "https://files.pythonhosted.org/packages/d5/5e/405965351aef8c76b8ef7ad370e5da58d57ef6068df197548b015464001a/greenlet-3.2.4-cp311-cp311-manylinux2014_s390x.manylinux_2_17_s390x.whl", hash = "sha256:4d1378601b85e2e5171b99be8d2dc85f594c79967599328f95c1dc1a40f1c633", size = 640519, upload-time = "2025-08-07T13:53:13.928Z" },
    { url = "https://files.pythonhosted.org/packages/25/5d/382753b52006ce0218297ec1b628e048c4e64b155379331f25a7316eb749/greenlet-3.2.4-cp311-cp311-manylinux2014_x86_64.manylinux_2_17_x86_64.whl", hash = "sha256:0db5594dce18db94f7d1650d7489909b57afde4c580806b8d9203b6e79cdc079", size = 639707, upload-time = "2025-08-07T13:18:27.146Z" },
    { url = "https://files.pythonhosted.org/packages/1f/8e/abdd3f14d735b2929290a018ecf133c901be4874b858dd1c604b9319f064/greenlet-3.2.4-cp311-cp311-manylinux_2_24_x86_64.manylinux_2_28_x86_64.whl", hash = "sha256:2523e5246274f54fdadbce8494458a2ebdcdbc7b802318466ac5606d3cded1f8", size = 587684, upload-time = "2025-08-07T13:18:25.164Z" },
    { url = "https://files.pythonhosted.org/packages/5d/65/deb2a69c3e5996439b0176f6651e0052542bb6c8f8ec2e3fba97c9768805/greenlet-3.2.4-cp311-cp311-musllinux_1_1_aarch64.whl", hash = "sha256:1987de92fec508535687fb807a5cea1560f6196285a4cde35c100b8cd632cc52", size = 1116647, upload-time = "2025-08-07T13:42:38.655Z" },
    { url = "https://files.pythonhosted.org/packages/3f/cc/b07000438a29ac5cfb2194bfc128151d52f333cee74dd7dfe3fb733fc16c/greenlet-3.2.4-cp311-cp311-musllinux_1_1_x86_64.whl", hash = "sha256:55e9c5affaa6775e2c6b67659f3a71684de4c549b3dd9afca3bc773533d284fa", size = 1142073, upload-time = "2025-08-07T13:18:21.737Z" },
    { url = "https://files.pythonhosted.org/packages/d8/0f/30aef242fcab550b0b3520b8e3561156857c94288f0332a79928c31a52cf/greenlet-3.2.4-cp311-cp311-win_amd64.whl", hash = "sha256:9c40adce87eaa9ddb593ccb0fa6a07caf34015a29bf8d344811665b573138db9", size = 299100, upload-time = "2025-08-07T13:44:12.287Z" },
    { url = "https://files.pythonhosted.org/packages/44/69/9b804adb5fd0671f367781560eb5eb586c4d495277c93bde4307b9e28068/greenlet-3.2.4-cp312-cp312-macosx_11_0_universal2.whl", hash = "sha256:3b67ca49f54cede0186854a008109d6ee71f66bd57bb36abd6d0a0267b540cdd", size = 274079, upload-time = "2025-08-07T13:15:45.033Z" },
    { url = "https://files.pythonhosted.org/packages/46/e9/d2a80c99f19a153eff70bc451ab78615583b8dac0754cfb942223d2c1a0d/greenlet-3.2.4-cp312-cp312-manylinux2014_aarch64.manylinux_2_17_aarch64.whl", hash = "sha256:ddf9164e7a5b08e9d22511526865780a576f19ddd00d62f8a665949327fde8bb", size = 640997, upload-time = "2025-08-07T13:42:56.234Z" },
    { url = "https://files.pythonhosted.org/packages/3b/16/035dcfcc48715ccd345f3a93183267167cdd162ad123cd93067d86f27ce4/greenlet-3.2.4-cp312-cp312-manylinux2014_ppc64le.manylinux_2_17_ppc64le.whl", hash = "sha256:f28588772bb5fb869a8eb331374ec06f24a83a9c25bfa1f38b6993afe9c1e968", size = 655185, upload-time = "2025-08-07T13:45:27.624Z" },
    { url = "https://files.pythonhosted.org/packages/31/da/0386695eef69ffae1ad726881571dfe28b41970173947e7c558d9998de0f/greenlet-3.2.4-cp312-cp312-manylinux2014_s390x.manylinux_2_17_s390x.whl", hash = "sha256:5c9320971821a7cb77cfab8d956fa8e39cd07ca44b6070db358ceb7f8797c8c9", size = 649926, upload-time = "2025-08-07T13:53:15.251Z" },
    { url = "https://files.pythonhosted.org/packages/68/88/69bf19fd4dc19981928ceacbc5fd4bb6bc2215d53199e367832e98d1d8fe/greenlet-3.2.4-cp312-cp312-manylinux2014_x86_64.manylinux_2_17_x86_64.whl", hash = "sha256:c60a6d84229b271d44b70fb6e5fa23781abb5d742af7b808ae3f6efd7c9c60f6", size = 651839, upload-time = "2025-08-07T13:18:30.281Z" },
    { url = "https://files.pythonhosted.org/packages/19/0d/6660d55f7373b2ff8152401a83e02084956da23ae58cddbfb0b330978fe9/greenlet-3.2.4-cp312-cp312-manylinux_2_24_x86_64.manylinux_2_28_x86_64.whl", hash = "sha256:3b3812d8d0c9579967815af437d96623f45c0f2ae5f04e366de62a12d83a8fb0", size = 607586, upload-time = "2025-08-07T13:18:28.544Z" },
    { url = "https://files.pythonhosted.org/packages/8e/1a/c953fdedd22d81ee4629afbb38d2f9d71e37d23caace44775a3a969147d4/greenlet-3.2.4-cp312-cp312-musllinux_1_1_aarch64.whl", hash = "sha256:abbf57b5a870d30c4675928c37278493044d7c14378350b3aa5d484fa65575f0", size = 1123281, upload-time = "2025-08-07T13:42:39.858Z" },
    { url = "https://files.pythonhosted.org/packages/3f/c7/12381b18e21aef2c6bd3a636da1088b888b97b7a0362fac2e4de92405f97/greenlet-3.2.4-cp312-cp312-musllinux_1_1_x86_64.whl", hash = "sha256:20fb936b4652b6e307b8f347665e2c615540d4b42b3b4c8a321d8286da7e520f", size = 1151142, upload-time = "2025-08-07T13:18:22.981Z" },
    { url = "https://files.pythonhosted.org/packages/e9/08/b0814846b79399e585f974bbeebf5580fbe59e258ea7be64d9dfb253c84f/greenlet-3.2.4-cp312-cp312-win_amd64.whl", hash = "sha256:a7d4e128405eea3814a12cc2605e0e6aedb4035bf32697f72deca74de4105e02", size = 299899, upload-time = "2025-08-07T13:38:53.448Z" },
]

[[package]]
name = "grpcio"
version = "1.76.0"
source = { registry = "https://pypi.org/simple" }
dependencies = [
    { name = "typing-extensions" },
]
sdist = { url = "https://files.pythonhosted.org/packages/b6/e0/318c1ce3ae5a17894d5791e87aea147587c9e702f24122cc7a5c8bbaeeb1/grpcio-1.76.0.tar.gz", hash = "sha256:7be78388d6da1a25c0d5ec506523db58b18be22d9c37d8d3a32c08be4987bd73", size = 12785182, upload-time = "2025-10-21T16:23:12.106Z" }
wheels = [
    { url = "https://files.pythonhosted.org/packages/a0/00/8163a1beeb6971f66b4bbe6ac9457b97948beba8dd2fc8e1281dce7f79ec/grpcio-1.76.0-cp311-cp311-linux_armv7l.whl", hash = "sha256:2e1743fbd7f5fa713a1b0a8ac8ebabf0ec980b5d8809ec358d488e273b9cf02a", size = 5843567, upload-time = "2025-10-21T16:20:52.829Z" },
    { url = "https://files.pythonhosted.org/packages/10/c1/934202f5cf335e6d852530ce14ddb0fef21be612ba9ecbbcbd4d748ca32d/grpcio-1.76.0-cp311-cp311-macosx_11_0_universal2.whl", hash = "sha256:a8c2cf1209497cf659a667d7dea88985e834c24b7c3b605e6254cbb5076d985c", size = 11848017, upload-time = "2025-10-21T16:20:56.705Z" },
    { url = "https://files.pythonhosted.org/packages/11/0b/8dec16b1863d74af6eb3543928600ec2195af49ca58b16334972f6775663/grpcio-1.76.0-cp311-cp311-manylinux2014_aarch64.manylinux_2_17_aarch64.whl", hash = "sha256:08caea849a9d3c71a542827d6df9d5a69067b0a1efbea8a855633ff5d9571465", size = 6412027, upload-time = "2025-10-21T16:20:59.3Z" },
    { url = "https://files.pythonhosted.org/packages/d7/64/7b9e6e7ab910bea9d46f2c090380bab274a0b91fb0a2fe9b0cd399fffa12/grpcio-1.76.0-cp311-cp311-manylinux2014_i686.manylinux_2_17_i686.whl", hash = "sha256:f0e34c2079d47ae9f6188211db9e777c619a21d4faba6977774e8fa43b085e48", size = 7075913, upload-time = "2025-10-21T16:21:01.645Z" },
    { url = "https://files.pythonhosted.org/packages/68/86/093c46e9546073cefa789bd76d44c5cb2abc824ca62af0c18be590ff13ba/grpcio-1.76.0-cp311-cp311-manylinux2014_x86_64.manylinux_2_17_x86_64.whl", hash = "sha256:8843114c0cfce61b40ad48df65abcfc00d4dba82eae8718fab5352390848c5da", size = 6615417, upload-time = "2025-10-21T16:21:03.844Z" },
    { url = "https://files.pythonhosted.org/packages/f7/b6/5709a3a68500a9c03da6fb71740dcdd5ef245e39266461a03f31a57036d8/grpcio-1.76.0-cp311-cp311-musllinux_1_2_aarch64.whl", hash = "sha256:8eddfb4d203a237da6f3cc8a540dad0517d274b5a1e9e636fd8d2c79b5c1d397", size = 7199683, upload-time = "2025-10-21T16:21:06.195Z" },
    { url = "https://files.pythonhosted.org/packages/91/d3/4b1f2bf16ed52ce0b508161df3a2d186e4935379a159a834cb4a7d687429/grpcio-1.76.0-cp311-cp311-musllinux_1_2_i686.whl", hash = "sha256:32483fe2aab2c3794101c2a159070584e5db11d0aa091b2c0ea9c4fc43d0d749", size = 8163109, upload-time = "2025-10-21T16:21:08.498Z" },
    { url = "https://files.pythonhosted.org/packages/5c/61/d9043f95f5f4cf085ac5dd6137b469d41befb04bd80280952ffa2a4c3f12/grpcio-1.76.0-cp311-cp311-musllinux_1_2_x86_64.whl", hash = "sha256:dcfe41187da8992c5f40aa8c5ec086fa3672834d2be57a32384c08d5a05b4c00", size = 7626676, upload-time = "2025-10-21T16:21:10.693Z" },
    { url = "https://files.pythonhosted.org/packages/36/95/fd9a5152ca02d8881e4dd419cdd790e11805979f499a2e5b96488b85cf27/grpcio-1.76.0-cp311-cp311-win32.whl", hash = "sha256:2107b0c024d1b35f4083f11245c0e23846ae64d02f40b2b226684840260ed054", size = 3997688, upload-time = "2025-10-21T16:21:12.746Z" },
    { url = "https://files.pythonhosted.org/packages/60/9c/5c359c8d4c9176cfa3c61ecd4efe5affe1f38d9bae81e81ac7186b4c9cc8/grpcio-1.76.0-cp311-cp311-win_amd64.whl", hash = "sha256:522175aba7af9113c48ec10cc471b9b9bd4f6ceb36aeb4544a8e2c80ed9d252d", size = 4709315, upload-time = "2025-10-21T16:21:15.26Z" },
    { url = "https://files.pythonhosted.org/packages/bf/05/8e29121994b8d959ffa0afd28996d452f291b48cfc0875619de0bde2c50c/grpcio-1.76.0-cp312-cp312-linux_armv7l.whl", hash = "sha256:81fd9652b37b36f16138611c7e884eb82e0cec137c40d3ef7c3f9b3ed00f6ed8", size = 5799718, upload-time = "2025-10-21T16:21:17.939Z" },
    { url = "https://files.pythonhosted.org/packages/d9/75/11d0e66b3cdf998c996489581bdad8900db79ebd83513e45c19548f1cba4/grpcio-1.76.0-cp312-cp312-macosx_11_0_universal2.whl", hash = "sha256:04bbe1bfe3a68bbfd4e52402ab7d4eb59d72d02647ae2042204326cf4bbad280", size = 11825627, upload-time = "2025-10-21T16:21:20.466Z" },
    { url = "https://files.pythonhosted.org/packages/28/50/2f0aa0498bc188048f5d9504dcc5c2c24f2eb1a9337cd0fa09a61a2e75f0/grpcio-1.76.0-cp312-cp312-manylinux2014_aarch64.manylinux_2_17_aarch64.whl", hash = "sha256:d388087771c837cdb6515539f43b9d4bf0b0f23593a24054ac16f7a960be16f4", size = 6359167, upload-time = "2025-10-21T16:21:23.122Z" },
    { url = "https://files.pythonhosted.org/packages/66/e5/bbf0bb97d29ede1d59d6588af40018cfc345b17ce979b7b45424628dc8bb/grpcio-1.76.0-cp312-cp312-manylinux2014_i686.manylinux_2_17_i686.whl", hash = "sha256:9f8f757bebaaea112c00dba718fc0d3260052ce714e25804a03f93f5d1c6cc11", size = 7044267, upload-time = "2025-10-21T16:21:25.995Z" },
    { url = "https://files.pythonhosted.org/packages/f5/86/f6ec2164f743d9609691115ae8ece098c76b894ebe4f7c94a655c6b03e98/grpcio-1.76.0-cp312-cp312-manylinux2014_x86_64.manylinux_2_17_x86_64.whl", hash = "sha256:980a846182ce88c4f2f7e2c22c56aefd515daeb36149d1c897f83cf57999e0b6", size = 6573963, upload-time = "2025-10-21T16:21:28.631Z" },
    { url = "https://files.pythonhosted.org/packages/60/bc/8d9d0d8505feccfdf38a766d262c71e73639c165b311c9457208b56d92ae/grpcio-1.76.0-cp312-cp312-musllinux_1_2_aarch64.whl", hash = "sha256:f92f88e6c033db65a5ae3d97905c8fea9c725b63e28d5a75cb73b49bda5024d8", size = 7164484, upload-time = "2025-10-21T16:21:30.837Z" },
    { url = "https://files.pythonhosted.org/packages/67/e6/5d6c2fc10b95edf6df9b8f19cf10a34263b7fd48493936fffd5085521292/grpcio-1.76.0-cp312-cp312-musllinux_1_2_i686.whl", hash = "sha256:4baf3cbe2f0be3289eb68ac8ae771156971848bb8aaff60bad42005539431980", size = 8127777, upload-time = "2025-10-21T16:21:33.577Z" },
    { url = "https://files.pythonhosted.org/packages/3f/c8/dce8ff21c86abe025efe304d9e31fdb0deaaa3b502b6a78141080f206da0/grpcio-1.76.0-cp312-cp312-musllinux_1_2_x86_64.whl", hash = "sha256:615ba64c208aaceb5ec83bfdce7728b80bfeb8be97562944836a7a0a9647d882", size = 7594014, upload-time = "2025-10-21T16:21:41.882Z" },
    { url = "https://files.pythonhosted.org/packages/e0/42/ad28191ebf983a5d0ecef90bab66baa5a6b18f2bfdef9d0a63b1973d9f75/grpcio-1.76.0-cp312-cp312-win32.whl", hash = "sha256:45d59a649a82df5718fd9527ce775fd66d1af35e6d31abdcdc906a49c6822958", size = 3984750, upload-time = "2025-10-21T16:21:44.006Z" },
    { url = "https://files.pythonhosted.org/packages/9e/00/7bd478cbb851c04a48baccaa49b75abaa8e4122f7d86da797500cccdd771/grpcio-1.76.0-cp312-cp312-win_amd64.whl", hash = "sha256:c088e7a90b6017307f423efbb9d1ba97a22aa2170876223f9709e9d1de0b5347", size = 4704003, upload-time = "2025-10-21T16:21:46.244Z" },
]

[[package]]
name = "h11"
version = "0.16.0"
source = { registry = "https://pypi.org/simple" }
sdist = { url = "https://files.pythonhosted.org/packages/01/ee/02a2c011bdab74c6fb3c75474d40b3052059d95df7e73351460c8588d963/h11-0.16.0.tar.gz", hash = "sha256:4e35b956cf45792e4caa5885e69fba00bdbc6ffafbfa020300e549b208ee5ff1", size = 101250, upload-time = "2025-04-24T03:35:25.427Z" }
wheels = [
    { url = "https://files.pythonhosted.org/packages/04/4b/29cac41a4d98d144bf5f6d33995617b185d14b22401f75ca86f384e87ff1/h11-0.16.0-py3-none-any.whl", hash = "sha256:63cf8bbe7522de3bf65932fda1d9c2772064ffb3dae62d55932da54b31cb6c86", size = 37515, upload-time = "2025-04-24T03:35:24.344Z" },
]

[[package]]
name = "hf-xet"
version = "1.1.10"
source = { registry = "https://pypi.org/simple" }
sdist = { url = "https://files.pythonhosted.org/packages/74/31/feeddfce1748c4a233ec1aa5b7396161c07ae1aa9b7bdbc9a72c3c7dd768/hf_xet-1.1.10.tar.gz", hash = "sha256:408aef343800a2102374a883f283ff29068055c111f003ff840733d3b715bb97", size = 487910, upload-time = "2025-09-12T20:10:27.12Z" }
wheels = [
    { url = "https://files.pythonhosted.org/packages/f7/a2/343e6d05de96908366bdc0081f2d8607d61200be2ac802769c4284cc65bd/hf_xet-1.1.10-cp37-abi3-macosx_10_12_x86_64.whl", hash = "sha256:686083aca1a6669bc85c21c0563551cbcdaa5cf7876a91f3d074a030b577231d", size = 2761466, upload-time = "2025-09-12T20:10:22.836Z" },
    { url = "https://files.pythonhosted.org/packages/31/f9/6215f948ac8f17566ee27af6430ea72045e0418ce757260248b483f4183b/hf_xet-1.1.10-cp37-abi3-macosx_11_0_arm64.whl", hash = "sha256:71081925383b66b24eedff3013f8e6bbd41215c3338be4b94ba75fd75b21513b", size = 2623807, upload-time = "2025-09-12T20:10:21.118Z" },
    { url = "https://files.pythonhosted.org/packages/15/07/86397573efefff941e100367bbda0b21496ffcdb34db7ab51912994c32a2/hf_xet-1.1.10-cp37-abi3-manylinux_2_17_x86_64.manylinux2014_x86_64.whl", hash = "sha256:6b6bceb6361c80c1cc42b5a7b4e3efd90e64630bcf11224dcac50ef30a47e435", size = 3186960, upload-time = "2025-09-12T20:10:19.336Z" },
    { url = "https://files.pythonhosted.org/packages/01/a7/0b2e242b918cc30e1f91980f3c4b026ff2eedaf1e2ad96933bca164b2869/hf_xet-1.1.10-cp37-abi3-manylinux_2_28_aarch64.whl", hash = "sha256:eae7c1fc8a664e54753ffc235e11427ca61f4b0477d757cc4eb9ae374b69f09c", size = 3087167, upload-time = "2025-09-12T20:10:17.255Z" },
    { url = "https://files.pythonhosted.org/packages/4a/25/3e32ab61cc7145b11eee9d745988e2f0f4fafda81b25980eebf97d8cff15/hf_xet-1.1.10-cp37-abi3-musllinux_1_2_aarch64.whl", hash = "sha256:0a0005fd08f002180f7a12d4e13b22be277725bc23ed0529f8add5c7a6309c06", size = 3248612, upload-time = "2025-09-12T20:10:24.093Z" },
    { url = "https://files.pythonhosted.org/packages/2c/3d/ab7109e607ed321afaa690f557a9ada6d6d164ec852fd6bf9979665dc3d6/hf_xet-1.1.10-cp37-abi3-musllinux_1_2_x86_64.whl", hash = "sha256:f900481cf6e362a6c549c61ff77468bd59d6dd082f3170a36acfef2eb6a6793f", size = 3353360, upload-time = "2025-09-12T20:10:25.563Z" },
    { url = "https://files.pythonhosted.org/packages/ee/0e/471f0a21db36e71a2f1752767ad77e92d8cde24e974e03d662931b1305ec/hf_xet-1.1.10-cp37-abi3-win_amd64.whl", hash = "sha256:5f54b19cc347c13235ae7ee98b330c26dd65ef1df47e5316ffb1e87713ca7045", size = 2804691, upload-time = "2025-09-12T20:10:28.433Z" },
]

[[package]]
name = "httpcore"
version = "1.0.9"
source = { registry = "https://pypi.org/simple" }
dependencies = [
    { name = "certifi" },
    { name = "h11" },
]
sdist = { url = "https://files.pythonhosted.org/packages/06/94/82699a10bca87a5556c9c59b5963f2d039dbd239f25bc2a63907a05a14cb/httpcore-1.0.9.tar.gz", hash = "sha256:6e34463af53fd2ab5d807f399a9b45ea31c3dfa2276f15a2c3f00afff6e176e8", size = 85484, upload-time = "2025-04-24T22:06:22.219Z" }
wheels = [
    { url = "https://files.pythonhosted.org/packages/7e/f5/f66802a942d491edb555dd61e3a9961140fd64c90bce1eafd741609d334d/httpcore-1.0.9-py3-none-any.whl", hash = "sha256:2d400746a40668fc9dec9810239072b40b4484b640a8c38fd654a024c7a1bf55", size = 78784, upload-time = "2025-04-24T22:06:20.566Z" },
]

[[package]]
name = "httpx"
version = "0.28.1"
source = { registry = "https://pypi.org/simple" }
dependencies = [
    { name = "anyio" },
    { name = "certifi" },
    { name = "httpcore" },
    { name = "idna" },
]
sdist = { url = "https://files.pythonhosted.org/packages/b1/df/48c586a5fe32a0f01324ee087459e112ebb7224f646c0b5023f5e79e9956/httpx-0.28.1.tar.gz", hash = "sha256:75e98c5f16b0f35b567856f597f06ff2270a374470a5c2392242528e3e3e42fc", size = 141406, upload-time = "2024-12-06T15:37:23.222Z" }
wheels = [
    { url = "https://files.pythonhosted.org/packages/2a/39/e50c7c3a983047577ee07d2a9e53faf5a69493943ec3f6a384bdc792deb2/httpx-0.28.1-py3-none-any.whl", hash = "sha256:d909fcccc110f8c7faf814ca82a9a4d816bc5a6dbfea25d6591d6985b8ba59ad", size = 73517, upload-time = "2024-12-06T15:37:21.509Z" },
]

[[package]]
name = "huggingface-hub"
version = "0.36.0"
source = { registry = "https://pypi.org/simple" }
dependencies = [
    { name = "filelock" },
    { name = "fsspec" },
    { name = "hf-xet", marker = "platform_machine == 'aarch64' or platform_machine == 'amd64' or platform_machine == 'arm64' or platform_machine == 'x86_64'" },
    { name = "packaging" },
    { name = "pyyaml" },
    { name = "requests" },
    { name = "tqdm" },
    { name = "typing-extensions" },
]
sdist = { url = "https://files.pythonhosted.org/packages/98/63/4910c5fa9128fdadf6a9c5ac138e8b1b6cee4ca44bf7915bbfbce4e355ee/huggingface_hub-0.36.0.tar.gz", hash = "sha256:47b3f0e2539c39bf5cde015d63b72ec49baff67b6931c3d97f3f84532e2b8d25", size = 463358, upload-time = "2025-10-23T12:12:01.413Z" }
wheels = [
    { url = "https://files.pythonhosted.org/packages/cb/bd/1a875e0d592d447cbc02805fd3fe0f497714d6a2583f59d14fa9ebad96eb/huggingface_hub-0.36.0-py3-none-any.whl", hash = "sha256:7bcc9ad17d5b3f07b57c78e79d527102d08313caa278a641993acddcb894548d", size = 566094, upload-time = "2025-10-23T12:11:59.557Z" },
]

[[package]]
name = "hydra-core"
version = "1.3.2"
source = { registry = "https://pypi.org/simple" }
dependencies = [
    { name = "antlr4-python3-runtime" },
    { name = "omegaconf" },
    { name = "packaging" },
]
sdist = { url = "https://files.pythonhosted.org/packages/6d/8e/07e42bc434a847154083b315779b0a81d567154504624e181caf2c71cd98/hydra-core-1.3.2.tar.gz", hash = "sha256:8a878ed67216997c3e9d88a8e72e7b4767e81af37afb4ea3334b269a4390a824", size = 3263494, upload-time = "2023-02-23T18:33:43.03Z" }
wheels = [
    { url = "https://files.pythonhosted.org/packages/c6/50/e0edd38dcd63fb26a8547f13d28f7a008bc4a3fd4eb4ff030673f22ad41a/hydra_core-1.3.2-py3-none-any.whl", hash = "sha256:fa0238a9e31df3373b35b0bfb672c34cc92718d21f81311d8996a16de1141d8b", size = 154547, upload-time = "2023-02-23T18:33:40.801Z" },
]

[[package]]
name = "idna"
version = "3.11"
source = { registry = "https://pypi.org/simple" }
sdist = { url = "https://files.pythonhosted.org/packages/6f/6d/0703ccc57f3a7233505399edb88de3cbd678da106337b9fcde432b65ed60/idna-3.11.tar.gz", hash = "sha256:795dafcc9c04ed0c1fb032c2aa73654d8e8c5023a7df64a53f39190ada629902", size = 194582, upload-time = "2025-10-12T14:55:20.501Z" }
wheels = [
    { url = "https://files.pythonhosted.org/packages/0e/61/66938bbb5fc52dbdf84594873d5b51fb1f7c7794e9c0f5bd885f30bc507b/idna-3.11-py3-none-any.whl", hash = "sha256:771a87f49d9defaf64091e6e6fe9c18d4833f140bd19464795bc32d966ca37ea", size = 71008, upload-time = "2025-10-12T14:55:18.883Z" },
]

[[package]]
name = "indic-numtowords"
version = "1.1.0"
source = { registry = "https://pypi.org/simple" }
sdist = { url = "https://files.pythonhosted.org/packages/aa/46/683e92580d9c1752917d2f9ec2a44d2adc21cdfe4deeaa0fe87fc23dbea8/indic_numtowords-1.1.0.tar.gz", hash = "sha256:d1addc21444c332e05bfd8726af427960c096c2a16776d98bee4fbc36ade5d25", size = 44220, upload-time = "2025-08-18T12:24:13.075Z" }
wheels = [
    { url = "https://files.pythonhosted.org/packages/1e/16/b2b6491d95a15bda712163b4e27428f2cb1ac3a1b4fb59b140dbc76f6ce5/indic_numtowords-1.1.0-py3-none-any.whl", hash = "sha256:bf4b7b9e539323d9b00bc868caa2d9369170b8f3ac4d19619bf9c6cdc6f89572", size = 71635, upload-time = "2025-08-18T12:24:11.065Z" },
]

[[package]]
name = "inflect"
version = "7.5.0"
source = { registry = "https://pypi.org/simple" }
dependencies = [
    { name = "more-itertools" },
    { name = "typeguard" },
]
sdist = { url = "https://files.pythonhosted.org/packages/78/c6/943357d44a21fd995723d07ccaddd78023eace03c1846049a2645d4324a3/inflect-7.5.0.tar.gz", hash = "sha256:faf19801c3742ed5a05a8ce388e0d8fe1a07f8d095c82201eb904f5d27ad571f", size = 73751, upload-time = "2024-12-28T17:11:18.897Z" }
wheels = [
    { url = "https://files.pythonhosted.org/packages/8a/eb/427ed2b20a38a4ee29f24dbe4ae2dafab198674fe9a85e3d6adf9e5f5f41/inflect-7.5.0-py3-none-any.whl", hash = "sha256:2aea70e5e70c35d8350b8097396ec155ffd68def678c7ff97f51aa69c1d92344", size = 35197, upload-time = "2024-12-28T17:11:15.931Z" },
]

[[package]]
name = "iniconfig"
version = "2.3.0"
source = { registry = "https://pypi.org/simple" }
sdist = { url = "https://files.pythonhosted.org/packages/72/34/14ca021ce8e5dfedc35312d08ba8bf51fdd999c576889fc2c24cb97f4f10/iniconfig-2.3.0.tar.gz", hash = "sha256:c76315c77db068650d49c5b56314774a7804df16fee4402c1f19d6d15d8c4730", size = 20503, upload-time = "2025-10-18T21:55:43.219Z" }
wheels = [
    { url = "https://files.pythonhosted.org/packages/cb/b1/3846dd7f199d53cb17f49cba7e651e9ce294d8497c8c150530ed11865bb8/iniconfig-2.3.0-py3-none-any.whl", hash = "sha256:f631c04d2c48c52b84d0d0549c99ff3859c98df65b3101406327ecc7d53fbf12", size = 7484, upload-time = "2025-10-18T21:55:41.639Z" },
]

[[package]]
name = "intervaltree"
version = "3.1.0"
source = { registry = "https://pypi.org/simple" }
dependencies = [
    { name = "sortedcontainers" },
]
sdist = { url = "https://files.pythonhosted.org/packages/50/fb/396d568039d21344639db96d940d40eb62befe704ef849b27949ded5c3bb/intervaltree-3.1.0.tar.gz", hash = "sha256:902b1b88936918f9b2a19e0e5eb7ccb430ae45cde4f39ea4b36932920d33952d", size = 32861, upload-time = "2020-08-03T08:01:11.392Z" }

[[package]]
name = "ipython"
version = "9.6.0"
source = { registry = "https://pypi.org/simple" }
dependencies = [
    { name = "colorama", marker = "sys_platform == 'win32'" },
    { name = "decorator" },
    { name = "ipython-pygments-lexers" },
    { name = "jedi" },
    { name = "matplotlib-inline" },
    { name = "pexpect", marker = "sys_platform != 'emscripten' and sys_platform != 'win32'" },
    { name = "prompt-toolkit" },
    { name = "pygments" },
    { name = "stack-data" },
    { name = "traitlets" },
    { name = "typing-extensions", marker = "python_full_version < '3.12'" },
]
sdist = { url = "https://files.pythonhosted.org/packages/2a/34/29b18c62e39ee2f7a6a3bba7efd952729d8aadd45ca17efc34453b717665/ipython-9.6.0.tar.gz", hash = "sha256:5603d6d5d356378be5043e69441a072b50a5b33b4503428c77b04cb8ce7bc731", size = 4396932, upload-time = "2025-09-29T10:55:53.948Z" }
wheels = [
    { url = "https://files.pythonhosted.org/packages/48/c5/d5e07995077e48220269c28a221e168c91123ad5ceee44d548f54a057fc0/ipython-9.6.0-py3-none-any.whl", hash = "sha256:5f77efafc886d2f023442479b8149e7d86547ad0a979e9da9f045d252f648196", size = 616170, upload-time = "2025-09-29T10:55:47.676Z" },
]

[[package]]
name = "ipython-pygments-lexers"
version = "1.1.1"
source = { registry = "https://pypi.org/simple" }
dependencies = [
    { name = "pygments" },
]
sdist = { url = "https://files.pythonhosted.org/packages/ef/4c/5dd1d8af08107f88c7f741ead7a40854b8ac24ddf9ae850afbcf698aa552/ipython_pygments_lexers-1.1.1.tar.gz", hash = "sha256:09c0138009e56b6854f9535736f4171d855c8c08a563a0dcd8022f78355c7e81", size = 8393, upload-time = "2025-01-17T11:24:34.505Z" }
wheels = [
    { url = "https://files.pythonhosted.org/packages/d9/33/1f075bf72b0b747cb3288d011319aaf64083cf2efef8354174e3ed4540e2/ipython_pygments_lexers-1.1.1-py3-none-any.whl", hash = "sha256:a9462224a505ade19a605f71f8fa63c2048833ce50abc86768a0d81d876dc81c", size = 8074, upload-time = "2025-01-17T11:24:33.271Z" },
]

[[package]]
name = "jedi"
version = "0.19.2"
source = { registry = "https://pypi.org/simple" }
dependencies = [
    { name = "parso" },
]
sdist = { url = "https://files.pythonhosted.org/packages/72/3a/79a912fbd4d8dd6fbb02bf69afd3bb72cf0c729bb3063c6f4498603db17a/jedi-0.19.2.tar.gz", hash = "sha256:4770dc3de41bde3966b02eb84fbcf557fb33cce26ad23da12c742fb50ecb11f0", size = 1231287, upload-time = "2024-11-11T01:41:42.873Z" }
wheels = [
    { url = "https://files.pythonhosted.org/packages/c0/5a/9cac0c82afec3d09ccd97c8b6502d48f165f9124db81b4bcb90b4af974ee/jedi-0.19.2-py2.py3-none-any.whl", hash = "sha256:a8ef22bde8490f57fe5c7681a3c83cb58874daf72b4784de3cce5b6ef6edb5b9", size = 1572278, upload-time = "2024-11-11T01:41:40.175Z" },
]

[[package]]
name = "jinja2"
version = "3.1.6"
source = { registry = "https://pypi.org/simple" }
dependencies = [
    { name = "markupsafe" },
]
sdist = { url = "https://files.pythonhosted.org/packages/df/bf/f7da0350254c0ed7c72f3e33cef02e048281fec7ecec5f032d4aac52226b/jinja2-3.1.6.tar.gz", hash = "sha256:0137fb05990d35f1275a587e9aee6d56da821fc83491a0fb838183be43f66d6d", size = 245115, upload-time = "2025-03-05T20:05:02.478Z" }
wheels = [
    { url = "https://files.pythonhosted.org/packages/62/a1/3d680cbfd5f4b8f15abc1d571870c5fc3e594bb582bc3b64ea099db13e56/jinja2-3.1.6-py3-none-any.whl", hash = "sha256:85ece4451f492d0c13c5dd7c13a64681a86afae63a5f347908daf103ce6d2f67", size = 134899, upload-time = "2025-03-05T20:05:00.369Z" },
]

[[package]]
name = "jiwer"
version = "3.1.0"
source = { registry = "https://pypi.org/simple" }
dependencies = [
    { name = "click" },
    { name = "rapidfuzz" },
]
sdist = { url = "https://files.pythonhosted.org/packages/85/3e/71b95cf0e2179fb5de8744a79fd36c8bd4e02e1803129a16d423884b6654/jiwer-3.1.0.tar.gz", hash = "sha256:dc492d09e570f1baba98c76aba09baf8e09c06e6808a4ba412dd4bde67fb79ac", size = 103187, upload-time = "2025-01-31T12:14:10.86Z" }
wheels = [
    { url = "https://files.pythonhosted.org/packages/ba/f4/35634d9eeff3b0bab51f5b9474ee569b1186bf29cf0d9d67b84acc80c53d/jiwer-3.1.0-py3-none-any.whl", hash = "sha256:5a14b5bba4692e1946ca3c6946435f7d90b1b526076ccb6c12be763e2146237d", size = 22303, upload-time = "2025-01-31T12:14:08.893Z" },
]

[[package]]
name = "joblib"
version = "1.5.2"
source = { registry = "https://pypi.org/simple" }
sdist = { url = "https://files.pythonhosted.org/packages/e8/5d/447af5ea094b9e4c4054f82e223ada074c552335b9b4b2d14bd9b35a67c4/joblib-1.5.2.tar.gz", hash = "sha256:3faa5c39054b2f03ca547da9b2f52fde67c06240c31853f306aea97f13647b55", size = 331077, upload-time = "2025-08-27T12:15:46.575Z" }
wheels = [
    { url = "https://files.pythonhosted.org/packages/1e/e8/685f47e0d754320684db4425a0967f7d3fa70126bffd76110b7009a0090f/joblib-1.5.2-py3-none-any.whl", hash = "sha256:4e1f0bdbb987e6d843c70cf43714cb276623def372df3c22fe5266b2670bc241", size = 308396, upload-time = "2025-08-27T12:15:45.188Z" },
]

[[package]]
name = "kaldi-python-io"
version = "1.2.2"
source = { registry = "https://pypi.org/simple" }
dependencies = [
    { name = "numpy" },
]
sdist = { url = "https://files.pythonhosted.org/packages/80/45/e3e542ffa8970ebd782fcece35e2295de9c60e8c396c2c1a403410d1b24e/kaldi-python-io-1.2.2.tar.gz", hash = "sha256:4ebb4029c6c58296cc0abf96edff02832ba341d290ed37624a8d00105f0f7c00", size = 8814, upload-time = "2021-03-18T12:02:05.832Z" }

[[package]]
name = "kiwisolver"
version = "1.4.9"
source = { registry = "https://pypi.org/simple" }
sdist = { url = "https://files.pythonhosted.org/packages/5c/3c/85844f1b0feb11ee581ac23fe5fce65cd049a200c1446708cc1b7f922875/kiwisolver-1.4.9.tar.gz", hash = "sha256:c3b22c26c6fd6811b0ae8363b95ca8ce4ea3c202d3d0975b2914310ceb1bcc4d", size = 97564, upload-time = "2025-08-10T21:27:49.279Z" }
wheels = [
    { url = "https://files.pythonhosted.org/packages/6f/ab/c80b0d5a9d8a1a65f4f815f2afff9798b12c3b9f31f1d304dd233dd920e2/kiwisolver-1.4.9-cp311-cp311-macosx_10_9_universal2.whl", hash = "sha256:eb14a5da6dc7642b0f3a18f13654847cd8b7a2550e2645a5bda677862b03ba16", size = 124167, upload-time = "2025-08-10T21:25:53.403Z" },
    { url = "https://files.pythonhosted.org/packages/a0/c0/27fe1a68a39cf62472a300e2879ffc13c0538546c359b86f149cc19f6ac3/kiwisolver-1.4.9-cp311-cp311-macosx_10_9_x86_64.whl", hash = "sha256:39a219e1c81ae3b103643d2aedb90f1ef22650deb266ff12a19e7773f3e5f089", size = 66579, upload-time = "2025-08-10T21:25:54.79Z" },
    { url = "https://files.pythonhosted.org/packages/31/a2/a12a503ac1fd4943c50f9822678e8015a790a13b5490354c68afb8489814/kiwisolver-1.4.9-cp311-cp311-macosx_11_0_arm64.whl", hash = "sha256:2405a7d98604b87f3fc28b1716783534b1b4b8510d8142adca34ee0bc3c87543", size = 65309, upload-time = "2025-08-10T21:25:55.76Z" },
    { url = "https://files.pythonhosted.org/packages/66/e1/e533435c0be77c3f64040d68d7a657771194a63c279f55573188161e81ca/kiwisolver-1.4.9-cp311-cp311-manylinux2014_x86_64.manylinux_2_17_x86_64.whl", hash = "sha256:dc1ae486f9abcef254b5618dfb4113dd49f94c68e3e027d03cf0143f3f772b61", size = 1435596, upload-time = "2025-08-10T21:25:56.861Z" },
    { url = "https://files.pythonhosted.org/packages/67/1e/51b73c7347f9aabdc7215aa79e8b15299097dc2f8e67dee2b095faca9cb0/kiwisolver-1.4.9-cp311-cp311-manylinux_2_24_aarch64.manylinux_2_28_aarch64.whl", hash = "sha256:8a1f570ce4d62d718dce3f179ee78dac3b545ac16c0c04bb363b7607a949c0d1", size = 1246548, upload-time = "2025-08-10T21:25:58.246Z" },
    { url = "https://files.pythonhosted.org/packages/21/aa/72a1c5d1e430294f2d32adb9542719cfb441b5da368d09d268c7757af46c/kiwisolver-1.4.9-cp311-cp311-manylinux_2_24_ppc64le.manylinux_2_28_ppc64le.whl", hash = "sha256:cb27e7b78d716c591e88e0a09a2139c6577865d7f2e152488c2cc6257f460872", size = 1263618, upload-time = "2025-08-10T21:25:59.857Z" },
    { url = "https://files.pythonhosted.org/packages/a3/af/db1509a9e79dbf4c260ce0cfa3903ea8945f6240e9e59d1e4deb731b1a40/kiwisolver-1.4.9-cp311-cp311-manylinux_2_24_s390x.manylinux_2_28_s390x.whl", hash = "sha256:15163165efc2f627eb9687ea5f3a28137217d217ac4024893d753f46bce9de26", size = 1317437, upload-time = "2025-08-10T21:26:01.105Z" },
    { url = "https://files.pythonhosted.org/packages/e0/f2/3ea5ee5d52abacdd12013a94130436e19969fa183faa1e7c7fbc89e9a42f/kiwisolver-1.4.9-cp311-cp311-musllinux_1_2_aarch64.whl", hash = "sha256:bdee92c56a71d2b24c33a7d4c2856bd6419d017e08caa7802d2963870e315028", size = 2195742, upload-time = "2025-08-10T21:26:02.675Z" },
    { url = "https://files.pythonhosted.org/packages/6f/9b/1efdd3013c2d9a2566aa6a337e9923a00590c516add9a1e89a768a3eb2fc/kiwisolver-1.4.9-cp311-cp311-musllinux_1_2_ppc64le.whl", hash = "sha256:412f287c55a6f54b0650bd9b6dce5aceddb95864a1a90c87af16979d37c89771", size = 2290810, upload-time = "2025-08-10T21:26:04.009Z" },
    { url = "https://files.pythonhosted.org/packages/fb/e5/cfdc36109ae4e67361f9bc5b41323648cb24a01b9ade18784657e022e65f/kiwisolver-1.4.9-cp311-cp311-musllinux_1_2_s390x.whl", hash = "sha256:2c93f00dcba2eea70af2be5f11a830a742fe6b579a1d4e00f47760ef13be247a", size = 2461579, upload-time = "2025-08-10T21:26:05.317Z" },
    { url = "https://files.pythonhosted.org/packages/62/86/b589e5e86c7610842213994cdea5add00960076bef4ae290c5fa68589cac/kiwisolver-1.4.9-cp311-cp311-musllinux_1_2_x86_64.whl", hash = "sha256:f117e1a089d9411663a3207ba874f31be9ac8eaa5b533787024dc07aeb74f464", size = 2268071, upload-time = "2025-08-10T21:26:06.686Z" },
    { url = "https://files.pythonhosted.org/packages/3b/c6/f8df8509fd1eee6c622febe54384a96cfaf4d43bf2ccec7a0cc17e4715c9/kiwisolver-1.4.9-cp311-cp311-win_amd64.whl", hash = "sha256:be6a04e6c79819c9a8c2373317d19a96048e5a3f90bec587787e86a1153883c2", size = 73840, upload-time = "2025-08-10T21:26:07.94Z" },
    { url = "https://files.pythonhosted.org/packages/e2/2d/16e0581daafd147bc11ac53f032a2b45eabac897f42a338d0a13c1e5c436/kiwisolver-1.4.9-cp311-cp311-win_arm64.whl", hash = "sha256:0ae37737256ba2de764ddc12aed4956460277f00c4996d51a197e72f62f5eec7", size = 65159, upload-time = "2025-08-10T21:26:09.048Z" },
    { url = "https://files.pythonhosted.org/packages/86/c9/13573a747838aeb1c76e3267620daa054f4152444d1f3d1a2324b78255b5/kiwisolver-1.4.9-cp312-cp312-macosx_10_13_universal2.whl", hash = "sha256:ac5a486ac389dddcc5bef4f365b6ae3ffff2c433324fb38dd35e3fab7c957999", size = 123686, upload-time = "2025-08-10T21:26:10.034Z" },
    { url = "https://files.pythonhosted.org/packages/51/ea/2ecf727927f103ffd1739271ca19c424d0e65ea473fbaeea1c014aea93f6/kiwisolver-1.4.9-cp312-cp312-macosx_10_13_x86_64.whl", hash = "sha256:f2ba92255faa7309d06fe44c3a4a97efe1c8d640c2a79a5ef728b685762a6fd2", size = 66460, upload-time = "2025-08-10T21:26:11.083Z" },
    { url = "https://files.pythonhosted.org/packages/5b/5a/51f5464373ce2aeb5194508298a508b6f21d3867f499556263c64c621914/kiwisolver-1.4.9-cp312-cp312-macosx_11_0_arm64.whl", hash = "sha256:4a2899935e724dd1074cb568ce7ac0dce28b2cd6ab539c8e001a8578eb106d14", size = 64952, upload-time = "2025-08-10T21:26:12.058Z" },
    { url = "https://files.pythonhosted.org/packages/70/90/6d240beb0f24b74371762873e9b7f499f1e02166a2d9c5801f4dbf8fa12e/kiwisolver-1.4.9-cp312-cp312-manylinux2014_x86_64.manylinux_2_17_x86_64.whl", hash = "sha256:f6008a4919fdbc0b0097089f67a1eb55d950ed7e90ce2cc3e640abadd2757a04", size = 1474756, upload-time = "2025-08-10T21:26:13.096Z" },
    { url = "https://files.pythonhosted.org/packages/12/42/f36816eaf465220f683fb711efdd1bbf7a7005a2473d0e4ed421389bd26c/kiwisolver-1.4.9-cp312-cp312-manylinux_2_24_aarch64.manylinux_2_28_aarch64.whl", hash = "sha256:67bb8b474b4181770f926f7b7d2f8c0248cbcb78b660fdd41a47054b28d2a752", size = 1276404, upload-time = "2025-08-10T21:26:14.457Z" },
    { url = "https://files.pythonhosted.org/packages/2e/64/bc2de94800adc830c476dce44e9b40fd0809cddeef1fde9fcf0f73da301f/kiwisolver-1.4.9-cp312-cp312-manylinux_2_24_ppc64le.manylinux_2_28_ppc64le.whl", hash = "sha256:2327a4a30d3ee07d2fbe2e7933e8a37c591663b96ce42a00bc67461a87d7df77", size = 1294410, upload-time = "2025-08-10T21:26:15.73Z" },
    { url = "https://files.pythonhosted.org/packages/5f/42/2dc82330a70aa8e55b6d395b11018045e58d0bb00834502bf11509f79091/kiwisolver-1.4.9-cp312-cp312-manylinux_2_24_s390x.manylinux_2_28_s390x.whl", hash = "sha256:7a08b491ec91b1d5053ac177afe5290adacf1f0f6307d771ccac5de30592d198", size = 1343631, upload-time = "2025-08-10T21:26:17.045Z" },
    { url = "https://files.pythonhosted.org/packages/22/fd/f4c67a6ed1aab149ec5a8a401c323cee7a1cbe364381bb6c9c0d564e0e20/kiwisolver-1.4.9-cp312-cp312-musllinux_1_2_aarch64.whl", hash = "sha256:d8fc5c867c22b828001b6a38d2eaeb88160bf5783c6cb4a5e440efc981ce286d", size = 2224963, upload-time = "2025-08-10T21:26:18.737Z" },
    { url = "https://files.pythonhosted.org/packages/45/aa/76720bd4cb3713314677d9ec94dcc21ced3f1baf4830adde5bb9b2430a5f/kiwisolver-1.4.9-cp312-cp312-musllinux_1_2_ppc64le.whl", hash = "sha256:3b3115b2581ea35bb6d1f24a4c90af37e5d9b49dcff267eeed14c3893c5b86ab", size = 2321295, upload-time = "2025-08-10T21:26:20.11Z" },
    { url = "https://files.pythonhosted.org/packages/80/19/d3ec0d9ab711242f56ae0dc2fc5d70e298bb4a1f9dfab44c027668c673a1/kiwisolver-1.4.9-cp312-cp312-musllinux_1_2_s390x.whl", hash = "sha256:858e4c22fb075920b96a291928cb7dea5644e94c0ee4fcd5af7e865655e4ccf2", size = 2487987, upload-time = "2025-08-10T21:26:21.49Z" },
    { url = "https://files.pythonhosted.org/packages/39/e9/61e4813b2c97e86b6fdbd4dd824bf72d28bcd8d4849b8084a357bc0dd64d/kiwisolver-1.4.9-cp312-cp312-musllinux_1_2_x86_64.whl", hash = "sha256:ed0fecd28cc62c54b262e3736f8bb2512d8dcfdc2bcf08be5f47f96bf405b145", size = 2291817, upload-time = "2025-08-10T21:26:22.812Z" },
    { url = "https://files.pythonhosted.org/packages/a0/41/85d82b0291db7504da3c2defe35c9a8a5c9803a730f297bd823d11d5fb77/kiwisolver-1.4.9-cp312-cp312-win_amd64.whl", hash = "sha256:f68208a520c3d86ea51acf688a3e3002615a7f0238002cccc17affecc86a8a54", size = 73895, upload-time = "2025-08-10T21:26:24.37Z" },
    { url = "https://files.pythonhosted.org/packages/e2/92/5f3068cf15ee5cb624a0c7596e67e2a0bb2adee33f71c379054a491d07da/kiwisolver-1.4.9-cp312-cp312-win_arm64.whl", hash = "sha256:2c1a4f57df73965f3f14df20b80ee29e6a7930a57d2d9e8491a25f676e197c60", size = 64992, upload-time = "2025-08-10T21:26:25.732Z" },
    { url = "https://files.pythonhosted.org/packages/a3/0f/36d89194b5a32c054ce93e586d4049b6c2c22887b0eb229c61c68afd3078/kiwisolver-1.4.9-pp311-pypy311_pp73-macosx_10_15_x86_64.whl", hash = "sha256:720e05574713db64c356e86732c0f3c5252818d05f9df320f0ad8380641acea5", size = 60104, upload-time = "2025-08-10T21:27:43.287Z" },
    { url = "https://files.pythonhosted.org/packages/52/ba/4ed75f59e4658fd21fe7dde1fee0ac397c678ec3befba3fe6482d987af87/kiwisolver-1.4.9-pp311-pypy311_pp73-macosx_11_0_arm64.whl", hash = "sha256:17680d737d5335b552994a2008fab4c851bcd7de33094a82067ef3a576ff02fa", size = 58592, upload-time = "2025-08-10T21:27:44.314Z" },
    { url = "https://files.pythonhosted.org/packages/33/01/a8ea7c5ea32a9b45ceeaee051a04c8ed4320f5add3c51bfa20879b765b70/kiwisolver-1.4.9-pp311-pypy311_pp73-manylinux2014_x86_64.manylinux_2_17_x86_64.whl", hash = "sha256:85b5352f94e490c028926ea567fc569c52ec79ce131dadb968d3853e809518c2", size = 80281, upload-time = "2025-08-10T21:27:45.369Z" },
    { url = "https://files.pythonhosted.org/packages/da/e3/dbd2ecdce306f1d07a1aaf324817ee993aab7aee9db47ceac757deabafbe/kiwisolver-1.4.9-pp311-pypy311_pp73-manylinux_2_24_aarch64.manylinux_2_28_aarch64.whl", hash = "sha256:464415881e4801295659462c49461a24fb107c140de781d55518c4b80cb6790f", size = 78009, upload-time = "2025-08-10T21:27:46.376Z" },
    { url = "https://files.pythonhosted.org/packages/da/e9/0d4add7873a73e462aeb45c036a2dead2562b825aa46ba326727b3f31016/kiwisolver-1.4.9-pp311-pypy311_pp73-win_amd64.whl", hash = "sha256:fb940820c63a9590d31d88b815e7a3aa5915cad3ce735ab45f0c730b39547de1", size = 73929, upload-time = "2025-08-10T21:27:48.236Z" },
]

[[package]]
name = "lazy-loader"
version = "0.4"
source = { registry = "https://pypi.org/simple" }
dependencies = [
    { name = "packaging" },
]
sdist = { url = "https://files.pythonhosted.org/packages/6f/6b/c875b30a1ba490860c93da4cabf479e03f584eba06fe5963f6f6644653d8/lazy_loader-0.4.tar.gz", hash = "sha256:47c75182589b91a4e1a85a136c074285a5ad4d9f39c63e0d7fb76391c4574cd1", size = 15431, upload-time = "2024-04-05T13:03:12.261Z" }
wheels = [
    { url = "https://files.pythonhosted.org/packages/83/60/d497a310bde3f01cb805196ac61b7ad6dc5dcf8dce66634dc34364b20b4f/lazy_loader-0.4-py3-none-any.whl", hash = "sha256:342aa8e14d543a154047afb4ba8ef17f5563baad3fc610d7b15b213b0f119efc", size = 12097, upload-time = "2024-04-05T13:03:10.514Z" },
]

[[package]]
name = "levenshtein"
version = "0.27.1"
source = { registry = "https://pypi.org/simple" }
dependencies = [
    { name = "rapidfuzz" },
]
sdist = { url = "https://files.pythonhosted.org/packages/7e/b3/b5f8011483ba9083a0bc74c4d58705e9cf465fbe55c948a1b1357d0a2aa8/levenshtein-0.27.1.tar.gz", hash = "sha256:3e18b73564cfc846eec94dd13fab6cb006b5d2e0cc56bad1fd7d5585881302e3", size = 382571, upload-time = "2025-03-02T19:44:56.148Z" }
wheels = [
    { url = "https://files.pythonhosted.org/packages/22/84/110136e740655779aceb0da2399977362f21b2dbf3ea3646557f9c2237c4/levenshtein-0.27.1-cp311-cp311-macosx_10_9_x86_64.whl", hash = "sha256:2e6f1760108319a108dceb2f02bc7cdb78807ad1f9c673c95eaa1d0fe5dfcaae", size = 174555, upload-time = "2025-03-02T19:42:51.781Z" },
    { url = "https://files.pythonhosted.org/packages/19/5b/176d96959f5c5969f356d8856f8e20d2e72f7e4879f6d1cda8e5c2ac2614/levenshtein-0.27.1-cp311-cp311-macosx_11_0_arm64.whl", hash = "sha256:c4ed8400d94ab348099395e050b8ed9dd6a5d6b5b9e75e78b2b3d0b5f5b10f38", size = 156286, upload-time = "2025-03-02T19:42:53.106Z" },
    { url = "https://files.pythonhosted.org/packages/2a/2d/a75abaafc8a46b0dc52ab14dc96708989a31799a02a4914f9210c3415f04/levenshtein-0.27.1-cp311-cp311-manylinux_2_17_aarch64.manylinux2014_aarch64.whl", hash = "sha256:7826efe51be8ff58bc44a633e022fdd4b9fc07396375a6dbc4945a3bffc7bf8f", size = 152413, upload-time = "2025-03-02T19:42:55.129Z" },
    { url = "https://files.pythonhosted.org/packages/9a/5f/533f4adf964b10817a1d0ecca978b3542b3b9915c96172d20162afe18bed/levenshtein-0.27.1-cp311-cp311-manylinux_2_17_ppc64le.manylinux2014_ppc64le.whl", hash = "sha256:ff5afb78719659d353055863c7cb31599fbea6865c0890b2d840ee40214b3ddb", size = 184236, upload-time = "2025-03-02T19:42:56.427Z" },
    { url = "https://files.pythonhosted.org/packages/02/79/e698623795e36e0d166a3aa1eac6fe1e446cac3a5c456664a95c351571d1/levenshtein-0.27.1-cp311-cp311-manylinux_2_17_s390x.manylinux2014_s390x.whl", hash = "sha256:201dafd5c004cd52018560cf3213da799534d130cf0e4db839b51f3f06771de0", size = 185502, upload-time = "2025-03-02T19:42:57.596Z" },
    { url = "https://files.pythonhosted.org/packages/ac/94/76b64762f4af6e20bbab79713c4c48783240e6e502b2f52e5037ddda688a/levenshtein-0.27.1-cp311-cp311-manylinux_2_17_x86_64.manylinux2014_x86_64.whl", hash = "sha256:e5ddd59f3cfaec216811ee67544779d9e2d6ed33f79337492a248245d6379e3d", size = 161749, upload-time = "2025-03-02T19:42:59.222Z" },
    { url = "https://files.pythonhosted.org/packages/56/d0/d10eff9224c94a478078a469aaeb43471fdeddad035f443091224c7544b8/levenshtein-0.27.1-cp311-cp311-manylinux_2_5_i686.manylinux1_i686.manylinux_2_17_i686.manylinux2014_i686.whl", hash = "sha256:6afc241d27ecf5b921063b796812c55b0115423ca6fa4827aa4b1581643d0a65", size = 246686, upload-time = "2025-03-02T19:43:00.454Z" },
    { url = "https://files.pythonhosted.org/packages/b2/8a/ebbeff74461da3230d00e8a8197480a2ea1a9bbb7dbc273214d7ea3896cb/levenshtein-0.27.1-cp311-cp311-musllinux_1_2_aarch64.whl", hash = "sha256:ee2e766277cceb8ca9e584ea03b8dc064449ba588d3e24c1923e4b07576db574", size = 1116616, upload-time = "2025-03-02T19:43:02.431Z" },
    { url = "https://files.pythonhosted.org/packages/1d/9b/e7323684f833ede13113fba818c3afe665a78b47d720afdeb2e530c1ecb3/levenshtein-0.27.1-cp311-cp311-musllinux_1_2_i686.whl", hash = "sha256:920b23d6109453913ce78ec451bc402ff19d020ee8be4722e9d11192ec2fac6f", size = 1401483, upload-time = "2025-03-02T19:43:04.62Z" },
    { url = "https://files.pythonhosted.org/packages/ef/1d/9b6ab30ff086a33492d6f7de86a07050b15862ccf0d9feeccfbe26af52d8/levenshtein-0.27.1-cp311-cp311-musllinux_1_2_ppc64le.whl", hash = "sha256:560d7edba126e2eea3ac3f2f12e7bd8bc9c6904089d12b5b23b6dfa98810b209", size = 1225805, upload-time = "2025-03-02T19:43:06.734Z" },
    { url = "https://files.pythonhosted.org/packages/1b/07/ae2f31e87ff65ba4857e25192646f1f3c8cca83c2ac1c27e551215b7e1b6/levenshtein-0.27.1-cp311-cp311-musllinux_1_2_s390x.whl", hash = "sha256:8d5362b6c7aa4896dc0cb1e7470a4ad3c06124e0af055dda30d81d3c5549346b", size = 1419860, upload-time = "2025-03-02T19:43:08.084Z" },
    { url = "https://files.pythonhosted.org/packages/43/d2/dfcc5c22c07bab9be99f3f47a907be583bcd37bfd2eec57a205e59671019/levenshtein-0.27.1-cp311-cp311-musllinux_1_2_x86_64.whl", hash = "sha256:65ba880815b0f80a80a293aeebac0fab8069d03ad2d6f967a886063458f9d7a1", size = 1188823, upload-time = "2025-03-02T19:43:09.592Z" },
    { url = "https://files.pythonhosted.org/packages/8b/96/713335623f8ab50eba0627c8685618dc3a985aedaaea9f492986b9443551/levenshtein-0.27.1-cp311-cp311-win32.whl", hash = "sha256:fcc08effe77fec0bc5b0f6f10ff20b9802b961c4a69047b5499f383119ddbe24", size = 88156, upload-time = "2025-03-02T19:43:11.442Z" },
    { url = "https://files.pythonhosted.org/packages/aa/ae/444d6e8ba9a35379a56926716f18bb2e77c6cf69e5324521fbe6885f14f6/levenshtein-0.27.1-cp311-cp311-win_amd64.whl", hash = "sha256:0ed402d8902be7df212ac598fc189f9b2d520817fdbc6a05e2ce44f7f3ef6857", size = 100399, upload-time = "2025-03-02T19:43:13.066Z" },
    { url = "https://files.pythonhosted.org/packages/80/c0/ff226897a238a2deb2ca2c00d658755a1aa01884b0ddc8f5d406cb5f2b0d/levenshtein-0.27.1-cp311-cp311-win_arm64.whl", hash = "sha256:7fdaab29af81a8eb981043737f42450efca64b9761ca29385487b29c506da5b5", size = 88033, upload-time = "2025-03-02T19:43:14.211Z" },
    { url = "https://files.pythonhosted.org/packages/0d/73/84a7126b9e6441c2547f1fbfd65f3c15c387d1fc04e0dd1d025a12107771/levenshtein-0.27.1-cp312-cp312-macosx_10_13_x86_64.whl", hash = "sha256:25fb540d8c55d1dc7bdc59b7de518ea5ed9df92eb2077e74bcb9bb6de7b06f69", size = 173953, upload-time = "2025-03-02T19:43:16.029Z" },
    { url = "https://files.pythonhosted.org/packages/8f/5c/06c01870c0cf336f9f29397bbfbfbbfd3a59918868716e7bb15828e89367/levenshtein-0.27.1-cp312-cp312-macosx_11_0_arm64.whl", hash = "sha256:f09cfab6387e9c908c7b37961c045e8e10eb9b7ec4a700367f8e080ee803a562", size = 156399, upload-time = "2025-03-02T19:43:17.233Z" },
    { url = "https://files.pythonhosted.org/packages/c7/4a/c1d3f27ec8b3fff5a96617251bf3f61c67972869ac0a0419558fc3e2cbe6/levenshtein-0.27.1-cp312-cp312-manylinux_2_17_aarch64.manylinux2014_aarch64.whl", hash = "sha256:dafa29c0e616f322b574e0b2aeb5b1ff2f8d9a1a6550f22321f3bd9bb81036e3", size = 151061, upload-time = "2025-03-02T19:43:18.414Z" },
    { url = "https://files.pythonhosted.org/packages/4d/8f/2521081e9a265891edf46aa30e1b59c1f347a452aed4c33baafbec5216fa/levenshtein-0.27.1-cp312-cp312-manylinux_2_17_ppc64le.manylinux2014_ppc64le.whl", hash = "sha256:be7a7642ea64392fa1e6ef7968c2e50ef2152c60948f95d0793361ed97cf8a6f", size = 183119, upload-time = "2025-03-02T19:43:19.975Z" },
    { url = "https://files.pythonhosted.org/packages/1f/a0/a63e3bce6376127596d04be7f57e672d2f3d5f540265b1e30b9dd9b3c5a9/levenshtein-0.27.1-cp312-cp312-manylinux_2_17_s390x.manylinux2014_s390x.whl", hash = "sha256:060b48c45ed54bcea9582ce79c6365b20a1a7473767e0b3d6be712fa3a22929c", size = 185352, upload-time = "2025-03-02T19:43:21.424Z" },
    { url = "https://files.pythonhosted.org/packages/17/8c/8352e992063952b38fb61d49bad8d193a4a713e7eeceb3ae74b719d7863d/levenshtein-0.27.1-cp312-cp312-manylinux_2_17_x86_64.manylinux2014_x86_64.whl", hash = "sha256:712f562c5e64dd0398d3570fe99f8fbb88acec7cc431f101cb66c9d22d74c542", size = 159879, upload-time = "2025-03-02T19:43:22.792Z" },
    { url = "https://files.pythonhosted.org/packages/69/b4/564866e2038acf47c3de3e9292fc7fc7cc18d2593fedb04f001c22ac6e15/levenshtein-0.27.1-cp312-cp312-manylinux_2_5_i686.manylinux1_i686.manylinux_2_17_i686.manylinux2014_i686.whl", hash = "sha256:a6141ad65cab49aa4527a3342d76c30c48adb2393b6cdfeca65caae8d25cb4b8", size = 245005, upload-time = "2025-03-02T19:43:24.069Z" },
    { url = "https://files.pythonhosted.org/packages/ba/f9/7367f87e3a6eed282f3654ec61a174b4d1b78a7a73f2cecb91f0ab675153/levenshtein-0.27.1-cp312-cp312-musllinux_1_2_aarch64.whl", hash = "sha256:799b8d73cda3265331116f62932f553804eae16c706ceb35aaf16fc2a704791b", size = 1116865, upload-time = "2025-03-02T19:43:25.4Z" },
    { url = "https://files.pythonhosted.org/packages/f5/02/b5b3bfb4b4cd430e9d110bad2466200d51c6061dae7c5a64e36047c8c831/levenshtein-0.27.1-cp312-cp312-musllinux_1_2_i686.whl", hash = "sha256:ec99871d98e517e1cc4a15659c62d6ea63ee5a2d72c5ddbebd7bae8b9e2670c8", size = 1401723, upload-time = "2025-03-02T19:43:28.099Z" },
    { url = "https://files.pythonhosted.org/packages/ef/69/b93bccd093b3f06a99e67e11ebd6e100324735dc2834958ba5852a1b9fed/levenshtein-0.27.1-cp312-cp312-musllinux_1_2_ppc64le.whl", hash = "sha256:8799164e1f83588dbdde07f728ea80796ea72196ea23484d78d891470241b222", size = 1226276, upload-time = "2025-03-02T19:43:30.192Z" },
    { url = "https://files.pythonhosted.org/packages/ab/32/37dd1bc5ce866c136716619e6f7081d7078d7dd1c1da7025603dcfd9cf5f/levenshtein-0.27.1-cp312-cp312-musllinux_1_2_s390x.whl", hash = "sha256:583943813898326516ab451a83f734c6f07488cda5c361676150d3e3e8b47927", size = 1420132, upload-time = "2025-03-02T19:43:33.322Z" },
    { url = "https://files.pythonhosted.org/packages/4b/08/f3bc828dd9f0f8433b26f37c4fceab303186ad7b9b70819f2ccb493d99fc/levenshtein-0.27.1-cp312-cp312-musllinux_1_2_x86_64.whl", hash = "sha256:5bb22956af44bb4eade93546bf95be610c8939b9a9d4d28b2dfa94abf454fed7", size = 1189144, upload-time = "2025-03-02T19:43:34.814Z" },
    { url = "https://files.pythonhosted.org/packages/2d/54/5ecd89066cf579223d504abe3ac37ba11f63b01a19fd12591083acc00eb6/levenshtein-0.27.1-cp312-cp312-win32.whl", hash = "sha256:d9099ed1bcfa7ccc5540e8ad27b5dc6f23d16addcbe21fdd82af6440f4ed2b6d", size = 88279, upload-time = "2025-03-02T19:43:38.86Z" },
    { url = "https://files.pythonhosted.org/packages/53/79/4f8fabcc5aca9305b494d1d6c7a98482e90a855e0050ae9ff5d7bf4ab2c6/levenshtein-0.27.1-cp312-cp312-win_amd64.whl", hash = "sha256:7f071ecdb50aa6c15fd8ae5bcb67e9da46ba1df7bba7c6bf6803a54c7a41fd96", size = 100659, upload-time = "2025-03-02T19:43:40.082Z" },
    { url = "https://files.pythonhosted.org/packages/cb/81/f8e4c0f571c2aac2e0c56a6e0e41b679937a2b7013e79415e4aef555cff0/levenshtein-0.27.1-cp312-cp312-win_arm64.whl", hash = "sha256:83b9033a984ccace7703f35b688f3907d55490182fd39b33a8e434d7b2e249e6", size = 88168, upload-time = "2025-03-02T19:43:41.42Z" },
    { url = "https://files.pythonhosted.org/packages/7d/44/c5955d0b6830925559b00617d80c9f6e03a9b00c451835ee4da7010e71cd/levenshtein-0.27.1-pp311-pypy311_pp73-macosx_10_15_x86_64.whl", hash = "sha256:909b7b6bce27a4ec90576c9a9bd9af5a41308dfecf364b410e80b58038277bbe", size = 170533, upload-time = "2025-03-02T19:44:38.096Z" },
    { url = "https://files.pythonhosted.org/packages/e7/3f/858572d68b33e13a9c154b99f153317efe68381bf63cc4e986e820935fc3/levenshtein-0.27.1-pp311-pypy311_pp73-macosx_11_0_arm64.whl", hash = "sha256:d193a7f97b8c6a350e36ec58e41a627c06fa4157c3ce4b2b11d90cfc3c2ebb8f", size = 153119, upload-time = "2025-03-02T19:44:39.388Z" },
    { url = "https://files.pythonhosted.org/packages/d1/60/2bd8d001ea4eb53ca16faa7a649d56005ba22b1bcc2a4f1617ab27ed7e48/levenshtein-0.27.1-pp311-pypy311_pp73-manylinux_2_17_aarch64.manylinux2014_aarch64.whl", hash = "sha256:614be316e3c06118705fae1f717f9072d35108e5fd4e66a7dd0e80356135340b", size = 149576, upload-time = "2025-03-02T19:44:40.617Z" },
    { url = "https://files.pythonhosted.org/packages/e4/db/0580797e1e4ac26cf67761a235b29b49f62d2b175dbbc609882f2aecd4e4/levenshtein-0.27.1-pp311-pypy311_pp73-manylinux_2_17_x86_64.manylinux2014_x86_64.whl", hash = "sha256:31fc0a5bb070722bdabb6f7e14955a294a4a968c68202d294699817f21545d22", size = 157445, upload-time = "2025-03-02T19:44:41.901Z" },
    { url = "https://files.pythonhosted.org/packages/f4/de/9c171c96d1f15c900086d7212b5543a85539e767689fc4933d14048ba1ec/levenshtein-0.27.1-pp311-pypy311_pp73-manylinux_2_5_i686.manylinux1_i686.manylinux_2_17_i686.manylinux2014_i686.whl", hash = "sha256:9415aa5257227af543be65768a80c7a75e266c3c818468ce6914812f88f9c3df", size = 243141, upload-time = "2025-03-02T19:44:43.228Z" },
    { url = "https://files.pythonhosted.org/packages/dc/1e/408fd10217eac0e43aea0604be22b4851a09e03d761d44d4ea12089dd70e/levenshtein-0.27.1-pp311-pypy311_pp73-win_amd64.whl", hash = "sha256:7987ef006a3cf56a4532bd4c90c2d3b7b4ca9ad3bf8ae1ee5713c4a3bdfda913", size = 98045, upload-time = "2025-03-02T19:44:44.527Z" },
]

[[package]]
name = "lhotse"
version = "1.31.1"
source = { registry = "https://pypi.org/simple" }
dependencies = [
    { name = "audioread" },
    { name = "click" },
    { name = "cytoolz" },
    { name = "intervaltree" },
    { name = "lilcom" },
    { name = "numpy" },
    { name = "packaging" },
    { name = "pyyaml" },
    { name = "soundfile" },
    { name = "tabulate" },
    { name = "torch" },
    { name = "tqdm" },
]
sdist = { url = "https://files.pythonhosted.org/packages/03/28/ef2fb33e424e29dec83d2a150d76fb1920418a5d93d5268e6ce401cc33ad/lhotse-1.31.1.tar.gz", hash = "sha256:2ebc3c103c3e09313dff0c4e8740584e28ec35d74e985412c6b37279144a9716", size = 654706, upload-time = "2025-09-18T21:43:51.262Z" }
wheels = [
    { url = "https://files.pythonhosted.org/packages/cb/dd/4a3698be19e7eca530312afefada5cef524b397d69f8eca5e7cd26a1e4d1/lhotse-1.31.1-py3-none-any.whl", hash = "sha256:d1a8a3d79f7b1ec8d2a9daecc871514999b721bee8ab354db6063864362cc857", size = 866472, upload-time = "2025-09-18T21:43:49.365Z" },
]

[[package]]
name = "libcst"
version = "1.8.5"
source = { registry = "https://pypi.org/simple" }
dependencies = [
    { name = "pyyaml" },
]
sdist = { url = "https://files.pythonhosted.org/packages/5c/55/ca4552d7fe79a91b2a7b4fa39991e8a45a17c8bfbcaf264597d95903c777/libcst-1.8.5.tar.gz", hash = "sha256:e72e1816eed63f530668e93a4c22ff1cf8b91ddce0ec53e597d3f6c53e103ec7", size = 884582, upload-time = "2025-09-26T05:29:44.101Z" }
wheels = [
    { url = "https://files.pythonhosted.org/packages/b8/a0/4efb5b33c184f72554409516c73c8900909f87de528538d194b2cb5898ac/libcst-1.8.5-cp311-cp311-macosx_10_12_x86_64.whl", hash = "sha256:dd5a292ce2b6410bc100aeac2b18ba3554fd8a8f6aa0ee6a9238bb4031c521ca", size = 2206056, upload-time = "2025-09-26T05:28:02.503Z" },
    { url = "https://files.pythonhosted.org/packages/26/b0/8b1dca00aebfc89f8e538212e5582548cedfc0b8f3aa4e73a815fe87bdfd/libcst-1.8.5-cp311-cp311-macosx_11_0_arm64.whl", hash = "sha256:4f43915cd523a6967ba1dfe137627ed3804892005330c3bf53674a2ab4ff3dad", size = 2090132, upload-time = "2025-09-26T05:28:04.511Z" },
    { url = "https://files.pythonhosted.org/packages/8a/1f/78ad030ca973f2c58fa58c3f30d94c2239473d3aba6c9dd1bdedd5047ddd/libcst-1.8.5-cp311-cp311-manylinux_2_28_aarch64.whl", hash = "sha256:9a756bd314b87b87dec9f0f900672c37719645b1c8bb2b53fe37b5b5fe7ee2c2", size = 2231559, upload-time = "2025-09-26T05:28:06.492Z" },
    { url = "https://files.pythonhosted.org/packages/33/8a/2ee78c01070c919de3d6736a06d1d9ecaedcbe1f367f4eee3c34ae5f801e/libcst-1.8.5-cp311-cp311-manylinux_2_28_x86_64.whl", hash = "sha256:26e9d5e756447873eeda78441fa7d1fe640c0b526e5be2b6b7ee0c8f03c4665f", size = 2293973, upload-time = "2025-09-26T05:28:08.456Z" },
    { url = "https://files.pythonhosted.org/packages/50/cf/ef4cb1c1b16f4bd32b0d7a5f01b18168fd833010a916bc062958dd6bcd8a/libcst-1.8.5-cp311-cp311-musllinux_1_2_aarch64.whl", hash = "sha256:b5b33ec61f62ff6122dc9c5bf1401bc8a9f9a2f0663ca15661d21d14d9dc4de0", size = 2297099, upload-time = "2025-09-26T05:28:10.4Z" },
    { url = "https://files.pythonhosted.org/packages/75/3e/ccd2e449f09c745ded6925804a6fe66f4c96ef82a0330de646becb8c6140/libcst-1.8.5-cp311-cp311-musllinux_1_2_x86_64.whl", hash = "sha256:a80e14836ecbdf5374c2c82cd5cd290abaa7290ecfafe9259d0615a1ebccb30c", size = 2398032, upload-time = "2025-09-26T05:28:12.124Z" },
    { url = "https://files.pythonhosted.org/packages/1f/16/277d0666e77d53d0061cb73327053b114f516ab7b36c9d4c71963fb5e806/libcst-1.8.5-cp311-cp311-win_amd64.whl", hash = "sha256:588acde1588544b3bfe06069c118ee731e6712f323f26a026733f0ec4512596e", size = 2106472, upload-time = "2025-09-26T05:28:13.945Z" },
    { url = "https://files.pythonhosted.org/packages/bd/25/b1594abbec644a10b61ee1c1bab935ccc992a17b3880aa50234b9b4e9b06/libcst-1.8.5-cp311-cp311-win_arm64.whl", hash = "sha256:a8146f945f1eb46406fab676f86de3b7f88aca9e5d421f6366f7a63c8a950254", size = 1991976, upload-time = "2025-09-26T05:28:15.939Z" },
    { url = "https://files.pythonhosted.org/packages/13/bb/c7abe0654fcf00292d6959256948ce4ae07785c4f65a45c3e25cc4637074/libcst-1.8.5-cp312-cp312-macosx_10_13_x86_64.whl", hash = "sha256:27c7733aba7b43239157661207b1e3a9f3711a7fc061a0eca6a33f0716fdfd21", size = 2196690, upload-time = "2025-09-26T05:28:17.839Z" },
    { url = "https://files.pythonhosted.org/packages/49/25/e7c02209e8ce66e7b75a66d132118f6f812a8b03cd31ee7d96de56c733a1/libcst-1.8.5-cp312-cp312-macosx_11_0_arm64.whl", hash = "sha256:b8c3cfbbf6049e3c587713652e4b3c88cfbf7df7878b2eeefaa8dd20a48dc607", size = 2082616, upload-time = "2025-09-26T05:28:19.794Z" },
    { url = "https://files.pythonhosted.org/packages/32/68/a4f49d99e3130256e225d639722440ba2682c12812a30ebd7ba64fd0fd31/libcst-1.8.5-cp312-cp312-manylinux_2_28_aarch64.whl", hash = "sha256:31d86025d8997c853f85c4b5d494f04a157fb962e24f187b4af70c7755c9b27d", size = 2229037, upload-time = "2025-09-26T05:28:21.459Z" },
    { url = "https://files.pythonhosted.org/packages/b2/62/4fa21600a0bf3eb9f4d4f8bbb50ef120fb0b2990195eabba997b0b889566/libcst-1.8.5-cp312-cp312-manylinux_2_28_x86_64.whl", hash = "sha256:ff9c535cfe99f0be79ac3024772b288570751fc69fc472b44fca12d1912d1561", size = 2292806, upload-time = "2025-09-26T05:28:23.033Z" },
    { url = "https://files.pythonhosted.org/packages/14/df/a01e8d54b62060698e37e3e28f77559ecb70c7b93ffee00d17e40221f419/libcst-1.8.5-cp312-cp312-musllinux_1_2_aarch64.whl", hash = "sha256:e8204607504563d3606bbaea2b9b04e0cef2b3bdc14c89171a702c1e09b9318a", size = 2294836, upload-time = "2025-09-26T05:28:24.937Z" },
    { url = "https://files.pythonhosted.org/packages/75/4f/c410e7f7ceda0558f688c1ca5dfb3a40ff8dfc527f8e6015fa749e11a650/libcst-1.8.5-cp312-cp312-musllinux_1_2_x86_64.whl", hash = "sha256:5e6cd3df72d47701b205fa3349ba8899566df82cef248c2fdf5f575d640419c4", size = 2396004, upload-time = "2025-09-26T05:28:26.582Z" },
    { url = "https://files.pythonhosted.org/packages/f0/07/bb77dcb94badad0ad3e5a1e992a4318dbdf40632eac3b5cf18299858ad7d/libcst-1.8.5-cp312-cp312-win_amd64.whl", hash = "sha256:197c2f86dd0ca5c6464184ddef7f6440d64c8da39b78d16fc053da6701ed1209", size = 2107301, upload-time = "2025-09-26T05:28:28.235Z" },
    { url = "https://files.pythonhosted.org/packages/79/70/e688e6d99d6920c3f97bf8bbaec33ac2c71a947730772a1d32dd899dbbf1/libcst-1.8.5-cp312-cp312-win_arm64.whl", hash = "sha256:c5ca109c9a81dff3d947dceba635a08f9c3dfeb7f61b0b824a175ef0a98ea69b", size = 1990870, upload-time = "2025-09-26T05:28:29.858Z" },
]

[[package]]
name = "librosa"
version = "0.11.0"
source = { registry = "https://pypi.org/simple" }
dependencies = [
    { name = "audioread" },
    { name = "decorator" },
    { name = "joblib" },
    { name = "lazy-loader" },
    { name = "msgpack" },
    { name = "numba" },
    { name = "numpy" },
    { name = "pooch" },
    { name = "scikit-learn" },
    { name = "scipy" },
    { name = "soundfile" },
    { name = "soxr" },
    { name = "typing-extensions" },
]
sdist = { url = "https://files.pythonhosted.org/packages/64/36/360b5aafa0238e29758729e9486c6ed92a6f37fa403b7875e06c115cdf4a/librosa-0.11.0.tar.gz", hash = "sha256:f5ed951ca189b375bbe2e33b2abd7e040ceeee302b9bbaeeffdfddb8d0ace908", size = 327001, upload-time = "2025-03-11T15:09:54.884Z" }
wheels = [
    { url = "https://files.pythonhosted.org/packages/b5/ba/c63c5786dfee4c3417094c4b00966e61e4a63efecee22cb7b4c0387dda83/librosa-0.11.0-py3-none-any.whl", hash = "sha256:0b6415c4fd68bff4c29288abe67c6d80b587e0e1e2cfb0aad23e4559504a7fa1", size = 260749, upload-time = "2025-03-11T15:09:52.982Z" },
]

[[package]]
name = "lightning"
version = "2.4.0"
source = { registry = "https://pypi.org/simple" }
dependencies = [
    { name = "fsspec", extra = ["http"] },
    { name = "lightning-utilities" },
    { name = "packaging" },
    { name = "pytorch-lightning" },
    { name = "pyyaml" },
    { name = "torch" },
    { name = "torchmetrics" },
    { name = "tqdm" },
    { name = "typing-extensions" },
]
sdist = { url = "https://files.pythonhosted.org/packages/56/d0/78ea244ac044cd4df15aa8294a50ff3561fb177e7e5ba788aaa542046cae/lightning-2.4.0.tar.gz", hash = "sha256:9156604cc56e4b2b603f34fa7f0fe5107375c8e6d85e74544b319a15faa9ed0e", size = 620632, upload-time = "2024-08-07T09:46:44.399Z" }
wheels = [
    { url = "https://files.pythonhosted.org/packages/a3/2c/85eaf42c983b0cd81bcda5876da2c8e2a9fd347908666ea9855724369171/lightning-2.4.0-py3-none-any.whl", hash = "sha256:560163af9711cf59055c448232c473150a299089efce0d2be3cc3288082d8768", size = 810971, upload-time = "2024-08-07T09:46:39.874Z" },
]

[[package]]
name = "lightning-utilities"
version = "0.15.2"
source = { registry = "https://pypi.org/simple" }
dependencies = [
    { name = "packaging" },
    { name = "setuptools" },
    { name = "typing-extensions" },
]
sdist = { url = "https://files.pythonhosted.org/packages/b8/39/6fc58ca81492db047149b4b8fd385aa1bfb8c28cd7cacb0c7eb0c44d842f/lightning_utilities-0.15.2.tar.gz", hash = "sha256:cdf12f530214a63dacefd713f180d1ecf5d165338101617b4742e8f22c032e24", size = 31090, upload-time = "2025-08-06T13:57:39.242Z" }
wheels = [
    { url = "https://files.pythonhosted.org/packages/de/73/3d757cb3fc16f0f9794dd289bcd0c4a031d9cf54d8137d6b984b2d02edf3/lightning_utilities-0.15.2-py3-none-any.whl", hash = "sha256:ad3ab1703775044bbf880dbf7ddaaac899396c96315f3aa1779cec9d618a9841", size = 29431, upload-time = "2025-08-06T13:57:38.046Z" },
]

[[package]]
name = "lilcom"
version = "1.8.1"
source = { registry = "https://pypi.org/simple" }
dependencies = [
    { name = "numpy" },
]
sdist = { url = "https://files.pythonhosted.org/packages/8b/b5/97422825e61a2683dd39d78165fc470c1153b4a908dd5cd0711c0e9d262c/lilcom-1.8.1.tar.gz", hash = "sha256:69c62037c92e71e601ac3bb3ae19811f22ceffbdf58b0fdbf81cc6a0ec6fc3c5", size = 45813, upload-time = "2025-04-02T02:49:55.591Z" }
wheels = [
    { url = "https://files.pythonhosted.org/packages/6c/b7/7044859b4b6cce0c4d9c2731198ad3970425dda1824a0cc64db94b379054/lilcom-1.8.1-cp311-cp311-macosx_10_9_universal2.whl", hash = "sha256:13e7384675119f34504e44821d6baf8d9696dd2ed77ba54a392cd79d22c376f2", size = 125275, upload-time = "2025-04-02T02:51:01.293Z" },
    { url = "https://files.pythonhosted.org/packages/76/15/78f1a44a2a98be5830e7d6a7f37e9b7b18475d3b65454adec13348bdf78b/lilcom-1.8.1-cp311-cp311-manylinux_2_17_aarch64.manylinux2014_aarch64.whl", hash = "sha256:075b3155e37d2964ce47dc5d456c9afe3f5aace0f48e33236b0ca126e7f2d757", size = 88439, upload-time = "2025-04-02T02:52:05.228Z" },
    { url = "https://files.pythonhosted.org/packages/5c/a5/3da24b27e60dce949675b2422bb58471de6268940ecf59d5238a3ad8ddb9/lilcom-1.8.1-cp311-cp311-manylinux_2_17_i686.manylinux2014_i686.whl", hash = "sha256:9127afa12130c2421b6906c4ff77772f132f87b085404a1cf2486bbb4f37f1a5", size = 100600, upload-time = "2025-04-02T02:53:32.427Z" },
    { url = "https://files.pythonhosted.org/packages/d5/cc/46f2bcd812a4039bd55633b10d5146466b295dea378d6c84facc7a55c8db/lilcom-1.8.1-cp311-cp311-manylinux_2_17_x86_64.manylinux2014_x86_64.whl", hash = "sha256:defce157d05bf8bdef9e0c5d2346a9088a3b939ef653475a11e627b90802e501", size = 94252, upload-time = "2025-04-02T02:53:33.41Z" },
    { url = "https://files.pythonhosted.org/packages/36/c6/49b67e55704eb4252966610d35dee6256425209b2ea9be667388d58cba62/lilcom-1.8.1-cp311-cp311-win_amd64.whl", hash = "sha256:af2585d979b8a92fd2f882a5e7320391e7131a98c47200c3668ef7bb7f061926", size = 69181, upload-time = "2025-04-02T02:52:12.311Z" },
    { url = "https://files.pythonhosted.org/packages/78/1e/4bca706dc50230146b168d5c52403ec4e144650999fae2150a0e60ed7303/lilcom-1.8.1-cp312-cp312-macosx_10_13_universal2.whl", hash = "sha256:b0ace9d4f95199266a36d1144214ff2056679ddb44462f75326a0b9fbf296928", size = 124607, upload-time = "2025-04-02T02:49:22.243Z" },
    { url = "https://files.pythonhosted.org/packages/20/80/0d07c944a09bfed9038121bf3d662e4f5cf56f7f8c2be3669269ceec429b/lilcom-1.8.1-cp312-cp312-manylinux_2_17_aarch64.manylinux2014_aarch64.whl", hash = "sha256:834df2155ee7cad41cc5cc482bae764c89ebbaee623cb4788a3b7bbdcd2d22d3", size = 86841, upload-time = "2025-04-02T02:50:18.109Z" },
    { url = "https://files.pythonhosted.org/packages/7c/0d/f8be338de1d45d6a6fc26a24d0ad9f6be0a94130b5b7687c2cc08a5be099/lilcom-1.8.1-cp312-cp312-manylinux_2_17_i686.manylinux2014_i686.whl", hash = "sha256:23b45cb5b966999826eb1aa80154d392550902ef26374dc628a8c576d844d548", size = 98796, upload-time = "2025-04-02T02:54:47.92Z" },
    { url = "https://files.pythonhosted.org/packages/e3/6e/7868a5a90e66fefa60642682f5551cb75e489c603f155367003b88363af3/lilcom-1.8.1-cp312-cp312-manylinux_2_17_x86_64.manylinux2014_x86_64.whl", hash = "sha256:08ba2cf1cd9a175ec3b791ea727e981a1cd25a03d39c32264d651bc52e7e5c33", size = 92958, upload-time = "2025-04-02T02:54:48.822Z" },
    { url = "https://files.pythonhosted.org/packages/db/94/9553e967a067e0579dd9be9658a428ae78aebde19d7c56d7478bf68cf48b/lilcom-1.8.1-cp312-cp312-win_amd64.whl", hash = "sha256:1eefd5b4735fca240aa35000dbe8a71e843fb00d64ccdc468c61eab03f23cf86", size = 69719, upload-time = "2025-04-02T02:50:48.892Z" },
]

[[package]]
name = "llvmlite"
version = "0.45.1"
source = { registry = "https://pypi.org/simple" }
sdist = { url = "https://files.pythonhosted.org/packages/99/8d/5baf1cef7f9c084fb35a8afbde88074f0d6a727bc63ef764fe0e7543ba40/llvmlite-0.45.1.tar.gz", hash = "sha256:09430bb9d0bb58fc45a45a57c7eae912850bedc095cd0810a57de109c69e1c32", size = 185600, upload-time = "2025-10-01T17:59:52.046Z" }
wheels = [
    { url = "https://files.pythonhosted.org/packages/04/ad/9bdc87b2eb34642c1cfe6bcb4f5db64c21f91f26b010f263e7467e7536a3/llvmlite-0.45.1-cp311-cp311-macosx_10_15_x86_64.whl", hash = "sha256:60f92868d5d3af30b4239b50e1717cb4e4e54f6ac1c361a27903b318d0f07f42", size = 43043526, upload-time = "2025-10-01T18:03:15.051Z" },
    { url = "https://files.pythonhosted.org/packages/a5/ea/c25c6382f452a943b4082da5e8c1665ce29a62884e2ec80608533e8e82d5/llvmlite-0.45.1-cp311-cp311-macosx_11_0_arm64.whl", hash = "sha256:98baab513e19beb210f1ef39066288784839a44cd504e24fff5d17f1b3cf0860", size = 37253118, upload-time = "2025-10-01T18:04:06.783Z" },
    { url = "https://files.pythonhosted.org/packages/fe/af/85fc237de98b181dbbe8647324331238d6c52a3554327ccdc83ced28efba/llvmlite-0.45.1-cp311-cp311-manylinux2014_x86_64.manylinux_2_17_x86_64.whl", hash = "sha256:3adc2355694d6a6fbcc024d59bb756677e7de506037c878022d7b877e7613a36", size = 56288209, upload-time = "2025-10-01T18:01:00.168Z" },
    { url = "https://files.pythonhosted.org/packages/0a/df/3daf95302ff49beff4230065e3178cd40e71294968e8d55baf4a9e560814/llvmlite-0.45.1-cp311-cp311-manylinux_2_27_aarch64.manylinux_2_28_aarch64.whl", hash = "sha256:2f3377a6db40f563058c9515dedcc8a3e562d8693a106a28f2ddccf2c8fcf6ca", size = 55140958, upload-time = "2025-10-01T18:02:11.199Z" },
    { url = "https://files.pythonhosted.org/packages/a4/56/4c0d503fe03bac820ecdeb14590cf9a248e120f483bcd5c009f2534f23f0/llvmlite-0.45.1-cp311-cp311-win_amd64.whl", hash = "sha256:f9c272682d91e0d57f2a76c6d9ebdfccc603a01828cdbe3d15273bdca0c3363a", size = 38132232, upload-time = "2025-10-01T18:04:52.181Z" },
    { url = "https://files.pythonhosted.org/packages/e2/7c/82cbd5c656e8991bcc110c69d05913be2229302a92acb96109e166ae31fb/llvmlite-0.45.1-cp312-cp312-macosx_10_15_x86_64.whl", hash = "sha256:28e763aba92fe9c72296911e040231d486447c01d4f90027c8e893d89d49b20e", size = 43043524, upload-time = "2025-10-01T18:03:30.666Z" },
    { url = "https://files.pythonhosted.org/packages/9d/bc/5314005bb2c7ee9f33102c6456c18cc81745d7055155d1218f1624463774/llvmlite-0.45.1-cp312-cp312-macosx_11_0_arm64.whl", hash = "sha256:1a53f4b74ee9fd30cb3d27d904dadece67a7575198bd80e687ee76474620735f", size = 37253123, upload-time = "2025-10-01T18:04:18.177Z" },
    { url = "https://files.pythonhosted.org/packages/96/76/0f7154952f037cb320b83e1c952ec4a19d5d689cf7d27cb8a26887d7bbc1/llvmlite-0.45.1-cp312-cp312-manylinux2014_x86_64.manylinux_2_17_x86_64.whl", hash = "sha256:5b3796b1b1e1c14dcae34285d2f4ea488402fbd2c400ccf7137603ca3800864f", size = 56288211, upload-time = "2025-10-01T18:01:24.079Z" },
    { url = "https://files.pythonhosted.org/packages/00/b1/0b581942be2683ceb6862d558979e87387e14ad65a1e4db0e7dd671fa315/llvmlite-0.45.1-cp312-cp312-manylinux_2_27_aarch64.manylinux_2_28_aarch64.whl", hash = "sha256:779e2f2ceefef0f4368548685f0b4adde34e5f4b457e90391f570a10b348d433", size = 55140958, upload-time = "2025-10-01T18:02:30.482Z" },
    { url = "https://files.pythonhosted.org/packages/33/94/9ba4ebcf4d541a325fd8098ddc073b663af75cc8b065b6059848f7d4dce7/llvmlite-0.45.1-cp312-cp312-win_amd64.whl", hash = "sha256:9e6c9949baf25d9aa9cd7cf0f6d011b9ca660dd17f5ba2b23bdbdb77cc86b116", size = 38132231, upload-time = "2025-10-01T18:05:03.664Z" },
]

[[package]]
name = "loguru"
version = "0.7.3"
source = { registry = "https://pypi.org/simple" }
dependencies = [
    { name = "colorama", marker = "sys_platform == 'win32'" },
    { name = "win32-setctime", marker = "sys_platform == 'win32'" },
]
sdist = { url = "https://files.pythonhosted.org/packages/3a/05/a1dae3dffd1116099471c643b8924f5aa6524411dc6c63fdae648c4f1aca/loguru-0.7.3.tar.gz", hash = "sha256:19480589e77d47b8d85b2c827ad95d49bf31b0dcde16593892eb51dd18706eb6", size = 63559, upload-time = "2024-12-06T11:20:56.608Z" }
wheels = [
    { url = "https://files.pythonhosted.org/packages/0c/29/0348de65b8cc732daa3e33e67806420b2ae89bdce2b04af740289c5c6c8c/loguru-0.7.3-py3-none-any.whl", hash = "sha256:31a33c10c8e1e10422bfd431aeb5d351c7cf7fa671e3c4df004162264b28220c", size = 61595, upload-time = "2024-12-06T11:20:54.538Z" },
]

[[package]]
name = "mako"
version = "1.3.10"
source = { registry = "https://pypi.org/simple" }
dependencies = [
    { name = "markupsafe" },
]
sdist = { url = "https://files.pythonhosted.org/packages/9e/38/bd5b78a920a64d708fe6bc8e0a2c075e1389d53bef8413725c63ba041535/mako-1.3.10.tar.gz", hash = "sha256:99579a6f39583fa7e5630a28c3c1f440e4e97a414b80372649c0ce338da2ea28", size = 392474, upload-time = "2025-04-10T12:44:31.16Z" }
wheels = [
    { url = "https://files.pythonhosted.org/packages/87/fb/99f81ac72ae23375f22b7afdb7642aba97c00a713c217124420147681a2f/mako-1.3.10-py3-none-any.whl", hash = "sha256:baef24a52fc4fc514a0887ac600f9f1cff3d82c61d4d700a1fa84d597b88db59", size = 78509, upload-time = "2025-04-10T12:50:53.297Z" },
]

[[package]]
name = "markdown"
version = "3.9"
source = { registry = "https://pypi.org/simple" }
sdist = { url = "https://files.pythonhosted.org/packages/8d/37/02347f6d6d8279247a5837082ebc26fc0d5aaeaf75aa013fcbb433c777ab/markdown-3.9.tar.gz", hash = "sha256:d2900fe1782bd33bdbbd56859defef70c2e78fc46668f8eb9df3128138f2cb6a", size = 364585, upload-time = "2025-09-04T20:25:22.885Z" }
wheels = [
    { url = "https://files.pythonhosted.org/packages/70/ae/44c4a6a4cbb496d93c6257954260fe3a6e91b7bed2240e5dad2a717f5111/markdown-3.9-py3-none-any.whl", hash = "sha256:9f4d91ed810864ea88a6f32c07ba8bee1346c0cc1f6b1f9f6c822f2a9667d280", size = 107441, upload-time = "2025-09-04T20:25:21.784Z" },
]

[[package]]
name = "markdown-it-py"
version = "4.0.0"
source = { registry = "https://pypi.org/simple" }
dependencies = [
    { name = "mdurl" },
]
sdist = { url = "https://files.pythonhosted.org/packages/5b/f5/4ec618ed16cc4f8fb3b701563655a69816155e79e24a17b651541804721d/markdown_it_py-4.0.0.tar.gz", hash = "sha256:cb0a2b4aa34f932c007117b194e945bd74e0ec24133ceb5bac59009cda1cb9f3", size = 73070, upload-time = "2025-08-11T12:57:52.854Z" }
wheels = [
    { url = "https://files.pythonhosted.org/packages/94/54/e7d793b573f298e1c9013b8c4dade17d481164aa517d1d7148619c2cedbf/markdown_it_py-4.0.0-py3-none-any.whl", hash = "sha256:87327c59b172c5011896038353a81343b6754500a08cd7a4973bb48c6d578147", size = 87321, upload-time = "2025-08-11T12:57:51.923Z" },
]

[[package]]
name = "markupsafe"
version = "3.0.3"
source = { registry = "https://pypi.org/simple" }
sdist = { url = "https://files.pythonhosted.org/packages/7e/99/7690b6d4034fffd95959cbe0c02de8deb3098cc577c67bb6a24fe5d7caa7/markupsafe-3.0.3.tar.gz", hash = "sha256:722695808f4b6457b320fdc131280796bdceb04ab50fe1795cd540799ebe1698", size = 80313, upload-time = "2025-09-27T18:37:40.426Z" }
wheels = [
    { url = "https://files.pythonhosted.org/packages/08/db/fefacb2136439fc8dd20e797950e749aa1f4997ed584c62cfb8ef7c2be0e/markupsafe-3.0.3-cp311-cp311-macosx_10_9_x86_64.whl", hash = "sha256:1cc7ea17a6824959616c525620e387f6dd30fec8cb44f649e31712db02123dad", size = 11631, upload-time = "2025-09-27T18:36:18.185Z" },
    { url = "https://files.pythonhosted.org/packages/e1/2e/5898933336b61975ce9dc04decbc0a7f2fee78c30353c5efba7f2d6ff27a/markupsafe-3.0.3-cp311-cp311-macosx_11_0_arm64.whl", hash = "sha256:4bd4cd07944443f5a265608cc6aab442e4f74dff8088b0dfc8238647b8f6ae9a", size = 12058, upload-time = "2025-09-27T18:36:19.444Z" },
    { url = "https://files.pythonhosted.org/packages/1d/09/adf2df3699d87d1d8184038df46a9c80d78c0148492323f4693df54e17bb/markupsafe-3.0.3-cp311-cp311-manylinux2014_aarch64.manylinux_2_17_aarch64.manylinux_2_28_aarch64.whl", hash = "sha256:6b5420a1d9450023228968e7e6a9ce57f65d148ab56d2313fcd589eee96a7a50", size = 24287, upload-time = "2025-09-27T18:36:20.768Z" },
    { url = "https://files.pythonhosted.org/packages/30/ac/0273f6fcb5f42e314c6d8cd99effae6a5354604d461b8d392b5ec9530a54/markupsafe-3.0.3-cp311-cp311-manylinux2014_x86_64.manylinux_2_17_x86_64.manylinux_2_28_x86_64.whl", hash = "sha256:0bf2a864d67e76e5c9a34dc26ec616a66b9888e25e7b9460e1c76d3293bd9dbf", size = 22940, upload-time = "2025-09-27T18:36:22.249Z" },
    { url = "https://files.pythonhosted.org/packages/19/ae/31c1be199ef767124c042c6c3e904da327a2f7f0cd63a0337e1eca2967a8/markupsafe-3.0.3-cp311-cp311-manylinux_2_31_riscv64.manylinux_2_39_riscv64.whl", hash = "sha256:bc51efed119bc9cfdf792cdeaa4d67e8f6fcccab66ed4bfdd6bde3e59bfcbb2f", size = 21887, upload-time = "2025-09-27T18:36:23.535Z" },
    { url = "https://files.pythonhosted.org/packages/b2/76/7edcab99d5349a4532a459e1fe64f0b0467a3365056ae550d3bcf3f79e1e/markupsafe-3.0.3-cp311-cp311-musllinux_1_2_aarch64.whl", hash = "sha256:068f375c472b3e7acbe2d5318dea141359e6900156b5b2ba06a30b169086b91a", size = 23692, upload-time = "2025-09-27T18:36:24.823Z" },
    { url = "https://files.pythonhosted.org/packages/a4/28/6e74cdd26d7514849143d69f0bf2399f929c37dc2b31e6829fd2045b2765/markupsafe-3.0.3-cp311-cp311-musllinux_1_2_riscv64.whl", hash = "sha256:7be7b61bb172e1ed687f1754f8e7484f1c8019780f6f6b0786e76bb01c2ae115", size = 21471, upload-time = "2025-09-27T18:36:25.95Z" },
    { url = "https://files.pythonhosted.org/packages/62/7e/a145f36a5c2945673e590850a6f8014318d5577ed7e5920a4b3448e0865d/markupsafe-3.0.3-cp311-cp311-musllinux_1_2_x86_64.whl", hash = "sha256:f9e130248f4462aaa8e2552d547f36ddadbeaa573879158d721bbd33dfe4743a", size = 22923, upload-time = "2025-09-27T18:36:27.109Z" },
    { url = "https://files.pythonhosted.org/packages/0f/62/d9c46a7f5c9adbeeeda52f5b8d802e1094e9717705a645efc71b0913a0a8/markupsafe-3.0.3-cp311-cp311-win32.whl", hash = "sha256:0db14f5dafddbb6d9208827849fad01f1a2609380add406671a26386cdf15a19", size = 14572, upload-time = "2025-09-27T18:36:28.045Z" },
    { url = "https://files.pythonhosted.org/packages/83/8a/4414c03d3f891739326e1783338e48fb49781cc915b2e0ee052aa490d586/markupsafe-3.0.3-cp311-cp311-win_amd64.whl", hash = "sha256:de8a88e63464af587c950061a5e6a67d3632e36df62b986892331d4620a35c01", size = 15077, upload-time = "2025-09-27T18:36:29.025Z" },
    { url = "https://files.pythonhosted.org/packages/35/73/893072b42e6862f319b5207adc9ae06070f095b358655f077f69a35601f0/markupsafe-3.0.3-cp311-cp311-win_arm64.whl", hash = "sha256:3b562dd9e9ea93f13d53989d23a7e775fdfd1066c33494ff43f5418bc8c58a5c", size = 13876, upload-time = "2025-09-27T18:36:29.954Z" },
    { url = "https://files.pythonhosted.org/packages/5a/72/147da192e38635ada20e0a2e1a51cf8823d2119ce8883f7053879c2199b5/markupsafe-3.0.3-cp312-cp312-macosx_10_13_x86_64.whl", hash = "sha256:d53197da72cc091b024dd97249dfc7794d6a56530370992a5e1a08983ad9230e", size = 11615, upload-time = "2025-09-27T18:36:30.854Z" },
    { url = "https://files.pythonhosted.org/packages/9a/81/7e4e08678a1f98521201c3079f77db69fb552acd56067661f8c2f534a718/markupsafe-3.0.3-cp312-cp312-macosx_11_0_arm64.whl", hash = "sha256:1872df69a4de6aead3491198eaf13810b565bdbeec3ae2dc8780f14458ec73ce", size = 12020, upload-time = "2025-09-27T18:36:31.971Z" },
    { url = "https://files.pythonhosted.org/packages/1e/2c/799f4742efc39633a1b54a92eec4082e4f815314869865d876824c257c1e/markupsafe-3.0.3-cp312-cp312-manylinux2014_aarch64.manylinux_2_17_aarch64.manylinux_2_28_aarch64.whl", hash = "sha256:3a7e8ae81ae39e62a41ec302f972ba6ae23a5c5396c8e60113e9066ef893da0d", size = 24332, upload-time = "2025-09-27T18:36:32.813Z" },
    { url = "https://files.pythonhosted.org/packages/3c/2e/8d0c2ab90a8c1d9a24f0399058ab8519a3279d1bd4289511d74e909f060e/markupsafe-3.0.3-cp312-cp312-manylinux2014_x86_64.manylinux_2_17_x86_64.manylinux_2_28_x86_64.whl", hash = "sha256:d6dd0be5b5b189d31db7cda48b91d7e0a9795f31430b7f271219ab30f1d3ac9d", size = 22947, upload-time = "2025-09-27T18:36:33.86Z" },
    { url = "https://files.pythonhosted.org/packages/2c/54/887f3092a85238093a0b2154bd629c89444f395618842e8b0c41783898ea/markupsafe-3.0.3-cp312-cp312-manylinux_2_31_riscv64.manylinux_2_39_riscv64.whl", hash = "sha256:94c6f0bb423f739146aec64595853541634bde58b2135f27f61c1ffd1cd4d16a", size = 21962, upload-time = "2025-09-27T18:36:35.099Z" },
    { url = "https://files.pythonhosted.org/packages/c9/2f/336b8c7b6f4a4d95e91119dc8521402461b74a485558d8f238a68312f11c/markupsafe-3.0.3-cp312-cp312-musllinux_1_2_aarch64.whl", hash = "sha256:be8813b57049a7dc738189df53d69395eba14fb99345e0a5994914a3864c8a4b", size = 23760, upload-time = "2025-09-27T18:36:36.001Z" },
    { url = "https://files.pythonhosted.org/packages/32/43/67935f2b7e4982ffb50a4d169b724d74b62a3964bc1a9a527f5ac4f1ee2b/markupsafe-3.0.3-cp312-cp312-musllinux_1_2_riscv64.whl", hash = "sha256:83891d0e9fb81a825d9a6d61e3f07550ca70a076484292a70fde82c4b807286f", size = 21529, upload-time = "2025-09-27T18:36:36.906Z" },
    { url = "https://files.pythonhosted.org/packages/89/e0/4486f11e51bbba8b0c041098859e869e304d1c261e59244baa3d295d47b7/markupsafe-3.0.3-cp312-cp312-musllinux_1_2_x86_64.whl", hash = "sha256:77f0643abe7495da77fb436f50f8dab76dbc6e5fd25d39589a0f1fe6548bfa2b", size = 23015, upload-time = "2025-09-27T18:36:37.868Z" },
    { url = "https://files.pythonhosted.org/packages/2f/e1/78ee7a023dac597a5825441ebd17170785a9dab23de95d2c7508ade94e0e/markupsafe-3.0.3-cp312-cp312-win32.whl", hash = "sha256:d88b440e37a16e651bda4c7c2b930eb586fd15ca7406cb39e211fcff3bf3017d", size = 14540, upload-time = "2025-09-27T18:36:38.761Z" },
    { url = "https://files.pythonhosted.org/packages/aa/5b/bec5aa9bbbb2c946ca2733ef9c4ca91c91b6a24580193e891b5f7dbe8e1e/markupsafe-3.0.3-cp312-cp312-win_amd64.whl", hash = "sha256:26a5784ded40c9e318cfc2bdb30fe164bdb8665ded9cd64d500a34fb42067b1c", size = 15105, upload-time = "2025-09-27T18:36:39.701Z" },
    { url = "https://files.pythonhosted.org/packages/e5/f1/216fc1bbfd74011693a4fd837e7026152e89c4bcf3e77b6692fba9923123/markupsafe-3.0.3-cp312-cp312-win_arm64.whl", hash = "sha256:35add3b638a5d900e807944a078b51922212fb3dedb01633a8defc4b01a3c85f", size = 13906, upload-time = "2025-09-27T18:36:40.689Z" },
]

[[package]]
name = "marshmallow"
version = "4.0.1"
source = { registry = "https://pypi.org/simple" }
sdist = { url = "https://files.pythonhosted.org/packages/cc/ff/8f092fe402ef12aa71b7f4ceba0c557ce4d5876a9cf421e01a67b7210560/marshmallow-4.0.1.tar.gz", hash = "sha256:e1d860bd262737cb2d34e1541b84cb52c32c72c9474e3fe6f30f137ef8b0d97f", size = 220453, upload-time = "2025-08-28T15:01:37.044Z" }
wheels = [
    { url = "https://files.pythonhosted.org/packages/cc/18/297efc62b3539b9cd379fc49be3740a02e4c8a43e486f50322cfe0b9568a/marshmallow-4.0.1-py3-none-any.whl", hash = "sha256:72f14ef346f81269dbddee891bac547dda1501e9e08b6a809756ea3dbb7936a1", size = 48414, upload-time = "2025-08-28T15:01:35.221Z" },
]

[[package]]
name = "matplotlib"
version = "3.10.7"
source = { registry = "https://pypi.org/simple" }
dependencies = [
    { name = "contourpy" },
    { name = "cycler" },
    { name = "fonttools" },
    { name = "kiwisolver" },
    { name = "numpy" },
    { name = "packaging" },
    { name = "pillow" },
    { name = "pyparsing" },
    { name = "python-dateutil" },
]
sdist = { url = "https://files.pythonhosted.org/packages/ae/e2/d2d5295be2f44c678ebaf3544ba32d20c1f9ef08c49fe47f496180e1db15/matplotlib-3.10.7.tar.gz", hash = "sha256:a06ba7e2a2ef9131c79c49e63dad355d2d878413a0376c1727c8b9335ff731c7", size = 34804865, upload-time = "2025-10-09T00:28:00.669Z" }
wheels = [
    { url = "https://files.pythonhosted.org/packages/fc/bc/0fb489005669127ec13f51be0c6adc074d7cf191075dab1da9fe3b7a3cfc/matplotlib-3.10.7-cp311-cp311-macosx_10_12_x86_64.whl", hash = "sha256:53b492410a6cd66c7a471de6c924f6ede976e963c0f3097a3b7abfadddc67d0a", size = 8257507, upload-time = "2025-10-09T00:26:19.073Z" },
    { url = "https://files.pythonhosted.org/packages/e2/6a/d42588ad895279ff6708924645b5d2ed54a7fb2dc045c8a804e955aeace1/matplotlib-3.10.7-cp311-cp311-macosx_11_0_arm64.whl", hash = "sha256:d9749313deb729f08207718d29c86246beb2ea3fdba753595b55901dee5d2fd6", size = 8119565, upload-time = "2025-10-09T00:26:21.023Z" },
    { url = "https://files.pythonhosted.org/packages/10/b7/4aa196155b4d846bd749cf82aa5a4c300cf55a8b5e0dfa5b722a63c0f8a0/matplotlib-3.10.7-cp311-cp311-manylinux2014_x86_64.manylinux_2_17_x86_64.whl", hash = "sha256:2222c7ba2cbde7fe63032769f6eb7e83ab3227f47d997a8453377709b7fe3a5a", size = 8692668, upload-time = "2025-10-09T00:26:22.967Z" },
    { url = "https://files.pythonhosted.org/packages/e6/e7/664d2b97016f46683a02d854d730cfcf54ff92c1dafa424beebef50f831d/matplotlib-3.10.7-cp311-cp311-manylinux_2_27_aarch64.manylinux_2_28_aarch64.whl", hash = "sha256:e91f61a064c92c307c5a9dc8c05dc9f8a68f0a3be199d9a002a0622e13f874a1", size = 9521051, upload-time = "2025-10-09T00:26:25.041Z" },
    { url = "https://files.pythonhosted.org/packages/a8/a3/37aef1404efa615f49b5758a5e0261c16dd88f389bc1861e722620e4a754/matplotlib-3.10.7-cp311-cp311-musllinux_1_2_x86_64.whl", hash = "sha256:6f1851eab59ca082c95df5a500106bad73672645625e04538b3ad0f69471ffcc", size = 9576878, upload-time = "2025-10-09T00:26:27.478Z" },
    { url = "https://files.pythonhosted.org/packages/33/cd/b145f9797126f3f809d177ca378de57c45413c5099c5990de2658760594a/matplotlib-3.10.7-cp311-cp311-win_amd64.whl", hash = "sha256:6516ce375109c60ceec579e699524e9d504cd7578506f01150f7a6bc174a775e", size = 8115142, upload-time = "2025-10-09T00:26:29.774Z" },
    { url = "https://files.pythonhosted.org/packages/2e/39/63bca9d2b78455ed497fcf51a9c71df200a11048f48249038f06447fa947/matplotlib-3.10.7-cp311-cp311-win_arm64.whl", hash = "sha256:b172db79759f5f9bc13ef1c3ef8b9ee7b37b0247f987fbbbdaa15e4f87fd46a9", size = 7992439, upload-time = "2025-10-09T00:26:40.32Z" },
    { url = "https://files.pythonhosted.org/packages/be/b3/09eb0f7796932826ec20c25b517d568627754f6c6462fca19e12c02f2e12/matplotlib-3.10.7-cp312-cp312-macosx_10_13_x86_64.whl", hash = "sha256:7a0edb7209e21840e8361e91ea84ea676658aa93edd5f8762793dec77a4a6748", size = 8272389, upload-time = "2025-10-09T00:26:42.474Z" },
    { url = "https://files.pythonhosted.org/packages/11/0b/1ae80ddafb8652fd8046cb5c8460ecc8d4afccb89e2c6d6bec61e04e1eaf/matplotlib-3.10.7-cp312-cp312-macosx_11_0_arm64.whl", hash = "sha256:c380371d3c23e0eadf8ebff114445b9f970aff2010198d498d4ab4c3b41eea4f", size = 8128247, upload-time = "2025-10-09T00:26:44.77Z" },
    { url = "https://files.pythonhosted.org/packages/7d/18/95ae2e242d4a5c98bd6e90e36e128d71cf1c7e39b0874feaed3ef782e789/matplotlib-3.10.7-cp312-cp312-manylinux2014_x86_64.manylinux_2_17_x86_64.whl", hash = "sha256:d5f256d49fea31f40f166a5e3131235a5d2f4b7f44520b1cf0baf1ce568ccff0", size = 8696996, upload-time = "2025-10-09T00:26:46.792Z" },
    { url = "https://files.pythonhosted.org/packages/7e/3d/5b559efc800bd05cb2033aa85f7e13af51958136a48327f7c261801ff90a/matplotlib-3.10.7-cp312-cp312-manylinux_2_27_aarch64.manylinux_2_28_aarch64.whl", hash = "sha256:11ae579ac83cdf3fb72573bb89f70e0534de05266728740d478f0f818983c695", size = 9530153, upload-time = "2025-10-09T00:26:49.07Z" },
    { url = "https://files.pythonhosted.org/packages/88/57/eab4a719fd110312d3c220595d63a3c85ec2a39723f0f4e7fa7e6e3f74ba/matplotlib-3.10.7-cp312-cp312-musllinux_1_2_x86_64.whl", hash = "sha256:4c14b6acd16cddc3569a2d515cfdd81c7a68ac5639b76548cfc1a9e48b20eb65", size = 9593093, upload-time = "2025-10-09T00:26:51.067Z" },
    { url = "https://files.pythonhosted.org/packages/31/3c/80816f027b3a4a28cd2a0a6ef7f89a2db22310e945cd886ec25bfb399221/matplotlib-3.10.7-cp312-cp312-win_amd64.whl", hash = "sha256:0d8c32b7ea6fb80b1aeff5a2ceb3fb9778e2759e899d9beff75584714afcc5ee", size = 8122771, upload-time = "2025-10-09T00:26:53.296Z" },
    { url = "https://files.pythonhosted.org/packages/de/77/ef1fc78bfe99999b2675435cc52120887191c566b25017d78beaabef7f2d/matplotlib-3.10.7-cp312-cp312-win_arm64.whl", hash = "sha256:5f3f6d315dcc176ba7ca6e74c7768fb7e4cf566c49cb143f6bc257b62e634ed8", size = 7992812, upload-time = "2025-10-09T00:26:54.882Z" },
    { url = "https://files.pythonhosted.org/packages/58/8f/76d5dc21ac64a49e5498d7f0472c0781dae442dd266a67458baec38288ec/matplotlib-3.10.7-pp311-pypy311_pp73-macosx_10_15_x86_64.whl", hash = "sha256:15112bcbaef211bd663fa935ec33313b948e214454d949b723998a43357b17b0", size = 8252283, upload-time = "2025-10-09T00:27:54.739Z" },
    { url = "https://files.pythonhosted.org/packages/27/0d/9c5d4c2317feb31d819e38c9f947c942f42ebd4eb935fc6fd3518a11eaa7/matplotlib-3.10.7-pp311-pypy311_pp73-macosx_11_0_arm64.whl", hash = "sha256:d2a959c640cdeecdd2ec3136e8ea0441da59bcaf58d67e9c590740addba2cb68", size = 8116733, upload-time = "2025-10-09T00:27:56.406Z" },
    { url = "https://files.pythonhosted.org/packages/9a/cc/3fe688ff1355010937713164caacf9ed443675ac48a997bab6ed23b3f7c0/matplotlib-3.10.7-pp311-pypy311_pp73-manylinux2014_x86_64.manylinux_2_17_x86_64.whl", hash = "sha256:3886e47f64611046bc1db523a09dd0a0a6bed6081e6f90e13806dd1d1d1b5e91", size = 8693919, upload-time = "2025-10-09T00:27:58.41Z" },
]

[[package]]
name = "matplotlib-inline"
version = "0.2.1"
source = { registry = "https://pypi.org/simple" }
dependencies = [
    { name = "traitlets" },
]
sdist = { url = "https://files.pythonhosted.org/packages/c7/74/97e72a36efd4ae2bccb3463284300f8953f199b5ffbc04cbbb0ec78f74b1/matplotlib_inline-0.2.1.tar.gz", hash = "sha256:e1ee949c340d771fc39e241ea75683deb94762c8fa5f2927ec57c83c4dffa9fe", size = 8110, upload-time = "2025-10-23T09:00:22.126Z" }
wheels = [
    { url = "https://files.pythonhosted.org/packages/af/33/ee4519fa02ed11a94aef9559552f3b17bb863f2ecfe1a35dc7f548cde231/matplotlib_inline-0.2.1-py3-none-any.whl", hash = "sha256:d56ce5156ba6085e00a9d54fead6ed29a9c47e215cd1bba2e976ef39f5710a76", size = 9516, upload-time = "2025-10-23T09:00:20.675Z" },
]

[[package]]
name = "mdurl"
version = "0.1.2"
source = { registry = "https://pypi.org/simple" }
sdist = { url = "https://files.pythonhosted.org/packages/d6/54/cfe61301667036ec958cb99bd3efefba235e65cdeb9c84d24a8293ba1d90/mdurl-0.1.2.tar.gz", hash = "sha256:bb413d29f5eea38f31dd4754dd7377d4465116fb207585f97bf925588687c1ba", size = 8729, upload-time = "2022-08-14T12:40:10.846Z" }
wheels = [
    { url = "https://files.pythonhosted.org/packages/b3/38/89ba8ad64ae25be8de66a6d463314cf1eb366222074cfda9ee839c56a4b4/mdurl-0.1.2-py3-none-any.whl", hash = "sha256:84008a41e51615a49fc9966191ff91509e3c40b939176e643fd50a5c2196b8f8", size = 9979, upload-time = "2022-08-14T12:40:09.779Z" },
]

[[package]]
name = "mediapy"
version = "1.1.6"
source = { registry = "https://pypi.org/simple" }
dependencies = [
    { name = "ipython" },
    { name = "matplotlib" },
    { name = "numpy" },
    { name = "pillow" },
]
sdist = { url = "https://files.pythonhosted.org/packages/9e/b2/451be65c13d2d69b7601eded7ddd3f150884486715a9b3a705ffb08d0177/mediapy-1.1.6.tar.gz", hash = "sha256:9f44b760400964d8bea5121a213f94dc9a225d026d6a819901283a695e585634", size = 25459, upload-time = "2023-02-24T13:08:42.429Z" }
wheels = [
    { url = "https://files.pythonhosted.org/packages/e3/a0/0d55c59ea8a5f1b13b3eb931e1c0eab9c2a07322cad79cb51a596d2d2a5c/mediapy-1.1.6-py3-none-any.whl", hash = "sha256:c74370808b445666f95272bfdf0eb5707a43b7e05e5527f2dd0830e6892f976f", size = 24955, upload-time = "2023-02-24T13:08:40.53Z" },
]

[[package]]
name = "megatron-core"
version = "0.14.0"
source = { registry = "https://pypi.org/simple" }
dependencies = [
    { name = "numpy" },
    { name = "packaging" },
    { name = "torch" },
]
sdist = { url = "https://files.pythonhosted.org/packages/46/8f/89b294eb1e3c47518af48fbc79af75a275d55e88c750fbaf5aa785d5e29a/megatron_core-0.14.0.tar.gz", hash = "sha256:fcfd4bb2bc3eb83a646aacab4d47ab8786a6dcb7bd9fe3ae9cbba8eb185158ec", size = 804761, upload-time = "2025-10-08T15:04:33.172Z" }
wheels = [
    { url = "https://files.pythonhosted.org/packages/ba/b7/bc5f62cd10f288fe1062e7e64aac938f5ae16ba80ad4f11c7c6eb900de88/megatron_core-0.14.0-cp311-cp311-manylinux_2_24_aarch64.manylinux_2_28_aarch64.whl", hash = "sha256:cf8caeedfc024c6b17ce3501a263be454adbace489bacb59697c099dd41d5355", size = 2125618, upload-time = "2025-10-08T15:04:21.269Z" },
    { url = "https://files.pythonhosted.org/packages/a6/25/dc71867d46abb494c5569d67dd67eb5da32a01b8e2a20a443ade1ed4fbf0/megatron_core-0.14.0-cp311-cp311-manylinux_2_24_x86_64.manylinux_2_28_x86_64.whl", hash = "sha256:e011fbb8c514f58ccae4441f21b5b0b6e7684522bb59f94ea69341686f0de019", size = 2157450, upload-time = "2025-10-08T15:04:22.888Z" },
    { url = "https://files.pythonhosted.org/packages/b6/ff/5c9a8affbf29a9f0227543e684daee977a6891521e318fc6f02159a578eb/megatron_core-0.14.0-cp312-cp312-manylinux_2_24_aarch64.manylinux_2_28_aarch64.whl", hash = "sha256:52af4afbf58b1ae0556e9b209b02b3b8eee626aa34c57d48ebb2ba7116e572cb", size = 2146301, upload-time = "2025-10-08T15:04:24.743Z" },
    { url = "https://files.pythonhosted.org/packages/82/75/0d3ad7c9b43fbe0eb5378452b46b3943502ae377b0bd122cf6836c5b055f/megatron_core-0.14.0-cp312-cp312-manylinux_2_24_x86_64.manylinux_2_28_x86_64.whl", hash = "sha256:d989f93ea64a9c2c24d1a447c218f0566d04f2195afcba2e423f89ad8b717596", size = 2170140, upload-time = "2025-10-08T15:04:26.223Z" },
]

[[package]]
name = "ml-dtypes"
version = "0.5.3"
source = { registry = "https://pypi.org/simple" }
dependencies = [
    { name = "numpy" },
]
sdist = { url = "https://files.pythonhosted.org/packages/78/a7/aad060393123cfb383956dca68402aff3db1e1caffd5764887ed5153f41b/ml_dtypes-0.5.3.tar.gz", hash = "sha256:95ce33057ba4d05df50b1f3cfefab22e351868a843b3b15a46c65836283670c9", size = 692316, upload-time = "2025-07-29T18:39:19.454Z" }
wheels = [
    { url = "https://files.pythonhosted.org/packages/af/f1/720cb1409b5d0c05cff9040c0e9fba73fa4c67897d33babf905d5d46a070/ml_dtypes-0.5.3-cp311-cp311-macosx_10_9_universal2.whl", hash = "sha256:4a177b882667c69422402df6ed5c3428ce07ac2c1f844d8a1314944651439458", size = 667412, upload-time = "2025-07-29T18:38:25.275Z" },
    { url = "https://files.pythonhosted.org/packages/6a/d5/05861ede5d299f6599f86e6bc1291714e2116d96df003cfe23cc54bcc568/ml_dtypes-0.5.3-cp311-cp311-manylinux_2_27_aarch64.manylinux_2_28_aarch64.whl", hash = "sha256:9849ce7267444c0a717c80c6900997de4f36e2815ce34ac560a3edb2d9a64cd2", size = 4964606, upload-time = "2025-07-29T18:38:27.045Z" },
    { url = "https://files.pythonhosted.org/packages/db/dc/72992b68de367741bfab8df3b3fe7c29f982b7279d341aa5bf3e7ef737ea/ml_dtypes-0.5.3-cp311-cp311-manylinux_2_27_x86_64.manylinux_2_28_x86_64.whl", hash = "sha256:c3f5ae0309d9f888fd825c2e9d0241102fadaca81d888f26f845bc8c13c1e4ee", size = 4938435, upload-time = "2025-07-29T18:38:29.193Z" },
    { url = "https://files.pythonhosted.org/packages/81/1c/d27a930bca31fb07d975a2d7eaf3404f9388114463b9f15032813c98f893/ml_dtypes-0.5.3-cp311-cp311-win_amd64.whl", hash = "sha256:58e39349d820b5702bb6f94ea0cb2dc8ec62ee81c0267d9622067d8333596a46", size = 206334, upload-time = "2025-07-29T18:38:30.687Z" },
    { url = "https://files.pythonhosted.org/packages/1a/d8/6922499effa616012cb8dc445280f66d100a7ff39b35c864cfca019b3f89/ml_dtypes-0.5.3-cp311-cp311-win_arm64.whl", hash = "sha256:66c2756ae6cfd7f5224e355c893cfd617fa2f747b8bbd8996152cbdebad9a184", size = 157584, upload-time = "2025-07-29T18:38:32.187Z" },
    { url = "https://files.pythonhosted.org/packages/0d/eb/bc07c88a6ab002b4635e44585d80fa0b350603f11a2097c9d1bfacc03357/ml_dtypes-0.5.3-cp312-cp312-macosx_10_13_universal2.whl", hash = "sha256:156418abeeda48ea4797db6776db3c5bdab9ac7be197c1233771e0880c304057", size = 663864, upload-time = "2025-07-29T18:38:33.777Z" },
    { url = "https://files.pythonhosted.org/packages/cf/89/11af9b0f21b99e6386b6581ab40fb38d03225f9de5f55cf52097047e2826/ml_dtypes-0.5.3-cp312-cp312-manylinux_2_27_aarch64.manylinux_2_28_aarch64.whl", hash = "sha256:1db60c154989af253f6c4a34e8a540c2c9dce4d770784d426945e09908fbb177", size = 4951313, upload-time = "2025-07-29T18:38:36.45Z" },
    { url = "https://files.pythonhosted.org/packages/d8/a9/b98b86426c24900b0c754aad006dce2863df7ce0bb2bcc2c02f9cc7e8489/ml_dtypes-0.5.3-cp312-cp312-manylinux_2_27_x86_64.manylinux_2_28_x86_64.whl", hash = "sha256:1b255acada256d1fa8c35ed07b5f6d18bc21d1556f842fbc2d5718aea2cd9e55", size = 4928805, upload-time = "2025-07-29T18:38:38.29Z" },
    { url = "https://files.pythonhosted.org/packages/50/c1/85e6be4fc09c6175f36fb05a45917837f30af9a5146a5151cb3a3f0f9e09/ml_dtypes-0.5.3-cp312-cp312-win_amd64.whl", hash = "sha256:da65e5fd3eea434ccb8984c3624bc234ddcc0d9f4c81864af611aaebcc08a50e", size = 208182, upload-time = "2025-07-29T18:38:39.72Z" },
    { url = "https://files.pythonhosted.org/packages/9e/17/cf5326d6867be057f232d0610de1458f70a8ce7b6290e4b4a277ea62b4cd/ml_dtypes-0.5.3-cp312-cp312-win_arm64.whl", hash = "sha256:8bb9cd1ce63096567f5f42851f5843b5a0ea11511e50039a7649619abfb4ba6d", size = 161560, upload-time = "2025-07-29T18:38:41.072Z" },
]

[[package]]
name = "more-itertools"
version = "10.8.0"
source = { registry = "https://pypi.org/simple" }
sdist = { url = "https://files.pythonhosted.org/packages/ea/5d/38b681d3fce7a266dd9ab73c66959406d565b3e85f21d5e66e1181d93721/more_itertools-10.8.0.tar.gz", hash = "sha256:f638ddf8a1a0d134181275fb5d58b086ead7c6a72429ad725c67503f13ba30bd", size = 137431, upload-time = "2025-09-02T15:23:11.018Z" }
wheels = [
    { url = "https://files.pythonhosted.org/packages/a4/8e/469e5a4a2f5855992e425f3cb33804cc07bf18d48f2db061aec61ce50270/more_itertools-10.8.0-py3-none-any.whl", hash = "sha256:52d4362373dcf7c52546bc4af9a86ee7c4579df9a8dc268be0a2f949d376cc9b", size = 69667, upload-time = "2025-09-02T15:23:09.635Z" },
]

[[package]]
name = "mpmath"
version = "1.3.0"
source = { registry = "https://pypi.org/simple" }
sdist = { url = "https://files.pythonhosted.org/packages/e0/47/dd32fa426cc72114383ac549964eecb20ecfd886d1e5ccf5340b55b02f57/mpmath-1.3.0.tar.gz", hash = "sha256:7a28eb2a9774d00c7bc92411c19a89209d5da7c4c9a9e227be8330a23a25b91f", size = 508106, upload-time = "2023-03-07T16:47:11.061Z" }
wheels = [
    { url = "https://files.pythonhosted.org/packages/43/e3/7d92a15f894aa0c9c4b49b8ee9ac9850d6e63b03c9c32c0367a13ae62209/mpmath-1.3.0-py3-none-any.whl", hash = "sha256:a0b2b9fe80bbcd81a6647ff13108738cfb482d481d826cc0e02f5b35e5c88d2c", size = 536198, upload-time = "2023-03-07T16:47:09.197Z" },
]

[[package]]
name = "msgpack"
version = "1.1.2"
source = { registry = "https://pypi.org/simple" }
sdist = { url = "https://files.pythonhosted.org/packages/4d/f2/bfb55a6236ed8725a96b0aa3acbd0ec17588e6a2c3b62a93eb513ed8783f/msgpack-1.1.2.tar.gz", hash = "sha256:3b60763c1373dd60f398488069bcdc703cd08a711477b5d480eecc9f9626f47e", size = 173581, upload-time = "2025-10-08T09:15:56.596Z" }
wheels = [
    { url = "https://files.pythonhosted.org/packages/2c/97/560d11202bcd537abca693fd85d81cebe2107ba17301de42b01ac1677b69/msgpack-1.1.2-cp311-cp311-macosx_10_9_x86_64.whl", hash = "sha256:2e86a607e558d22985d856948c12a3fa7b42efad264dca8a3ebbcfa2735d786c", size = 82271, upload-time = "2025-10-08T09:14:49.967Z" },
    { url = "https://files.pythonhosted.org/packages/83/04/28a41024ccbd67467380b6fb440ae916c1e4f25e2cd4c63abe6835ac566e/msgpack-1.1.2-cp311-cp311-macosx_11_0_arm64.whl", hash = "sha256:283ae72fc89da59aa004ba147e8fc2f766647b1251500182fac0350d8af299c0", size = 84914, upload-time = "2025-10-08T09:14:50.958Z" },
    { url = "https://files.pythonhosted.org/packages/71/46/b817349db6886d79e57a966346cf0902a426375aadc1e8e7a86a75e22f19/msgpack-1.1.2-cp311-cp311-manylinux2014_aarch64.manylinux_2_17_aarch64.manylinux_2_28_aarch64.whl", hash = "sha256:61c8aa3bd513d87c72ed0b37b53dd5c5a0f58f2ff9f26e1555d3bd7948fb7296", size = 416962, upload-time = "2025-10-08T09:14:51.997Z" },
    { url = "https://files.pythonhosted.org/packages/da/e0/6cc2e852837cd6086fe7d8406af4294e66827a60a4cf60b86575a4a65ca8/msgpack-1.1.2-cp311-cp311-manylinux2014_x86_64.manylinux_2_17_x86_64.manylinux_2_28_x86_64.whl", hash = "sha256:454e29e186285d2ebe65be34629fa0e8605202c60fbc7c4c650ccd41870896ef", size = 426183, upload-time = "2025-10-08T09:14:53.477Z" },
    { url = "https://files.pythonhosted.org/packages/25/98/6a19f030b3d2ea906696cedd1eb251708e50a5891d0978b012cb6107234c/msgpack-1.1.2-cp311-cp311-musllinux_1_2_aarch64.whl", hash = "sha256:7bc8813f88417599564fafa59fd6f95be417179f76b40325b500b3c98409757c", size = 411454, upload-time = "2025-10-08T09:14:54.648Z" },
    { url = "https://files.pythonhosted.org/packages/b7/cd/9098fcb6adb32187a70b7ecaabf6339da50553351558f37600e53a4a2a23/msgpack-1.1.2-cp311-cp311-musllinux_1_2_x86_64.whl", hash = "sha256:bafca952dc13907bdfdedfc6a5f579bf4f292bdd506fadb38389afa3ac5b208e", size = 422341, upload-time = "2025-10-08T09:14:56.328Z" },
    { url = "https://files.pythonhosted.org/packages/e6/ae/270cecbcf36c1dc85ec086b33a51a4d7d08fc4f404bdbc15b582255d05ff/msgpack-1.1.2-cp311-cp311-win32.whl", hash = "sha256:602b6740e95ffc55bfb078172d279de3773d7b7db1f703b2f1323566b878b90e", size = 64747, upload-time = "2025-10-08T09:14:57.882Z" },
    { url = "https://files.pythonhosted.org/packages/2a/79/309d0e637f6f37e83c711f547308b91af02b72d2326ddd860b966080ef29/msgpack-1.1.2-cp311-cp311-win_amd64.whl", hash = "sha256:d198d275222dc54244bf3327eb8cbe00307d220241d9cec4d306d49a44e85f68", size = 71633, upload-time = "2025-10-08T09:14:59.177Z" },
    { url = "https://files.pythonhosted.org/packages/73/4d/7c4e2b3d9b1106cd0aa6cb56cc57c6267f59fa8bfab7d91df5adc802c847/msgpack-1.1.2-cp311-cp311-win_arm64.whl", hash = "sha256:86f8136dfa5c116365a8a651a7d7484b65b13339731dd6faebb9a0242151c406", size = 64755, upload-time = "2025-10-08T09:15:00.48Z" },
    { url = "https://files.pythonhosted.org/packages/ad/bd/8b0d01c756203fbab65d265859749860682ccd2a59594609aeec3a144efa/msgpack-1.1.2-cp312-cp312-macosx_10_13_x86_64.whl", hash = "sha256:70a0dff9d1f8da25179ffcf880e10cf1aad55fdb63cd59c9a49a1b82290062aa", size = 81939, upload-time = "2025-10-08T09:15:01.472Z" },
    { url = "https://files.pythonhosted.org/packages/34/68/ba4f155f793a74c1483d4bdef136e1023f7bcba557f0db4ef3db3c665cf1/msgpack-1.1.2-cp312-cp312-macosx_11_0_arm64.whl", hash = "sha256:446abdd8b94b55c800ac34b102dffd2f6aa0ce643c55dfc017ad89347db3dbdb", size = 85064, upload-time = "2025-10-08T09:15:03.764Z" },
    { url = "https://files.pythonhosted.org/packages/f2/60/a064b0345fc36c4c3d2c743c82d9100c40388d77f0b48b2f04d6041dbec1/msgpack-1.1.2-cp312-cp312-manylinux2014_aarch64.manylinux_2_17_aarch64.manylinux_2_28_aarch64.whl", hash = "sha256:c63eea553c69ab05b6747901b97d620bb2a690633c77f23feb0c6a947a8a7b8f", size = 417131, upload-time = "2025-10-08T09:15:05.136Z" },
    { url = "https://files.pythonhosted.org/packages/65/92/a5100f7185a800a5d29f8d14041f61475b9de465ffcc0f3b9fba606e4505/msgpack-1.1.2-cp312-cp312-manylinux2014_x86_64.manylinux_2_17_x86_64.manylinux_2_28_x86_64.whl", hash = "sha256:372839311ccf6bdaf39b00b61288e0557916c3729529b301c52c2d88842add42", size = 427556, upload-time = "2025-10-08T09:15:06.837Z" },
    { url = "https://files.pythonhosted.org/packages/f5/87/ffe21d1bf7d9991354ad93949286f643b2bb6ddbeab66373922b44c3b8cc/msgpack-1.1.2-cp312-cp312-musllinux_1_2_aarch64.whl", hash = "sha256:2929af52106ca73fcb28576218476ffbb531a036c2adbcf54a3664de124303e9", size = 404920, upload-time = "2025-10-08T09:15:08.179Z" },
    { url = "https://files.pythonhosted.org/packages/ff/41/8543ed2b8604f7c0d89ce066f42007faac1eaa7d79a81555f206a5cdb889/msgpack-1.1.2-cp312-cp312-musllinux_1_2_x86_64.whl", hash = "sha256:be52a8fc79e45b0364210eef5234a7cf8d330836d0a64dfbb878efa903d84620", size = 415013, upload-time = "2025-10-08T09:15:09.83Z" },
    { url = "https://files.pythonhosted.org/packages/41/0d/2ddfaa8b7e1cee6c490d46cb0a39742b19e2481600a7a0e96537e9c22f43/msgpack-1.1.2-cp312-cp312-win32.whl", hash = "sha256:1fff3d825d7859ac888b0fbda39a42d59193543920eda9d9bea44d958a878029", size = 65096, upload-time = "2025-10-08T09:15:11.11Z" },
    { url = "https://files.pythonhosted.org/packages/8c/ec/d431eb7941fb55a31dd6ca3404d41fbb52d99172df2e7707754488390910/msgpack-1.1.2-cp312-cp312-win_amd64.whl", hash = "sha256:1de460f0403172cff81169a30b9a92b260cb809c4cb7e2fc79ae8d0510c78b6b", size = 72708, upload-time = "2025-10-08T09:15:12.554Z" },
    { url = "https://files.pythonhosted.org/packages/c5/31/5b1a1f70eb0e87d1678e9624908f86317787b536060641d6798e3cf70ace/msgpack-1.1.2-cp312-cp312-win_arm64.whl", hash = "sha256:be5980f3ee0e6bd44f3a9e9dea01054f175b50c3e6cdb692bc9424c0bbb8bf69", size = 64119, upload-time = "2025-10-08T09:15:13.589Z" },
]

[[package]]
name = "multidict"
version = "6.7.0"
source = { registry = "https://pypi.org/simple" }
sdist = { url = "https://files.pythonhosted.org/packages/80/1e/5492c365f222f907de1039b91f922b93fa4f764c713ee858d235495d8f50/multidict-6.7.0.tar.gz", hash = "sha256:c6e99d9a65ca282e578dfea819cfa9c0a62b2499d8677392e09feaf305e9e6f5", size = 101834, upload-time = "2025-10-06T14:52:30.657Z" }
wheels = [
    { url = "https://files.pythonhosted.org/packages/34/9e/5c727587644d67b2ed479041e4b1c58e30afc011e3d45d25bbe35781217c/multidict-6.7.0-cp311-cp311-macosx_10_9_universal2.whl", hash = "sha256:4d409aa42a94c0b3fa617708ef5276dfe81012ba6753a0370fcc9d0195d0a1fc", size = 76604, upload-time = "2025-10-06T14:48:54.277Z" },
    { url = "https://files.pythonhosted.org/packages/17/e4/67b5c27bd17c085a5ea8f1ec05b8a3e5cba0ca734bfcad5560fb129e70ca/multidict-6.7.0-cp311-cp311-macosx_10_9_x86_64.whl", hash = "sha256:14c9e076eede3b54c636f8ce1c9c252b5f057c62131211f0ceeec273810c9721", size = 44715, upload-time = "2025-10-06T14:48:55.445Z" },
    { url = "https://files.pythonhosted.org/packages/4d/e1/866a5d77be6ea435711bef2a4291eed11032679b6b28b56b4776ab06ba3e/multidict-6.7.0-cp311-cp311-macosx_11_0_arm64.whl", hash = "sha256:4c09703000a9d0fa3c3404b27041e574cc7f4df4c6563873246d0e11812a94b6", size = 44332, upload-time = "2025-10-06T14:48:56.706Z" },
    { url = "https://files.pythonhosted.org/packages/31/61/0c2d50241ada71ff61a79518db85ada85fdabfcf395d5968dae1cbda04e5/multidict-6.7.0-cp311-cp311-manylinux1_i686.manylinux_2_28_i686.manylinux_2_5_i686.whl", hash = "sha256:a265acbb7bb33a3a2d626afbe756371dce0279e7b17f4f4eda406459c2b5ff1c", size = 245212, upload-time = "2025-10-06T14:48:58.042Z" },
    { url = "https://files.pythonhosted.org/packages/ac/e0/919666a4e4b57fff1b57f279be1c9316e6cdc5de8a8b525d76f6598fefc7/multidict-6.7.0-cp311-cp311-manylinux2014_aarch64.manylinux_2_17_aarch64.manylinux_2_28_aarch64.whl", hash = "sha256:51cb455de290ae462593e5b1cb1118c5c22ea7f0d3620d9940bf695cea5a4bd7", size = 246671, upload-time = "2025-10-06T14:49:00.004Z" },
    { url = "https://files.pythonhosted.org/packages/a1/cc/d027d9c5a520f3321b65adea289b965e7bcbd2c34402663f482648c716ce/multidict-6.7.0-cp311-cp311-manylinux2014_armv7l.manylinux_2_17_armv7l.manylinux_2_31_armv7l.whl", hash = "sha256:db99677b4457c7a5c5a949353e125ba72d62b35f74e26da141530fbb012218a7", size = 225491, upload-time = "2025-10-06T14:49:01.393Z" },
    { url = "https://files.pythonhosted.org/packages/75/c4/bbd633980ce6155a28ff04e6a6492dd3335858394d7bb752d8b108708558/multidict-6.7.0-cp311-cp311-manylinux2014_ppc64le.manylinux_2_17_ppc64le.manylinux_2_28_ppc64le.whl", hash = "sha256:f470f68adc395e0183b92a2f4689264d1ea4b40504a24d9882c27375e6662bb9", size = 257322, upload-time = "2025-10-06T14:49:02.745Z" },
    { url = "https://files.pythonhosted.org/packages/4c/6d/d622322d344f1f053eae47e033b0b3f965af01212de21b10bcf91be991fb/multidict-6.7.0-cp311-cp311-manylinux2014_s390x.manylinux_2_17_s390x.manylinux_2_28_s390x.whl", hash = "sha256:0db4956f82723cc1c270de9c6e799b4c341d327762ec78ef82bb962f79cc07d8", size = 254694, upload-time = "2025-10-06T14:49:04.15Z" },
    { url = "https://files.pythonhosted.org/packages/a8/9f/78f8761c2705d4c6d7516faed63c0ebdac569f6db1bef95e0d5218fdc146/multidict-6.7.0-cp311-cp311-manylinux2014_x86_64.manylinux_2_17_x86_64.manylinux_2_28_x86_64.whl", hash = "sha256:3e56d780c238f9e1ae66a22d2adf8d16f485381878250db8d496623cd38b22bd", size = 246715, upload-time = "2025-10-06T14:49:05.967Z" },
    { url = "https://files.pythonhosted.org/packages/78/59/950818e04f91b9c2b95aab3d923d9eabd01689d0dcd889563988e9ea0fd8/multidict-6.7.0-cp311-cp311-musllinux_1_2_aarch64.whl", hash = "sha256:9d14baca2ee12c1a64740d4531356ba50b82543017f3ad6de0deb943c5979abb", size = 243189, upload-time = "2025-10-06T14:49:07.37Z" },
    { url = "https://files.pythonhosted.org/packages/7a/3d/77c79e1934cad2ee74991840f8a0110966d9599b3af95964c0cd79bb905b/multidict-6.7.0-cp311-cp311-musllinux_1_2_armv7l.whl", hash = "sha256:295a92a76188917c7f99cda95858c822f9e4aae5824246bba9b6b44004ddd0a6", size = 237845, upload-time = "2025-10-06T14:49:08.759Z" },
    { url = "https://files.pythonhosted.org/packages/63/1b/834ce32a0a97a3b70f86437f685f880136677ac00d8bce0027e9fd9c2db7/multidict-6.7.0-cp311-cp311-musllinux_1_2_i686.whl", hash = "sha256:39f1719f57adbb767ef592a50ae5ebb794220d1188f9ca93de471336401c34d2", size = 246374, upload-time = "2025-10-06T14:49:10.574Z" },
    { url = "https://files.pythonhosted.org/packages/23/ef/43d1c3ba205b5dec93dc97f3fba179dfa47910fc73aaaea4f7ceb41cec2a/multidict-6.7.0-cp311-cp311-musllinux_1_2_ppc64le.whl", hash = "sha256:0a13fb8e748dfc94749f622de065dd5c1def7e0d2216dba72b1d8069a389c6ff", size = 253345, upload-time = "2025-10-06T14:49:12.331Z" },
    { url = "https://files.pythonhosted.org/packages/6b/03/eaf95bcc2d19ead522001f6a650ef32811aa9e3624ff0ad37c445c7a588c/multidict-6.7.0-cp311-cp311-musllinux_1_2_s390x.whl", hash = "sha256:e3aa16de190d29a0ea1b48253c57d99a68492c8dd8948638073ab9e74dc9410b", size = 246940, upload-time = "2025-10-06T14:49:13.821Z" },
    { url = "https://files.pythonhosted.org/packages/e8/df/ec8a5fd66ea6cd6f525b1fcbb23511b033c3e9bc42b81384834ffa484a62/multidict-6.7.0-cp311-cp311-musllinux_1_2_x86_64.whl", hash = "sha256:a048ce45dcdaaf1defb76b2e684f997fb5abf74437b6cb7b22ddad934a964e34", size = 242229, upload-time = "2025-10-06T14:49:15.603Z" },
    { url = "https://files.pythonhosted.org/packages/8a/a2/59b405d59fd39ec86d1142630e9049243015a5f5291ba49cadf3c090c541/multidict-6.7.0-cp311-cp311-win32.whl", hash = "sha256:a90af66facec4cebe4181b9e62a68be65e45ac9b52b67de9eec118701856e7ff", size = 41308, upload-time = "2025-10-06T14:49:16.871Z" },
    { url = "https://files.pythonhosted.org/packages/32/0f/13228f26f8b882c34da36efa776c3b7348455ec383bab4a66390e42963ae/multidict-6.7.0-cp311-cp311-win_amd64.whl", hash = "sha256:95b5ffa4349df2887518bb839409bcf22caa72d82beec453216802f475b23c81", size = 46037, upload-time = "2025-10-06T14:49:18.457Z" },
    { url = "https://files.pythonhosted.org/packages/84/1f/68588e31b000535a3207fd3c909ebeec4fb36b52c442107499c18a896a2a/multidict-6.7.0-cp311-cp311-win_arm64.whl", hash = "sha256:329aa225b085b6f004a4955271a7ba9f1087e39dcb7e65f6284a988264a63912", size = 43023, upload-time = "2025-10-06T14:49:19.648Z" },
    { url = "https://files.pythonhosted.org/packages/c2/9e/9f61ac18d9c8b475889f32ccfa91c9f59363480613fc807b6e3023d6f60b/multidict-6.7.0-cp312-cp312-macosx_10_13_universal2.whl", hash = "sha256:8a3862568a36d26e650a19bb5cbbba14b71789032aebc0423f8cc5f150730184", size = 76877, upload-time = "2025-10-06T14:49:20.884Z" },
    { url = "https://files.pythonhosted.org/packages/38/6f/614f09a04e6184f8824268fce4bc925e9849edfa654ddd59f0b64508c595/multidict-6.7.0-cp312-cp312-macosx_10_13_x86_64.whl", hash = "sha256:960c60b5849b9b4f9dcc9bea6e3626143c252c74113df2c1540aebce70209b45", size = 45467, upload-time = "2025-10-06T14:49:22.054Z" },
    { url = "https://files.pythonhosted.org/packages/b3/93/c4f67a436dd026f2e780c433277fff72be79152894d9fc36f44569cab1a6/multidict-6.7.0-cp312-cp312-macosx_11_0_arm64.whl", hash = "sha256:2049be98fb57a31b4ccf870bf377af2504d4ae35646a19037ec271e4c07998aa", size = 43834, upload-time = "2025-10-06T14:49:23.566Z" },
    { url = "https://files.pythonhosted.org/packages/7f/f5/013798161ca665e4a422afbc5e2d9e4070142a9ff8905e482139cd09e4d0/multidict-6.7.0-cp312-cp312-manylinux1_i686.manylinux_2_28_i686.manylinux_2_5_i686.whl", hash = "sha256:0934f3843a1860dd465d38895c17fce1f1cb37295149ab05cd1b9a03afacb2a7", size = 250545, upload-time = "2025-10-06T14:49:24.882Z" },
    { url = "https://files.pythonhosted.org/packages/71/2f/91dbac13e0ba94669ea5119ba267c9a832f0cb65419aca75549fcf09a3dc/multidict-6.7.0-cp312-cp312-manylinux2014_aarch64.manylinux_2_17_aarch64.manylinux_2_28_aarch64.whl", hash = "sha256:b3e34f3a1b8131ba06f1a73adab24f30934d148afcd5f5de9a73565a4404384e", size = 258305, upload-time = "2025-10-06T14:49:26.778Z" },
    { url = "https://files.pythonhosted.org/packages/ef/b0/754038b26f6e04488b48ac621f779c341338d78503fb45403755af2df477/multidict-6.7.0-cp312-cp312-manylinux2014_armv7l.manylinux_2_17_armv7l.manylinux_2_31_armv7l.whl", hash = "sha256:efbb54e98446892590dc2458c19c10344ee9a883a79b5cec4bc34d6656e8d546", size = 242363, upload-time = "2025-10-06T14:49:28.562Z" },
    { url = "https://files.pythonhosted.org/packages/87/15/9da40b9336a7c9fa606c4cf2ed80a649dffeb42b905d4f63a1d7eb17d746/multidict-6.7.0-cp312-cp312-manylinux2014_ppc64le.manylinux_2_17_ppc64le.manylinux_2_28_ppc64le.whl", hash = "sha256:a35c5fc61d4f51eb045061e7967cfe3123d622cd500e8868e7c0c592a09fedc4", size = 268375, upload-time = "2025-10-06T14:49:29.96Z" },
    { url = "https://files.pythonhosted.org/packages/82/72/c53fcade0cc94dfaad583105fd92b3a783af2091eddcb41a6d5a52474000/multidict-6.7.0-cp312-cp312-manylinux2014_s390x.manylinux_2_17_s390x.manylinux_2_28_s390x.whl", hash = "sha256:29fe6740ebccba4175af1b9b87bf553e9c15cd5868ee967e010efcf94e4fd0f1", size = 269346, upload-time = "2025-10-06T14:49:31.404Z" },
    { url = "https://files.pythonhosted.org/packages/0d/e2/9baffdae21a76f77ef8447f1a05a96ec4bc0a24dae08767abc0a2fe680b8/multidict-6.7.0-cp312-cp312-manylinux2014_x86_64.manylinux_2_17_x86_64.manylinux_2_28_x86_64.whl", hash = "sha256:123e2a72e20537add2f33a79e605f6191fba2afda4cbb876e35c1a7074298a7d", size = 256107, upload-time = "2025-10-06T14:49:32.974Z" },
    { url = "https://files.pythonhosted.org/packages/3c/06/3f06f611087dc60d65ef775f1fb5aca7c6d61c6db4990e7cda0cef9b1651/multidict-6.7.0-cp312-cp312-musllinux_1_2_aarch64.whl", hash = "sha256:b284e319754366c1aee2267a2036248b24eeb17ecd5dc16022095e747f2f4304", size = 253592, upload-time = "2025-10-06T14:49:34.52Z" },
    { url = "https://files.pythonhosted.org/packages/20/24/54e804ec7945b6023b340c412ce9c3f81e91b3bf5fa5ce65558740141bee/multidict-6.7.0-cp312-cp312-musllinux_1_2_armv7l.whl", hash = "sha256:803d685de7be4303b5a657b76e2f6d1240e7e0a8aa2968ad5811fa2285553a12", size = 251024, upload-time = "2025-10-06T14:49:35.956Z" },
    { url = "https://files.pythonhosted.org/packages/14/48/011cba467ea0b17ceb938315d219391d3e421dfd35928e5dbdc3f4ae76ef/multidict-6.7.0-cp312-cp312-musllinux_1_2_i686.whl", hash = "sha256:c04a328260dfd5db8c39538f999f02779012268f54614902d0afc775d44e0a62", size = 251484, upload-time = "2025-10-06T14:49:37.631Z" },
    { url = "https://files.pythonhosted.org/packages/0d/2f/919258b43bb35b99fa127435cfb2d91798eb3a943396631ef43e3720dcf4/multidict-6.7.0-cp312-cp312-musllinux_1_2_ppc64le.whl", hash = "sha256:8a19cdb57cd3df4cd865849d93ee14920fb97224300c88501f16ecfa2604b4e0", size = 263579, upload-time = "2025-10-06T14:49:39.502Z" },
    { url = "https://files.pythonhosted.org/packages/31/22/a0e884d86b5242b5a74cf08e876bdf299e413016b66e55511f7a804a366e/multidict-6.7.0-cp312-cp312-musllinux_1_2_s390x.whl", hash = "sha256:9b2fd74c52accced7e75de26023b7dccee62511a600e62311b918ec5c168fc2a", size = 259654, upload-time = "2025-10-06T14:49:41.32Z" },
    { url = "https://files.pythonhosted.org/packages/b2/e5/17e10e1b5c5f5a40f2fcbb45953c9b215f8a4098003915e46a93f5fcaa8f/multidict-6.7.0-cp312-cp312-musllinux_1_2_x86_64.whl", hash = "sha256:3e8bfdd0e487acf992407a140d2589fe598238eaeffa3da8448d63a63cd363f8", size = 251511, upload-time = "2025-10-06T14:49:46.021Z" },
    { url = "https://files.pythonhosted.org/packages/e3/9a/201bb1e17e7af53139597069c375e7b0dcbd47594604f65c2d5359508566/multidict-6.7.0-cp312-cp312-win32.whl", hash = "sha256:dd32a49400a2c3d52088e120ee00c1e3576cbff7e10b98467962c74fdb762ed4", size = 41895, upload-time = "2025-10-06T14:49:48.718Z" },
    { url = "https://files.pythonhosted.org/packages/46/e2/348cd32faad84eaf1d20cce80e2bb0ef8d312c55bca1f7fa9865e7770aaf/multidict-6.7.0-cp312-cp312-win_amd64.whl", hash = "sha256:92abb658ef2d7ef22ac9f8bb88e8b6c3e571671534e029359b6d9e845923eb1b", size = 46073, upload-time = "2025-10-06T14:49:50.28Z" },
    { url = "https://files.pythonhosted.org/packages/25/ec/aad2613c1910dce907480e0c3aa306905830f25df2e54ccc9dea450cb5aa/multidict-6.7.0-cp312-cp312-win_arm64.whl", hash = "sha256:490dab541a6a642ce1a9d61a4781656b346a55c13038f0b1244653828e3a83ec", size = 43226, upload-time = "2025-10-06T14:49:52.304Z" },
    { url = "https://files.pythonhosted.org/packages/b7/da/7d22601b625e241d4f23ef1ebff8acfc60da633c9e7e7922e24d10f592b3/multidict-6.7.0-py3-none-any.whl", hash = "sha256:394fc5c42a333c9ffc3e421a4c85e08580d990e08b99f6bf35b4132114c5dcb3", size = 12317, upload-time = "2025-10-06T14:52:29.272Z" },
]

[[package]]
name = "multiprocess"
version = "0.70.16"
source = { registry = "https://pypi.org/simple" }
dependencies = [
    { name = "dill" },
]
sdist = { url = "https://files.pythonhosted.org/packages/b5/ae/04f39c5d0d0def03247c2893d6f2b83c136bf3320a2154d7b8858f2ba72d/multiprocess-0.70.16.tar.gz", hash = "sha256:161af703d4652a0e1410be6abccecde4a7ddffd19341be0a7011b94aeb171ac1", size = 1772603, upload-time = "2024-01-28T18:52:34.85Z" }
wheels = [
    { url = "https://files.pythonhosted.org/packages/bc/f7/7ec7fddc92e50714ea3745631f79bd9c96424cb2702632521028e57d3a36/multiprocess-0.70.16-py310-none-any.whl", hash = "sha256:c4a9944c67bd49f823687463660a2d6daae94c289adff97e0f9d696ba6371d02", size = 134824, upload-time = "2024-01-28T18:52:26.062Z" },
    { url = "https://files.pythonhosted.org/packages/50/15/b56e50e8debaf439f44befec5b2af11db85f6e0f344c3113ae0be0593a91/multiprocess-0.70.16-py311-none-any.whl", hash = "sha256:af4cabb0dac72abfb1e794fa7855c325fd2b55a10a44628a3c1ad3311c04127a", size = 143519, upload-time = "2024-01-28T18:52:28.115Z" },
    { url = "https://files.pythonhosted.org/packages/0a/7d/a988f258104dcd2ccf1ed40fdc97e26c4ac351eeaf81d76e266c52d84e2f/multiprocess-0.70.16-py312-none-any.whl", hash = "sha256:fc0544c531920dde3b00c29863377f87e1632601092ea2daca74e4beb40faa2e", size = 146741, upload-time = "2024-01-28T18:52:29.395Z" },
    { url = "https://files.pythonhosted.org/packages/ea/89/38df130f2c799090c978b366cfdf5b96d08de5b29a4a293df7f7429fa50b/multiprocess-0.70.16-py38-none-any.whl", hash = "sha256:a71d82033454891091a226dfc319d0cfa8019a4e888ef9ca910372a446de4435", size = 132628, upload-time = "2024-01-28T18:52:30.853Z" },
    { url = "https://files.pythonhosted.org/packages/da/d9/f7f9379981e39b8c2511c9e0326d212accacb82f12fbfdc1aa2ce2a7b2b6/multiprocess-0.70.16-py39-none-any.whl", hash = "sha256:a0bafd3ae1b732eac64be2e72038231c1ba97724b60b09400d68f229fcc2fbf3", size = 133351, upload-time = "2024-01-28T18:52:31.981Z" },
]

[[package]]
name = "nemo-toolkit"
version = "2.5.1"
source = { registry = "https://pypi.org/simple" }
dependencies = [
    { name = "fsspec" },
    { name = "huggingface-hub" },
    { name = "numba" },
    { name = "numpy" },
    { name = "onnx" },
    { name = "protobuf" },
    { name = "python-dateutil" },
    { name = "ruamel-yaml" },
    { name = "scikit-learn" },
    { name = "setuptools" },
    { name = "tensorboard" },
    { name = "text-unidecode" },
    { name = "torch" },
    { name = "tqdm" },
    { name = "wget" },
    { name = "wrapt" },
]
sdist = { url = "https://files.pythonhosted.org/packages/69/09/6aae5fd583841c95f8e100c436e9c669668763ae10d9201d6143287416c1/nemo_toolkit-2.5.1.tar.gz", hash = "sha256:40391569d65bb723a3f11c6dbed0bcc94983303974266e30d06aa3b5f4f67447", size = 4143989, upload-time = "2025-10-22T20:05:42.308Z" }
wheels = [
    { url = "https://files.pythonhosted.org/packages/29/f3/255875550843c15da35a52fda4821a4c3dab32262ec4b4f97b57a81fc9c8/nemo_toolkit-2.5.1-py3-none-any.whl", hash = "sha256:fe74fe27f1a7bb8102b05597edc4cd5d35ca82c3167180543254aa3e0e88db35", size = 5923829, upload-time = "2025-10-22T20:05:38.82Z" },
]

[package.optional-dependencies]
asr = [
    { name = "bitsandbytes", marker = "platform_machine == 'x86_64' and sys_platform != 'darwin'" },
    { name = "braceexpand" },
    { name = "cloudpickle" },
    { name = "datasets" },
    { name = "editdistance" },
    { name = "einops" },
    { name = "fiddle" },
    { name = "hydra-core" },
    { name = "inflect" },
    { name = "jiwer" },
    { name = "kaldi-python-io" },
    { name = "lhotse" },
    { name = "librosa" },
    { name = "lightning" },
    { name = "marshmallow" },
    { name = "mediapy" },
    { name = "num2words" },
    { name = "numpy" },
    { name = "nv-one-logger-core" },
    { name = "nv-one-logger-pytorch-lightning-integration" },
    { name = "nv-one-logger-training-telemetry" },
    { name = "omegaconf" },
    { name = "optuna" },
    { name = "packaging" },
    { name = "pandas" },
    { name = "peft" },
    { name = "pyannote-core" },
    { name = "pyannote-metrics" },
    { name = "pydub" },
    { name = "pyloudnorm" },
    { name = "resampy" },
    { name = "ruamel-yaml" },
    { name = "sacremoses" },
    { name = "scipy" },
    { name = "sentencepiece" },
    { name = "soundfile" },
    { name = "sox" },
    { name = "texterrors" },
    { name = "torchmetrics" },
    { name = "transformers" },
    { name = "wandb" },
    { name = "webdataset" },
    { name = "whisper-normalizer" },
]

[[package]]
name = "networkx"
version = "3.5"
source = { registry = "https://pypi.org/simple" }
sdist = { url = "https://files.pythonhosted.org/packages/6c/4f/ccdb8ad3a38e583f214547fd2f7ff1fc160c43a75af88e6aec213404b96a/networkx-3.5.tar.gz", hash = "sha256:d4c6f9cf81f52d69230866796b82afbccdec3db7ae4fbd1b65ea750feed50037", size = 2471065, upload-time = "2025-05-29T11:35:07.804Z" }
wheels = [
    { url = "https://files.pythonhosted.org/packages/eb/8d/776adee7bbf76365fdd7f2552710282c79a4ead5d2a46408c9043a2b70ba/networkx-3.5-py3-none-any.whl", hash = "sha256:0030d386a9a06dee3565298b4a734b68589749a544acbb6c412dc9e2489ec6ec", size = 2034406, upload-time = "2025-05-29T11:35:04.961Z" },
]

[[package]]
name = "num2words"
version = "0.5.14"
source = { registry = "https://pypi.org/simple" }
dependencies = [
    { name = "docopt" },
]
sdist = { url = "https://files.pythonhosted.org/packages/f6/58/ad645bd38b4b648eb2fc2ba1b909398e54eb0cbb6a7dbd2b4953e38c9621/num2words-0.5.14.tar.gz", hash = "sha256:b066ec18e56b6616a3b38086b5747daafbaa8868b226a36127e0451c0cf379c6", size = 218213, upload-time = "2024-12-17T20:17:10.191Z" }
wheels = [
    { url = "https://files.pythonhosted.org/packages/d6/5b/545e9267a1cc080c8a1be2746113a063e34bcdd0f5173fd665a5c13cb234/num2words-0.5.14-py3-none-any.whl", hash = "sha256:1c8e5b00142fc2966fd8d685001e36c4a9911e070d1b120e1beb721fa1edb33d", size = 163525, upload-time = "2024-12-17T20:17:06.074Z" },
]

[[package]]
name = "numba"
version = "0.62.1"
source = { registry = "https://pypi.org/simple" }
dependencies = [
    { name = "llvmlite" },
    { name = "numpy" },
]
sdist = { url = "https://files.pythonhosted.org/packages/a3/20/33dbdbfe60e5fd8e3dbfde299d106279a33d9f8308346022316781368591/numba-0.62.1.tar.gz", hash = "sha256:7b774242aa890e34c21200a1fc62e5b5757d5286267e71103257f4e2af0d5161", size = 2749817, upload-time = "2025-09-29T10:46:31.551Z" }
wheels = [
    { url = "https://files.pythonhosted.org/packages/dd/5f/8b3491dd849474f55e33c16ef55678ace1455c490555337899c35826836c/numba-0.62.1-cp311-cp311-macosx_10_15_x86_64.whl", hash = "sha256:f43e24b057714e480fe44bc6031de499e7cf8150c63eb461192caa6cc8530bc8", size = 2684279, upload-time = "2025-09-29T10:43:37.213Z" },
    { url = "https://files.pythonhosted.org/packages/bf/18/71969149bfeb65a629e652b752b80167fe8a6a6f6e084f1f2060801f7f31/numba-0.62.1-cp311-cp311-macosx_11_0_arm64.whl", hash = "sha256:57cbddc53b9ee02830b828a8428757f5c218831ccc96490a314ef569d8342b7b", size = 2687330, upload-time = "2025-09-29T10:43:59.601Z" },
    { url = "https://files.pythonhosted.org/packages/0e/7d/403be3fecae33088027bc8a95dc80a2fda1e3beff3e0e5fc4374ada3afbe/numba-0.62.1-cp311-cp311-manylinux2014_x86_64.manylinux_2_17_x86_64.whl", hash = "sha256:604059730c637c7885386521bb1b0ddcbc91fd56131a6dcc54163d6f1804c872", size = 3739727, upload-time = "2025-09-29T10:42:45.922Z" },
    { url = "https://files.pythonhosted.org/packages/e0/c3/3d910d08b659a6d4c62ab3cd8cd93c4d8b7709f55afa0d79a87413027ff6/numba-0.62.1-cp311-cp311-manylinux_2_27_aarch64.manylinux_2_28_aarch64.whl", hash = "sha256:d6c540880170bee817011757dc9049dba5a29db0c09b4d2349295991fe3ee55f", size = 3445490, upload-time = "2025-09-29T10:43:12.692Z" },
    { url = "https://files.pythonhosted.org/packages/5b/82/9d425c2f20d9f0a37f7cb955945a553a00fa06a2b025856c3550227c5543/numba-0.62.1-cp311-cp311-win_amd64.whl", hash = "sha256:03de6d691d6b6e2b76660ba0f38f37b81ece8b2cc524a62f2a0cfae2bfb6f9da", size = 2745550, upload-time = "2025-09-29T10:44:20.571Z" },
    { url = "https://files.pythonhosted.org/packages/5e/fa/30fa6873e9f821c0ae755915a3ca444e6ff8d6a7b6860b669a3d33377ac7/numba-0.62.1-cp312-cp312-macosx_10_15_x86_64.whl", hash = "sha256:1b743b32f8fa5fff22e19c2e906db2f0a340782caf024477b97801b918cf0494", size = 2685346, upload-time = "2025-09-29T10:43:43.677Z" },
    { url = "https://files.pythonhosted.org/packages/a9/d5/504ce8dc46e0dba2790c77e6b878ee65b60fe3e7d6d0006483ef6fde5a97/numba-0.62.1-cp312-cp312-macosx_11_0_arm64.whl", hash = "sha256:90fa21b0142bcf08ad8e32a97d25d0b84b1e921bc9423f8dda07d3652860eef6", size = 2688139, upload-time = "2025-09-29T10:44:04.894Z" },
    { url = "https://files.pythonhosted.org/packages/50/5f/6a802741176c93f2ebe97ad90751894c7b0c922b52ba99a4395e79492205/numba-0.62.1-cp312-cp312-manylinux2014_x86_64.manylinux_2_17_x86_64.whl", hash = "sha256:6ef84d0ac19f1bf80431347b6f4ce3c39b7ec13f48f233a48c01e2ec06ecbc59", size = 3796453, upload-time = "2025-09-29T10:42:52.771Z" },
    { url = "https://files.pythonhosted.org/packages/7e/df/efd21527d25150c4544eccc9d0b7260a5dec4b7e98b5a581990e05a133c0/numba-0.62.1-cp312-cp312-manylinux_2_27_aarch64.manylinux_2_28_aarch64.whl", hash = "sha256:9315cc5e441300e0ca07c828a627d92a6802bcbf27c5487f31ae73783c58da53", size = 3496451, upload-time = "2025-09-29T10:43:19.279Z" },
    { url = "https://files.pythonhosted.org/packages/80/44/79bfdab12a02796bf4f1841630355c82b5a69933b1d50eb15c7fa37dabe8/numba-0.62.1-cp312-cp312-win_amd64.whl", hash = "sha256:44e3aa6228039992f058f5ebfcfd372c83798e9464297bdad8cc79febcf7891e", size = 2745552, upload-time = "2025-09-29T10:44:26.399Z" },
]

[[package]]
name = "numpy"
version = "1.26.4"
source = { registry = "https://pypi.org/simple" }
sdist = { url = "https://files.pythonhosted.org/packages/65/6e/09db70a523a96d25e115e71cc56a6f9031e7b8cd166c1ac8438307c14058/numpy-1.26.4.tar.gz", hash = "sha256:2a02aba9ed12e4ac4eb3ea9421c420301a0c6460d9830d74a9df87efa4912010", size = 15786129, upload-time = "2024-02-06T00:26:44.495Z" }
wheels = [
    { url = "https://files.pythonhosted.org/packages/11/57/baae43d14fe163fa0e4c47f307b6b2511ab8d7d30177c491960504252053/numpy-1.26.4-cp311-cp311-macosx_10_9_x86_64.whl", hash = "sha256:4c66707fabe114439db9068ee468c26bbdf909cac0fb58686a42a24de1760c71", size = 20630554, upload-time = "2024-02-05T23:51:50.149Z" },
    { url = "https://files.pythonhosted.org/packages/1a/2e/151484f49fd03944c4a3ad9c418ed193cfd02724e138ac8a9505d056c582/numpy-1.26.4-cp311-cp311-macosx_11_0_arm64.whl", hash = "sha256:edd8b5fe47dab091176d21bb6de568acdd906d1887a4584a15a9a96a1dca06ef", size = 13997127, upload-time = "2024-02-05T23:52:15.314Z" },
    { url = "https://files.pythonhosted.org/packages/79/ae/7e5b85136806f9dadf4878bf73cf223fe5c2636818ba3ab1c585d0403164/numpy-1.26.4-cp311-cp311-manylinux_2_17_aarch64.manylinux2014_aarch64.whl", hash = "sha256:7ab55401287bfec946ced39700c053796e7cc0e3acbef09993a9ad2adba6ca6e", size = 14222994, upload-time = "2024-02-05T23:52:47.569Z" },
    { url = "https://files.pythonhosted.org/packages/3a/d0/edc009c27b406c4f9cbc79274d6e46d634d139075492ad055e3d68445925/numpy-1.26.4-cp311-cp311-manylinux_2_17_x86_64.manylinux2014_x86_64.whl", hash = "sha256:666dbfb6ec68962c033a450943ded891bed2d54e6755e35e5835d63f4f6931d5", size = 18252005, upload-time = "2024-02-05T23:53:15.637Z" },
    { url = "https://files.pythonhosted.org/packages/09/bf/2b1aaf8f525f2923ff6cfcf134ae5e750e279ac65ebf386c75a0cf6da06a/numpy-1.26.4-cp311-cp311-musllinux_1_1_aarch64.whl", hash = "sha256:96ff0b2ad353d8f990b63294c8986f1ec3cb19d749234014f4e7eb0112ceba5a", size = 13885297, upload-time = "2024-02-05T23:53:42.16Z" },
    { url = "https://files.pythonhosted.org/packages/df/a0/4e0f14d847cfc2a633a1c8621d00724f3206cfeddeb66d35698c4e2cf3d2/numpy-1.26.4-cp311-cp311-musllinux_1_1_x86_64.whl", hash = "sha256:60dedbb91afcbfdc9bc0b1f3f402804070deed7392c23eb7a7f07fa857868e8a", size = 18093567, upload-time = "2024-02-05T23:54:11.696Z" },
    { url = "https://files.pythonhosted.org/packages/d2/b7/a734c733286e10a7f1a8ad1ae8c90f2d33bf604a96548e0a4a3a6739b468/numpy-1.26.4-cp311-cp311-win32.whl", hash = "sha256:1af303d6b2210eb850fcf03064d364652b7120803a0b872f5211f5234b399f20", size = 5968812, upload-time = "2024-02-05T23:54:26.453Z" },
    { url = "https://files.pythonhosted.org/packages/3f/6b/5610004206cf7f8e7ad91c5a85a8c71b2f2f8051a0c0c4d5916b76d6cbb2/numpy-1.26.4-cp311-cp311-win_amd64.whl", hash = "sha256:cd25bcecc4974d09257ffcd1f098ee778f7834c3ad767fe5db785be9a4aa9cb2", size = 15811913, upload-time = "2024-02-05T23:54:53.933Z" },
    { url = "https://files.pythonhosted.org/packages/95/12/8f2020a8e8b8383ac0177dc9570aad031a3beb12e38847f7129bacd96228/numpy-1.26.4-cp312-cp312-macosx_10_9_x86_64.whl", hash = "sha256:b3ce300f3644fb06443ee2222c2201dd3a89ea6040541412b8fa189341847218", size = 20335901, upload-time = "2024-02-05T23:55:32.801Z" },
    { url = "https://files.pythonhosted.org/packages/75/5b/ca6c8bd14007e5ca171c7c03102d17b4f4e0ceb53957e8c44343a9546dcc/numpy-1.26.4-cp312-cp312-macosx_11_0_arm64.whl", hash = "sha256:03a8c78d01d9781b28a6989f6fa1bb2c4f2d51201cf99d3dd875df6fbd96b23b", size = 13685868, upload-time = "2024-02-05T23:55:56.28Z" },
    { url = "https://files.pythonhosted.org/packages/79/f8/97f10e6755e2a7d027ca783f63044d5b1bc1ae7acb12afe6a9b4286eac17/numpy-1.26.4-cp312-cp312-manylinux_2_17_aarch64.manylinux2014_aarch64.whl", hash = "sha256:9fad7dcb1aac3c7f0584a5a8133e3a43eeb2fe127f47e3632d43d677c66c102b", size = 13925109, upload-time = "2024-02-05T23:56:20.368Z" },
    { url = "https://files.pythonhosted.org/packages/0f/50/de23fde84e45f5c4fda2488c759b69990fd4512387a8632860f3ac9cd225/numpy-1.26.4-cp312-cp312-manylinux_2_17_x86_64.manylinux2014_x86_64.whl", hash = "sha256:675d61ffbfa78604709862923189bad94014bef562cc35cf61d3a07bba02a7ed", size = 17950613, upload-time = "2024-02-05T23:56:56.054Z" },
    { url = "https://files.pythonhosted.org/packages/4c/0c/9c603826b6465e82591e05ca230dfc13376da512b25ccd0894709b054ed0/numpy-1.26.4-cp312-cp312-musllinux_1_1_aarch64.whl", hash = "sha256:ab47dbe5cc8210f55aa58e4805fe224dac469cde56b9f731a4c098b91917159a", size = 13572172, upload-time = "2024-02-05T23:57:21.56Z" },
    { url = "https://files.pythonhosted.org/packages/76/8c/2ba3902e1a0fc1c74962ea9bb33a534bb05984ad7ff9515bf8d07527cadd/numpy-1.26.4-cp312-cp312-musllinux_1_1_x86_64.whl", hash = "sha256:1dda2e7b4ec9dd512f84935c5f126c8bd8b9f2fc001e9f54af255e8c5f16b0e0", size = 17786643, upload-time = "2024-02-05T23:57:56.585Z" },
    { url = "https://files.pythonhosted.org/packages/28/4a/46d9e65106879492374999e76eb85f87b15328e06bd1550668f79f7b18c6/numpy-1.26.4-cp312-cp312-win32.whl", hash = "sha256:50193e430acfc1346175fcbdaa28ffec49947a06918b7b92130744e81e640110", size = 5677803, upload-time = "2024-02-05T23:58:08.963Z" },
    { url = "https://files.pythonhosted.org/packages/16/2e/86f24451c2d530c88daf997cb8d6ac622c1d40d19f5a031ed68a4b73a374/numpy-1.26.4-cp312-cp312-win_amd64.whl", hash = "sha256:08beddf13648eb95f8d867350f6a018a4be2e5ad54c8d8caed89ebca558b2818", size = 15517754, upload-time = "2024-02-05T23:58:36.364Z" },
]

[[package]]
name = "nv-one-logger-core"
version = "2.3.0"
source = { registry = "https://pypi.org/simple" }
dependencies = [
    { name = "overrides" },
    { name = "pydantic" },
    { name = "strenum" },
    { name = "toml" },
    { name = "typing-extensions" },
]
sdist = { url = "https://files.pythonhosted.org/packages/3f/f6/1e14c12c11087aca3d88d6fc5f1b74a22a812a6bf55ef78d44372bff5611/nv_one_logger_core-2.3.0.tar.gz", hash = "sha256:4369a5817bdeee8b2d35012668a860dca1e9418ab935d0e42b9a7244ccab8e26", size = 52407, upload-time = "2025-10-17T08:52:27.78Z" }
wheels = [
    { url = "https://files.pythonhosted.org/packages/24/0b/92911c3eee6699bf5b0edf0f8d66ae69362ce512935a0e7db604e738a2bf/nv_one_logger_core-2.3.0-py3-none-any.whl", hash = "sha256:8dad7f6d22c47da99bf1bbb68e8df87669aab481ab605b643c4cf6182acdf49c", size = 62698, upload-time = "2025-10-17T08:52:26.08Z" },
]

[[package]]
name = "nv-one-logger-pytorch-lightning-integration"
version = "2.3.0"
source = { registry = "https://pypi.org/simple" }
dependencies = [
    { name = "lightning" },
    { name = "nv-one-logger-core" },
    { name = "nv-one-logger-training-telemetry" },
    { name = "setuptools" },
    { name = "strenum" },
]
sdist = { url = "https://files.pythonhosted.org/packages/2f/3c/efc4baf30c427bc389a935a826e9d8d7307e8b3161cda40ce5d3dfab56fb/nv_one_logger_pytorch_lightning_integration-2.3.0.tar.gz", hash = "sha256:02713374dd1cecce155035db25217a76c867a8d9a154d145fe3d436d24d625e8", size = 10970, upload-time = "2025-10-17T08:55:36.991Z" }
wheels = [
    { url = "https://files.pythonhosted.org/packages/df/57/433ab3fac243e83114b45b24c8d4c678156e5e9cc3fe5667b6d309a072fa/nv_one_logger_pytorch_lightning_integration-2.3.0-py3-none-any.whl", hash = "sha256:46a0ccf55d761fbe51bb8e90ad775c036f83b9d700681bf5a364a0493f646a1b", size = 9823, upload-time = "2025-10-17T08:55:35.736Z" },
]

[[package]]
name = "nv-one-logger-training-telemetry"
version = "2.3.0"
source = { registry = "https://pypi.org/simple" }
dependencies = [
    { name = "nv-one-logger-core" },
    { name = "strenum" },
    { name = "typing-extensions" },
]
sdist = { url = "https://files.pythonhosted.org/packages/67/64/ff1813f6bd617f208e58b2b9505e61ff97ccf36ba3520c54e7c3b9eab695/nv_one_logger_training_telemetry-2.3.0.tar.gz", hash = "sha256:69933c013cff5d0b035f47e69402ebb7aa83cf674aba816c141d9b3b19e4d97c", size = 44435, upload-time = "2025-10-17T08:53:58.494Z" }
wheels = [
    { url = "https://files.pythonhosted.org/packages/59/e6/bd32cf056d9a47aec5bf86b1a861242c2de36e4596c6bddcb8db4b081d8e/nv_one_logger_training_telemetry-2.3.0-py3-none-any.whl", hash = "sha256:1a6838a65fab9be6a133f9d26d7d6069a8c9af477225d455f9f9aebee9f30b34", size = 44139, upload-time = "2025-10-17T08:53:55.834Z" },
]

[[package]]
name = "nvidia-cublas-cu12"
version = "12.8.4.1"
source = { registry = "https://pypi.org/simple" }
wheels = [
    { url = "https://files.pythonhosted.org/packages/dc/61/e24b560ab2e2eaeb3c839129175fb330dfcfc29e5203196e5541a4c44682/nvidia_cublas_cu12-12.8.4.1-py3-none-manylinux_2_27_x86_64.whl", hash = "sha256:8ac4e771d5a348c551b2a426eda6193c19aa630236b418086020df5ba9667142", size = 594346921, upload-time = "2025-03-07T01:44:31.254Z" },
]

[[package]]
name = "nvidia-cuda-cupti-cu12"
version = "12.8.90"
source = { registry = "https://pypi.org/simple" }
wheels = [
    { url = "https://files.pythonhosted.org/packages/f8/02/2adcaa145158bf1a8295d83591d22e4103dbfd821bcaf6f3f53151ca4ffa/nvidia_cuda_cupti_cu12-12.8.90-py3-none-manylinux2014_x86_64.manylinux_2_17_x86_64.whl", hash = "sha256:ea0cb07ebda26bb9b29ba82cda34849e73c166c18162d3913575b0c9db9a6182", size = 10248621, upload-time = "2025-03-07T01:40:21.213Z" },
]

[[package]]
name = "nvidia-cuda-nvrtc-cu12"
version = "12.8.93"
source = { registry = "https://pypi.org/simple" }
wheels = [
    { url = "https://files.pythonhosted.org/packages/05/6b/32f747947df2da6994e999492ab306a903659555dddc0fbdeb9d71f75e52/nvidia_cuda_nvrtc_cu12-12.8.93-py3-none-manylinux2010_x86_64.manylinux_2_12_x86_64.whl", hash = "sha256:a7756528852ef889772a84c6cd89d41dfa74667e24cca16bb31f8f061e3e9994", size = 88040029, upload-time = "2025-03-07T01:42:13.562Z" },
]

[[package]]
name = "nvidia-cuda-runtime-cu12"
version = "12.8.90"
source = { registry = "https://pypi.org/simple" }
wheels = [
    { url = "https://files.pythonhosted.org/packages/0d/9b/a997b638fcd068ad6e4d53b8551a7d30fe8b404d6f1804abf1df69838932/nvidia_cuda_runtime_cu12-12.8.90-py3-none-manylinux2014_x86_64.manylinux_2_17_x86_64.whl", hash = "sha256:adade8dcbd0edf427b7204d480d6066d33902cab2a4707dcfc48a2d0fd44ab90", size = 954765, upload-time = "2025-03-07T01:40:01.615Z" },
]

[[package]]
name = "nvidia-cudnn-cu12"
version = "9.10.2.21"
source = { registry = "https://pypi.org/simple" }
dependencies = [
    { name = "nvidia-cublas-cu12", marker = "sys_platform == 'linux'" },
]
wheels = [
    { url = "https://files.pythonhosted.org/packages/ba/51/e123d997aa098c61d029f76663dedbfb9bc8dcf8c60cbd6adbe42f76d049/nvidia_cudnn_cu12-9.10.2.21-py3-none-manylinux_2_27_x86_64.whl", hash = "sha256:949452be657fa16687d0930933f032835951ef0892b37d2d53824d1a84dc97a8", size = 706758467, upload-time = "2025-06-06T21:54:08.597Z" },
]

[[package]]
name = "nvidia-cufft-cu12"
version = "11.3.3.83"
source = { registry = "https://pypi.org/simple" }
dependencies = [
    { name = "nvidia-nvjitlink-cu12", marker = "sys_platform == 'linux'" },
]
wheels = [
    { url = "https://files.pythonhosted.org/packages/1f/13/ee4e00f30e676b66ae65b4f08cb5bcbb8392c03f54f2d5413ea99a5d1c80/nvidia_cufft_cu12-11.3.3.83-py3-none-manylinux2014_x86_64.manylinux_2_17_x86_64.whl", hash = "sha256:4d2dd21ec0b88cf61b62e6b43564355e5222e4a3fb394cac0db101f2dd0d4f74", size = 193118695, upload-time = "2025-03-07T01:45:27.821Z" },
]

[[package]]
name = "nvidia-cufile-cu12"
version = "1.13.1.3"
source = { registry = "https://pypi.org/simple" }
wheels = [
    { url = "https://files.pythonhosted.org/packages/bb/fe/1bcba1dfbfb8d01be8d93f07bfc502c93fa23afa6fd5ab3fc7c1df71038a/nvidia_cufile_cu12-1.13.1.3-py3-none-manylinux2014_x86_64.manylinux_2_17_x86_64.whl", hash = "sha256:1d069003be650e131b21c932ec3d8969c1715379251f8d23a1860554b1cb24fc", size = 1197834, upload-time = "2025-03-07T01:45:50.723Z" },
]

[[package]]
name = "nvidia-curand-cu12"
version = "10.3.9.90"
source = { registry = "https://pypi.org/simple" }
wheels = [
    { url = "https://files.pythonhosted.org/packages/fb/aa/6584b56dc84ebe9cf93226a5cde4d99080c8e90ab40f0c27bda7a0f29aa1/nvidia_curand_cu12-10.3.9.90-py3-none-manylinux_2_27_x86_64.whl", hash = "sha256:b32331d4f4df5d6eefa0554c565b626c7216f87a06a4f56fab27c3b68a830ec9", size = 63619976, upload-time = "2025-03-07T01:46:23.323Z" },
]

[[package]]
name = "nvidia-cusolver-cu12"
version = "11.7.3.90"
source = { registry = "https://pypi.org/simple" }
dependencies = [
    { name = "nvidia-cublas-cu12", marker = "sys_platform == 'linux'" },
    { name = "nvidia-cusparse-cu12", marker = "sys_platform == 'linux'" },
    { name = "nvidia-nvjitlink-cu12", marker = "sys_platform == 'linux'" },
]
wheels = [
    { url = "https://files.pythonhosted.org/packages/85/48/9a13d2975803e8cf2777d5ed57b87a0b6ca2cc795f9a4f59796a910bfb80/nvidia_cusolver_cu12-11.7.3.90-py3-none-manylinux_2_27_x86_64.whl", hash = "sha256:4376c11ad263152bd50ea295c05370360776f8c3427b30991df774f9fb26c450", size = 267506905, upload-time = "2025-03-07T01:47:16.273Z" },
]

[[package]]
name = "nvidia-cusparse-cu12"
version = "12.5.8.93"
source = { registry = "https://pypi.org/simple" }
dependencies = [
    { name = "nvidia-nvjitlink-cu12", marker = "sys_platform == 'linux'" },
]
wheels = [
    { url = "https://files.pythonhosted.org/packages/c2/f5/e1854cb2f2bcd4280c44736c93550cc300ff4b8c95ebe370d0aa7d2b473d/nvidia_cusparse_cu12-12.5.8.93-py3-none-manylinux2014_x86_64.manylinux_2_17_x86_64.whl", hash = "sha256:1ec05d76bbbd8b61b06a80e1eaf8cf4959c3d4ce8e711b65ebd0443bb0ebb13b", size = 288216466, upload-time = "2025-03-07T01:48:13.779Z" },
]

[[package]]
name = "nvidia-cusparselt-cu12"
version = "0.7.1"
source = { registry = "https://pypi.org/simple" }
wheels = [
    { url = "https://files.pythonhosted.org/packages/56/79/12978b96bd44274fe38b5dde5cfb660b1d114f70a65ef962bcbbed99b549/nvidia_cusparselt_cu12-0.7.1-py3-none-manylinux2014_x86_64.whl", hash = "sha256:f1bb701d6b930d5a7cea44c19ceb973311500847f81b634d802b7b539dc55623", size = 287193691, upload-time = "2025-02-26T00:15:44.104Z" },
]

[[package]]
name = "nvidia-nccl-cu12"
version = "2.27.5"
source = { registry = "https://pypi.org/simple" }
wheels = [
    { url = "https://files.pythonhosted.org/packages/6e/89/f7a07dc961b60645dbbf42e80f2bc85ade7feb9a491b11a1e973aa00071f/nvidia_nccl_cu12-2.27.5-py3-none-manylinux2014_x86_64.manylinux_2_17_x86_64.whl", hash = "sha256:ad730cf15cb5d25fe849c6e6ca9eb5b76db16a80f13f425ac68d8e2e55624457", size = 322348229, upload-time = "2025-06-26T04:11:28.385Z" },
]

[[package]]
name = "nvidia-nvjitlink-cu12"
version = "12.8.93"
source = { registry = "https://pypi.org/simple" }
wheels = [
    { url = "https://files.pythonhosted.org/packages/f6/74/86a07f1d0f42998ca31312f998bd3b9a7eff7f52378f4f270c8679c77fb9/nvidia_nvjitlink_cu12-12.8.93-py3-none-manylinux2010_x86_64.manylinux_2_12_x86_64.whl", hash = "sha256:81ff63371a7ebd6e6451970684f916be2eab07321b73c9d244dc2b4da7f73b88", size = 39254836, upload-time = "2025-03-07T01:49:55.661Z" },
]

[[package]]
name = "nvidia-nvshmem-cu12"
version = "3.3.20"
source = { registry = "https://pypi.org/simple" }
wheels = [
    { url = "https://files.pythonhosted.org/packages/3b/6c/99acb2f9eb85c29fc6f3a7ac4dccfd992e22666dd08a642b303311326a97/nvidia_nvshmem_cu12-3.3.20-py3-none-manylinux2014_x86_64.manylinux_2_17_x86_64.whl", hash = "sha256:d00f26d3f9b2e3c3065be895e3059d6479ea5c638a3f38c9fec49b1b9dd7c1e5", size = 124657145, upload-time = "2025-08-04T20:25:19.995Z" },
]

[[package]]
name = "nvidia-nvtx-cu12"
version = "12.8.90"
source = { registry = "https://pypi.org/simple" }
wheels = [
    { url = "https://files.pythonhosted.org/packages/a2/eb/86626c1bbc2edb86323022371c39aa48df6fd8b0a1647bc274577f72e90b/nvidia_nvtx_cu12-12.8.90-py3-none-manylinux2014_x86_64.manylinux_2_17_x86_64.whl", hash = "sha256:5b17e2001cc0d751a5bc2c6ec6d26ad95913324a4adb86788c944f8ce9ba441f", size = 89954, upload-time = "2025-03-07T01:42:44.131Z" },
]

[[package]]
name = "omegaconf"
version = "2.3.0"
source = { registry = "https://pypi.org/simple" }
dependencies = [
    { name = "antlr4-python3-runtime" },
    { name = "pyyaml" },
]
sdist = { url = "https://files.pythonhosted.org/packages/09/48/6388f1bb9da707110532cb70ec4d2822858ddfb44f1cdf1233c20a80ea4b/omegaconf-2.3.0.tar.gz", hash = "sha256:d5d4b6d29955cc50ad50c46dc269bcd92c6e00f5f90d23ab5fee7bfca4ba4cc7", size = 3298120, upload-time = "2022-12-08T20:59:22.753Z" }
wheels = [
    { url = "https://files.pythonhosted.org/packages/e3/94/1843518e420fa3ed6919835845df698c7e27e183cb997394e4a670973a65/omegaconf-2.3.0-py3-none-any.whl", hash = "sha256:7b4df175cdb08ba400f45cae3bdcae7ba8365db4d165fc65fd04b050ab63b46b", size = 79500, upload-time = "2022-12-08T20:59:19.686Z" },
]

[[package]]
name = "onnx"
version = "1.19.1"
source = { registry = "https://pypi.org/simple" }
dependencies = [
    { name = "ml-dtypes" },
    { name = "numpy" },
    { name = "protobuf" },
    { name = "typing-extensions" },
]
sdist = { url = "https://files.pythonhosted.org/packages/27/2f/c619eb65769357e9b6de9212c9a821ab39cd484448e5d6b3fb5fb0a64c6d/onnx-1.19.1.tar.gz", hash = "sha256:737524d6eb3907d3499ea459c6f01c5a96278bb3a0f2ff8ae04786fb5d7f1ed5", size = 12033525, upload-time = "2025-10-10T04:01:34.342Z" }
wheels = [
    { url = "https://files.pythonhosted.org/packages/36/07/0019c72924909e4f64b9199770630ab7b8d7914b912b03230e68f5eda7ae/onnx-1.19.1-cp311-cp311-macosx_12_0_universal2.whl", hash = "sha256:17aaf5832126de0a5197a5864e4f09a764dd7681d3035135547959b4b6b77a09", size = 18320936, upload-time = "2025-10-10T04:00:04.235Z" },
    { url = "https://files.pythonhosted.org/packages/af/2f/5c47acf740dc35f0decc640844260fbbdc0efa0565657c93fd7ff30f13f3/onnx-1.19.1-cp311-cp311-manylinux2014_aarch64.manylinux_2_17_aarch64.whl", hash = "sha256:01b292a4d0b197c45d8184545bbc8ae1df83466341b604187c1b05902cb9c920", size = 18044269, upload-time = "2025-10-10T04:00:07.449Z" },
    { url = "https://files.pythonhosted.org/packages/d5/61/6c457ee8c3a62a3cad0a4bfa4c5436bb3ac4df90c3551d40bee1224b5b51/onnx-1.19.1-cp311-cp311-manylinux2014_x86_64.manylinux_2_17_x86_64.whl", hash = "sha256:1839af08ab4a909e4af936b8149c27f8c64b96138981024e251906e0539d8bf9", size = 18218092, upload-time = "2025-10-10T04:00:11.135Z" },
    { url = "https://files.pythonhosted.org/packages/54/d5/ab832e1369505e67926a70e9a102061f89ad01f91aa296c4b1277cb81b25/onnx-1.19.1-cp311-cp311-win32.whl", hash = "sha256:0bdbb676e3722bd32f9227c465d552689f49086f986a696419d865cb4e70b989", size = 16344809, upload-time = "2025-10-10T04:00:14.634Z" },
    { url = "https://files.pythonhosted.org/packages/8b/b5/6eb4611d24b85002f878ba8476b4cecbe6f9784c0236a3c5eff85236cc0a/onnx-1.19.1-cp311-cp311-win_amd64.whl", hash = "sha256:1346853df5c1e3ebedb2e794cf2a51e0f33759affd655524864ccbcddad7035b", size = 16464319, upload-time = "2025-10-10T04:00:18.235Z" },
    { url = "https://files.pythonhosted.org/packages/0c/ff/f0e1f06420c70e20d497fec7c94a864d069943b6312bedd4224c0ab946f8/onnx-1.19.1-cp311-cp311-win_arm64.whl", hash = "sha256:2d69c280c0e665b7f923f499243b9bb84fe97970b7a4668afa0032045de602c8", size = 16437503, upload-time = "2025-10-10T04:00:21.247Z" },
    { url = "https://files.pythonhosted.org/packages/50/07/f6c5b2cffef8c29e739616d1415aea22f7b7ef1f19c17f02b7cff71f5498/onnx-1.19.1-cp312-cp312-macosx_12_0_universal2.whl", hash = "sha256:3612193a89ddbce5c4e86150869b9258780a82fb8c4ca197723a4460178a6ce9", size = 18327840, upload-time = "2025-10-10T04:00:24.259Z" },
    { url = "https://files.pythonhosted.org/packages/93/20/0568ebd52730287ae80cac8ac893a7301c793ea1630984e2519ee92b02a9/onnx-1.19.1-cp312-cp312-manylinux2014_aarch64.manylinux_2_17_aarch64.whl", hash = "sha256:6c2fd2f744e7a3880ad0c262efa2edf6d965d0bd02b8f327ec516ad4cb0f2f15", size = 18042539, upload-time = "2025-10-10T04:00:27.693Z" },
    { url = "https://files.pythonhosted.org/packages/14/fd/cd7a0fd10a04f8cc5ae436b63e0022e236fe51b9dbb8ee6317fd48568c72/onnx-1.19.1-cp312-cp312-manylinux2014_x86_64.manylinux_2_17_x86_64.whl", hash = "sha256:485d3674d50d789e0ee72fa6f6e174ab81cb14c772d594f992141bd744729d8a", size = 18218271, upload-time = "2025-10-10T04:00:30.495Z" },
    { url = "https://files.pythonhosted.org/packages/65/68/cc8b8c05469fe08384b446304ad7e6256131ca0463bf6962366eebec98c0/onnx-1.19.1-cp312-cp312-win32.whl", hash = "sha256:638bc56ff1a5718f7441e887aeb4e450f37a81c6eac482040381b140bd9ba601", size = 16345111, upload-time = "2025-10-10T04:00:34.982Z" },
    { url = "https://files.pythonhosted.org/packages/c7/5e/d1cb16693598a512c2cf9ffe0841d8d8fd2c83ae8e889efd554f5aa427cf/onnx-1.19.1-cp312-cp312-win_amd64.whl", hash = "sha256:bc7e2e4e163e679721e547958b5a7db875bf822cad371b7c1304aa4401a7c7a4", size = 16465621, upload-time = "2025-10-10T04:00:39.107Z" },
    { url = "https://files.pythonhosted.org/packages/90/32/da116cc61fdef334782aa7f87a1738431dd1af1a5d1a44bd95d6d51ad260/onnx-1.19.1-cp312-cp312-win_arm64.whl", hash = "sha256:17c215b1c0f20fe93b4cbe62668247c1d2294b9bc7f6be0ca9ced28e980c07b7", size = 16437505, upload-time = "2025-10-10T04:00:42.255Z" },
]

[[package]]
name = "optuna"
version = "4.5.0"
source = { registry = "https://pypi.org/simple" }
dependencies = [
    { name = "alembic" },
    { name = "colorlog" },
    { name = "numpy" },
    { name = "packaging" },
    { name = "pyyaml" },
    { name = "sqlalchemy" },
    { name = "tqdm" },
]
sdist = { url = "https://files.pythonhosted.org/packages/53/a3/bcd1e5500de6ec794c085a277e5b624e60b4fac1790681d7cdbde25b93a2/optuna-4.5.0.tar.gz", hash = "sha256:264844da16dad744dea295057d8bc218646129c47567d52c35a201d9f99942ba", size = 472338, upload-time = "2025-08-18T06:49:22.402Z" }
wheels = [
    { url = "https://files.pythonhosted.org/packages/7f/12/cba81286cbaf0f0c3f0473846cfd992cb240bdcea816bf2ef7de8ed0f744/optuna-4.5.0-py3-none-any.whl", hash = "sha256:5b8a783e84e448b0742501bc27195344a28d2c77bd2feef5b558544d954851b0", size = 400872, upload-time = "2025-08-18T06:49:20.697Z" },
]

[[package]]
name = "overrides"
version = "7.7.0"
source = { registry = "https://pypi.org/simple" }
sdist = { url = "https://files.pythonhosted.org/packages/36/86/b585f53236dec60aba864e050778b25045f857e17f6e5ea0ae95fe80edd2/overrides-7.7.0.tar.gz", hash = "sha256:55158fa3d93b98cc75299b1e67078ad9003ca27945c76162c1c0766d6f91820a", size = 22812, upload-time = "2024-01-27T21:01:33.423Z" }
wheels = [
    { url = "https://files.pythonhosted.org/packages/2c/ab/fc8290c6a4c722e5514d80f62b2dc4c4df1a68a41d1364e625c35990fcf3/overrides-7.7.0-py3-none-any.whl", hash = "sha256:c7ed9d062f78b8e4c1a7b70bd8796b35ead4d9f510227ef9c5dc7626c60d7e49", size = 17832, upload-time = "2024-01-27T21:01:31.393Z" },
]

[[package]]
name = "packaging"
version = "24.2"
source = { registry = "https://pypi.org/simple" }
sdist = { url = "https://files.pythonhosted.org/packages/d0/63/68dbb6eb2de9cb10ee4c9c14a0148804425e13c4fb20d61cce69f53106da/packaging-24.2.tar.gz", hash = "sha256:c228a6dc5e932d346bc5739379109d49e8853dd8223571c7c5b55260edc0b97f", size = 163950, upload-time = "2024-11-08T09:47:47.202Z" }
wheels = [
    { url = "https://files.pythonhosted.org/packages/88/ef/eb23f262cca3c0c4eb7ab1933c3b1f03d021f2c48f54763065b6f0e321be/packaging-24.2-py3-none-any.whl", hash = "sha256:09abb1bccd265c01f4a3aa3f7a7db064b36514d2cba19a2f694fe6150451a759", size = 65451, upload-time = "2024-11-08T09:47:44.722Z" },
]

[[package]]
name = "pandas"
version = "2.3.3"
source = { registry = "https://pypi.org/simple" }
dependencies = [
    { name = "numpy" },
    { name = "python-dateutil" },
    { name = "pytz" },
    { name = "tzdata" },
]
sdist = { url = "https://files.pythonhosted.org/packages/33/01/d40b85317f86cf08d853a4f495195c73815fdf205eef3993821720274518/pandas-2.3.3.tar.gz", hash = "sha256:e05e1af93b977f7eafa636d043f9f94c7ee3ac81af99c13508215942e64c993b", size = 4495223, upload-time = "2025-09-29T23:34:51.853Z" }
wheels = [
    { url = "https://files.pythonhosted.org/packages/c1/fa/7ac648108144a095b4fb6aa3de1954689f7af60a14cf25583f4960ecb878/pandas-2.3.3-cp311-cp311-macosx_10_9_x86_64.whl", hash = "sha256:602b8615ebcc4a0c1751e71840428ddebeb142ec02c786e8ad6b1ce3c8dec523", size = 11578790, upload-time = "2025-09-29T23:18:30.065Z" },
    { url = "https://files.pythonhosted.org/packages/9b/35/74442388c6cf008882d4d4bdfc4109be87e9b8b7ccd097ad1e7f006e2e95/pandas-2.3.3-cp311-cp311-macosx_11_0_arm64.whl", hash = "sha256:8fe25fc7b623b0ef6b5009149627e34d2a4657e880948ec3c840e9402e5c1b45", size = 10833831, upload-time = "2025-09-29T23:38:56.071Z" },
    { url = "https://files.pythonhosted.org/packages/fe/e4/de154cbfeee13383ad58d23017da99390b91d73f8c11856f2095e813201b/pandas-2.3.3-cp311-cp311-manylinux_2_24_aarch64.manylinux_2_28_aarch64.whl", hash = "sha256:b468d3dad6ff947df92dcb32ede5b7bd41a9b3cceef0a30ed925f6d01fb8fa66", size = 12199267, upload-time = "2025-09-29T23:18:41.627Z" },
    { url = "https://files.pythonhosted.org/packages/bf/c9/63f8d545568d9ab91476b1818b4741f521646cbdd151c6efebf40d6de6f7/pandas-2.3.3-cp311-cp311-manylinux_2_24_x86_64.manylinux_2_28_x86_64.whl", hash = "sha256:b98560e98cb334799c0b07ca7967ac361a47326e9b4e5a7dfb5ab2b1c9d35a1b", size = 12789281, upload-time = "2025-09-29T23:18:56.834Z" },
    { url = "https://files.pythonhosted.org/packages/f2/00/a5ac8c7a0e67fd1a6059e40aa08fa1c52cc00709077d2300e210c3ce0322/pandas-2.3.3-cp311-cp311-musllinux_1_2_aarch64.whl", hash = "sha256:1d37b5848ba49824e5c30bedb9c830ab9b7751fd049bc7914533e01c65f79791", size = 13240453, upload-time = "2025-09-29T23:19:09.247Z" },
    { url = "https://files.pythonhosted.org/packages/27/4d/5c23a5bc7bd209231618dd9e606ce076272c9bc4f12023a70e03a86b4067/pandas-2.3.3-cp311-cp311-musllinux_1_2_x86_64.whl", hash = "sha256:db4301b2d1f926ae677a751eb2bd0e8c5f5319c9cb3f88b0becbbb0b07b34151", size = 13890361, upload-time = "2025-09-29T23:19:25.342Z" },
    { url = "https://files.pythonhosted.org/packages/8e/59/712db1d7040520de7a4965df15b774348980e6df45c129b8c64d0dbe74ef/pandas-2.3.3-cp311-cp311-win_amd64.whl", hash = "sha256:f086f6fe114e19d92014a1966f43a3e62285109afe874f067f5abbdcbb10e59c", size = 11348702, upload-time = "2025-09-29T23:19:38.296Z" },
    { url = "https://files.pythonhosted.org/packages/9c/fb/231d89e8637c808b997d172b18e9d4a4bc7bf31296196c260526055d1ea0/pandas-2.3.3-cp312-cp312-macosx_10_13_x86_64.whl", hash = "sha256:6d21f6d74eb1725c2efaa71a2bfc661a0689579b58e9c0ca58a739ff0b002b53", size = 11597846, upload-time = "2025-09-29T23:19:48.856Z" },
    { url = "https://files.pythonhosted.org/packages/5c/bd/bf8064d9cfa214294356c2d6702b716d3cf3bb24be59287a6a21e24cae6b/pandas-2.3.3-cp312-cp312-macosx_11_0_arm64.whl", hash = "sha256:3fd2f887589c7aa868e02632612ba39acb0b8948faf5cc58f0850e165bd46f35", size = 10729618, upload-time = "2025-09-29T23:39:08.659Z" },
    { url = "https://files.pythonhosted.org/packages/57/56/cf2dbe1a3f5271370669475ead12ce77c61726ffd19a35546e31aa8edf4e/pandas-2.3.3-cp312-cp312-manylinux_2_24_aarch64.manylinux_2_28_aarch64.whl", hash = "sha256:ecaf1e12bdc03c86ad4a7ea848d66c685cb6851d807a26aa245ca3d2017a1908", size = 11737212, upload-time = "2025-09-29T23:19:59.765Z" },
    { url = "https://files.pythonhosted.org/packages/e5/63/cd7d615331b328e287d8233ba9fdf191a9c2d11b6af0c7a59cfcec23de68/pandas-2.3.3-cp312-cp312-manylinux_2_24_x86_64.manylinux_2_28_x86_64.whl", hash = "sha256:b3d11d2fda7eb164ef27ffc14b4fcab16a80e1ce67e9f57e19ec0afaf715ba89", size = 12362693, upload-time = "2025-09-29T23:20:14.098Z" },
    { url = "https://files.pythonhosted.org/packages/a6/de/8b1895b107277d52f2b42d3a6806e69cfef0d5cf1d0ba343470b9d8e0a04/pandas-2.3.3-cp312-cp312-musllinux_1_2_aarch64.whl", hash = "sha256:a68e15f780eddf2b07d242e17a04aa187a7ee12b40b930bfdd78070556550e98", size = 12771002, upload-time = "2025-09-29T23:20:26.76Z" },
    { url = "https://files.pythonhosted.org/packages/87/21/84072af3187a677c5893b170ba2c8fbe450a6ff911234916da889b698220/pandas-2.3.3-cp312-cp312-musllinux_1_2_x86_64.whl", hash = "sha256:371a4ab48e950033bcf52b6527eccb564f52dc826c02afd9a1bc0ab731bba084", size = 13450971, upload-time = "2025-09-29T23:20:41.344Z" },
    { url = "https://files.pythonhosted.org/packages/86/41/585a168330ff063014880a80d744219dbf1dd7a1c706e75ab3425a987384/pandas-2.3.3-cp312-cp312-win_amd64.whl", hash = "sha256:a16dcec078a01eeef8ee61bf64074b4e524a2a3f4b3be9326420cabe59c4778b", size = 10992722, upload-time = "2025-09-29T23:20:54.139Z" },
]

[[package]]
name = "parso"
version = "0.8.5"
source = { registry = "https://pypi.org/simple" }
sdist = { url = "https://files.pythonhosted.org/packages/d4/de/53e0bcf53d13e005bd8c92e7855142494f41171b34c2536b86187474184d/parso-0.8.5.tar.gz", hash = "sha256:034d7354a9a018bdce352f48b2a8a450f05e9d6ee85db84764e9b6bd96dafe5a", size = 401205, upload-time = "2025-08-23T15:15:28.028Z" }
wheels = [
    { url = "https://files.pythonhosted.org/packages/16/32/f8e3c85d1d5250232a5d3477a2a28cc291968ff175caeadaf3cc19ce0e4a/parso-0.8.5-py2.py3-none-any.whl", hash = "sha256:646204b5ee239c396d040b90f9e272e9a8017c630092bf59980beb62fd033887", size = 106668, upload-time = "2025-08-23T15:15:25.663Z" },
]

[[package]]
name = "peft"
version = "0.17.1"
source = { registry = "https://pypi.org/simple" }
dependencies = [
    { name = "accelerate" },
    { name = "huggingface-hub" },
    { name = "numpy" },
    { name = "packaging" },
    { name = "psutil" },
    { name = "pyyaml" },
    { name = "safetensors" },
    { name = "torch" },
    { name = "tqdm" },
    { name = "transformers" },
]
sdist = { url = "https://files.pythonhosted.org/packages/70/b8/2e79377efaa1e5f0d70a497db7914ffd355846e760ffa2f7883ab0f600fb/peft-0.17.1.tar.gz", hash = "sha256:e6002b42517976c290b3b8bbb9829a33dd5d470676b2dec7cb4df8501b77eb9f", size = 568192, upload-time = "2025-08-21T09:25:22.703Z" }
wheels = [
    { url = "https://files.pythonhosted.org/packages/49/fe/a2da1627aa9cb6310b6034598363bd26ac301c4a99d21f415b1b2855891e/peft-0.17.1-py3-none-any.whl", hash = "sha256:3d129d64def3d74779c32a080d2567e5f7b674e77d546e3585138216d903f99e", size = 504896, upload-time = "2025-08-21T09:25:18.974Z" },
]

[[package]]
name = "pexpect"
version = "4.9.0"
source = { registry = "https://pypi.org/simple" }
dependencies = [
    { name = "ptyprocess" },
]
sdist = { url = "https://files.pythonhosted.org/packages/42/92/cc564bf6381ff43ce1f4d06852fc19a2f11d180f23dc32d9588bee2f149d/pexpect-4.9.0.tar.gz", hash = "sha256:ee7d41123f3c9911050ea2c2dac107568dc43b2d3b0c7557a33212c398ead30f", size = 166450, upload-time = "2023-11-25T09:07:26.339Z" }
wheels = [
    { url = "https://files.pythonhosted.org/packages/9e/c3/059298687310d527a58bb01f3b1965787ee3b40dce76752eda8b44e9a2c5/pexpect-4.9.0-py2.py3-none-any.whl", hash = "sha256:7236d1e080e4936be2dc3e326cec0af72acf9212a7e1d060210e70a47e253523", size = 63772, upload-time = "2023-11-25T06:56:14.81Z" },
]

[[package]]
name = "pillow"
version = "12.0.0"
source = { registry = "https://pypi.org/simple" }
sdist = { url = "https://files.pythonhosted.org/packages/5a/b0/cace85a1b0c9775a9f8f5d5423c8261c858760e2466c79b2dd184638b056/pillow-12.0.0.tar.gz", hash = "sha256:87d4f8125c9988bfbed67af47dd7a953e2fc7b0cc1e7800ec6d2080d490bb353", size = 47008828, upload-time = "2025-10-15T18:24:14.008Z" }
wheels = [
    { url = "https://files.pythonhosted.org/packages/0e/5a/a2f6773b64edb921a756eb0729068acad9fc5208a53f4a349396e9436721/pillow-12.0.0-cp311-cp311-macosx_10_10_x86_64.whl", hash = "sha256:0fd00cac9c03256c8b2ff58f162ebcd2587ad3e1f2e397eab718c47e24d231cc", size = 5289798, upload-time = "2025-10-15T18:21:47.763Z" },
    { url = "https://files.pythonhosted.org/packages/2e/05/069b1f8a2e4b5a37493da6c5868531c3f77b85e716ad7a590ef87d58730d/pillow-12.0.0-cp311-cp311-macosx_11_0_arm64.whl", hash = "sha256:a3475b96f5908b3b16c47533daaa87380c491357d197564e0ba34ae75c0f3257", size = 4650589, upload-time = "2025-10-15T18:21:49.515Z" },
    { url = "https://files.pythonhosted.org/packages/61/e3/2c820d6e9a36432503ead175ae294f96861b07600a7156154a086ba7111a/pillow-12.0.0-cp311-cp311-manylinux2014_aarch64.manylinux_2_17_aarch64.whl", hash = "sha256:110486b79f2d112cf6add83b28b627e369219388f64ef2f960fef9ebaf54c642", size = 6230472, upload-time = "2025-10-15T18:21:51.052Z" },
    { url = "https://files.pythonhosted.org/packages/4f/89/63427f51c64209c5e23d4d52071c8d0f21024d3a8a487737caaf614a5795/pillow-12.0.0-cp311-cp311-manylinux2014_x86_64.manylinux_2_17_x86_64.whl", hash = "sha256:5269cc1caeedb67e6f7269a42014f381f45e2e7cd42d834ede3c703a1d915fe3", size = 8033887, upload-time = "2025-10-15T18:21:52.604Z" },
    { url = "https://files.pythonhosted.org/packages/f6/1b/c9711318d4901093c15840f268ad649459cd81984c9ec9887756cca049a5/pillow-12.0.0-cp311-cp311-manylinux_2_27_aarch64.manylinux_2_28_aarch64.whl", hash = "sha256:aa5129de4e174daccbc59d0a3b6d20eaf24417d59851c07ebb37aeb02947987c", size = 6343964, upload-time = "2025-10-15T18:21:54.619Z" },
    { url = "https://files.pythonhosted.org/packages/41/1e/db9470f2d030b4995083044cd8738cdd1bf773106819f6d8ba12597d5352/pillow-12.0.0-cp311-cp311-manylinux_2_27_x86_64.manylinux_2_28_x86_64.whl", hash = "sha256:bee2a6db3a7242ea309aa7ee8e2780726fed67ff4e5b40169f2c940e7eb09227", size = 7034756, upload-time = "2025-10-15T18:21:56.151Z" },
    { url = "https://files.pythonhosted.org/packages/cc/b0/6177a8bdd5ee4ed87cba2de5a3cc1db55ffbbec6176784ce5bb75aa96798/pillow-12.0.0-cp311-cp311-musllinux_1_2_aarch64.whl", hash = "sha256:90387104ee8400a7b4598253b4c406f8958f59fcf983a6cea2b50d59f7d63d0b", size = 6458075, upload-time = "2025-10-15T18:21:57.759Z" },
    { url = "https://files.pythonhosted.org/packages/bc/5e/61537aa6fa977922c6a03253a0e727e6e4a72381a80d63ad8eec350684f2/pillow-12.0.0-cp311-cp311-musllinux_1_2_x86_64.whl", hash = "sha256:bc91a56697869546d1b8f0a3ff35224557ae7f881050e99f615e0119bf934b4e", size = 7125955, upload-time = "2025-10-15T18:21:59.372Z" },
    { url = "https://files.pythonhosted.org/packages/1f/3d/d5033539344ee3cbd9a4d69e12e63ca3a44a739eb2d4c8da350a3d38edd7/pillow-12.0.0-cp311-cp311-win32.whl", hash = "sha256:27f95b12453d165099c84f8a8bfdfd46b9e4bda9e0e4b65f0635430027f55739", size = 6298440, upload-time = "2025-10-15T18:22:00.982Z" },
    { url = "https://files.pythonhosted.org/packages/4d/42/aaca386de5cc8bd8a0254516957c1f265e3521c91515b16e286c662854c4/pillow-12.0.0-cp311-cp311-win_amd64.whl", hash = "sha256:b583dc9070312190192631373c6c8ed277254aa6e6084b74bdd0a6d3b221608e", size = 6999256, upload-time = "2025-10-15T18:22:02.617Z" },
    { url = "https://files.pythonhosted.org/packages/ba/f1/9197c9c2d5708b785f631a6dfbfa8eb3fb9672837cb92ae9af812c13b4ed/pillow-12.0.0-cp311-cp311-win_arm64.whl", hash = "sha256:759de84a33be3b178a64c8ba28ad5c135900359e85fb662bc6e403ad4407791d", size = 2436025, upload-time = "2025-10-15T18:22:04.598Z" },
    { url = "https://files.pythonhosted.org/packages/2c/90/4fcce2c22caf044e660a198d740e7fbc14395619e3cb1abad12192c0826c/pillow-12.0.0-cp312-cp312-macosx_10_13_x86_64.whl", hash = "sha256:53561a4ddc36facb432fae7a9d8afbfaf94795414f5cdc5fc52f28c1dca90371", size = 5249377, upload-time = "2025-10-15T18:22:05.993Z" },
    { url = "https://files.pythonhosted.org/packages/fd/e0/ed960067543d080691d47d6938ebccbf3976a931c9567ab2fbfab983a5dd/pillow-12.0.0-cp312-cp312-macosx_11_0_arm64.whl", hash = "sha256:71db6b4c1653045dacc1585c1b0d184004f0d7e694c7b34ac165ca70c0838082", size = 4650343, upload-time = "2025-10-15T18:22:07.718Z" },
    { url = "https://files.pythonhosted.org/packages/e7/a1/f81fdeddcb99c044bf7d6faa47e12850f13cee0849537a7d27eeab5534d4/pillow-12.0.0-cp312-cp312-manylinux2014_aarch64.manylinux_2_17_aarch64.whl", hash = "sha256:2fa5f0b6716fc88f11380b88b31fe591a06c6315e955c096c35715788b339e3f", size = 6232981, upload-time = "2025-10-15T18:22:09.287Z" },
    { url = "https://files.pythonhosted.org/packages/88/e1/9098d3ce341a8750b55b0e00c03f1630d6178f38ac191c81c97a3b047b44/pillow-12.0.0-cp312-cp312-manylinux2014_x86_64.manylinux_2_17_x86_64.whl", hash = "sha256:82240051c6ca513c616f7f9da06e871f61bfd7805f566275841af15015b8f98d", size = 8041399, upload-time = "2025-10-15T18:22:10.872Z" },
    { url = "https://files.pythonhosted.org/packages/a7/62/a22e8d3b602ae8cc01446d0c57a54e982737f44b6f2e1e019a925143771d/pillow-12.0.0-cp312-cp312-manylinux_2_27_aarch64.manylinux_2_28_aarch64.whl", hash = "sha256:55f818bd74fe2f11d4d7cbc65880a843c4075e0ac7226bc1a23261dbea531953", size = 6347740, upload-time = "2025-10-15T18:22:12.769Z" },
    { url = "https://files.pythonhosted.org/packages/4f/87/424511bdcd02c8d7acf9f65caa09f291a519b16bd83c3fb3374b3d4ae951/pillow-12.0.0-cp312-cp312-manylinux_2_27_x86_64.manylinux_2_28_x86_64.whl", hash = "sha256:b87843e225e74576437fd5b6a4c2205d422754f84a06942cfaf1dc32243e45a8", size = 7040201, upload-time = "2025-10-15T18:22:14.813Z" },
    { url = "https://files.pythonhosted.org/packages/dc/4d/435c8ac688c54d11755aedfdd9f29c9eeddf68d150fe42d1d3dbd2365149/pillow-12.0.0-cp312-cp312-musllinux_1_2_aarch64.whl", hash = "sha256:c607c90ba67533e1b2355b821fef6764d1dd2cbe26b8c1005ae84f7aea25ff79", size = 6462334, upload-time = "2025-10-15T18:22:16.375Z" },
    { url = "https://files.pythonhosted.org/packages/2b/f2/ad34167a8059a59b8ad10bc5c72d4d9b35acc6b7c0877af8ac885b5f2044/pillow-12.0.0-cp312-cp312-musllinux_1_2_x86_64.whl", hash = "sha256:21f241bdd5080a15bc86d3466a9f6074a9c2c2b314100dd896ac81ee6db2f1ba", size = 7134162, upload-time = "2025-10-15T18:22:17.996Z" },
    { url = "https://files.pythonhosted.org/packages/0c/b1/a7391df6adacf0a5c2cf6ac1cf1fcc1369e7d439d28f637a847f8803beb3/pillow-12.0.0-cp312-cp312-win32.whl", hash = "sha256:dd333073e0cacdc3089525c7df7d39b211bcdf31fc2824e49d01c6b6187b07d0", size = 6298769, upload-time = "2025-10-15T18:22:19.923Z" },
    { url = "https://files.pythonhosted.org/packages/a2/0b/d87733741526541c909bbf159e338dcace4f982daac6e5a8d6be225ca32d/pillow-12.0.0-cp312-cp312-win_amd64.whl", hash = "sha256:9fe611163f6303d1619bbcb653540a4d60f9e55e622d60a3108be0d5b441017a", size = 7001107, upload-time = "2025-10-15T18:22:21.644Z" },
    { url = "https://files.pythonhosted.org/packages/bc/96/aaa61ce33cc98421fb6088af2a03be4157b1e7e0e87087c888e2370a7f45/pillow-12.0.0-cp312-cp312-win_arm64.whl", hash = "sha256:7dfb439562f234f7d57b1ac6bc8fe7f838a4bd49c79230e0f6a1da93e82f1fad", size = 2436012, upload-time = "2025-10-15T18:22:23.621Z" },
    { url = "https://files.pythonhosted.org/packages/1d/b3/582327e6c9f86d037b63beebe981425d6811104cb443e8193824ef1a2f27/pillow-12.0.0-pp311-pypy311_pp73-macosx_10_15_x86_64.whl", hash = "sha256:b22bd8c974942477156be55a768f7aa37c46904c175be4e158b6a86e3a6b7ca8", size = 5215068, upload-time = "2025-10-15T18:23:59.594Z" },
    { url = "https://files.pythonhosted.org/packages/fd/d6/67748211d119f3b6540baf90f92fae73ae51d5217b171b0e8b5f7e5d558f/pillow-12.0.0-pp311-pypy311_pp73-macosx_11_0_arm64.whl", hash = "sha256:805ebf596939e48dbb2e4922a1d3852cfc25c38160751ce02da93058b48d252a", size = 4614994, upload-time = "2025-10-15T18:24:01.669Z" },
    { url = "https://files.pythonhosted.org/packages/2d/e1/f8281e5d844c41872b273b9f2c34a4bf64ca08905668c8ae730eedc7c9fa/pillow-12.0.0-pp311-pypy311_pp73-manylinux2014_aarch64.manylinux_2_17_aarch64.whl", hash = "sha256:cae81479f77420d217def5f54b5b9d279804d17e982e0f2fa19b1d1e14ab5197", size = 5246639, upload-time = "2025-10-15T18:24:03.403Z" },
    { url = "https://files.pythonhosted.org/packages/94/5a/0d8ab8ffe8a102ff5df60d0de5af309015163bf710c7bb3e8311dd3b3ad0/pillow-12.0.0-pp311-pypy311_pp73-manylinux2014_x86_64.manylinux_2_17_x86_64.whl", hash = "sha256:aeaefa96c768fc66818730b952a862235d68825c178f1b3ffd4efd7ad2edcb7c", size = 6986839, upload-time = "2025-10-15T18:24:05.344Z" },
    { url = "https://files.pythonhosted.org/packages/20/2e/3434380e8110b76cd9eb00a363c484b050f949b4bbe84ba770bb8508a02c/pillow-12.0.0-pp311-pypy311_pp73-manylinux_2_27_aarch64.manylinux_2_28_aarch64.whl", hash = "sha256:09f2d0abef9e4e2f349305a4f8cc784a8a6c2f58a8c4892eea13b10a943bd26e", size = 5313505, upload-time = "2025-10-15T18:24:07.137Z" },
    { url = "https://files.pythonhosted.org/packages/57/ca/5a9d38900d9d74785141d6580950fe705de68af735ff6e727cb911b64740/pillow-12.0.0-pp311-pypy311_pp73-manylinux_2_27_x86_64.manylinux_2_28_x86_64.whl", hash = "sha256:bdee52571a343d721fb2eb3b090a82d959ff37fc631e3f70422e0c2e029f3e76", size = 5963654, upload-time = "2025-10-15T18:24:09.579Z" },
    { url = "https://files.pythonhosted.org/packages/95/7e/f896623c3c635a90537ac093c6a618ebe1a90d87206e42309cb5d98a1b9e/pillow-12.0.0-pp311-pypy311_pp73-win_amd64.whl", hash = "sha256:b290fd8aa38422444d4b50d579de197557f182ef1068b75f5aa8558638b8d0a5", size = 6997850, upload-time = "2025-10-15T18:24:11.495Z" },
]

[[package]]
name = "plac"
version = "1.4.5"
source = { registry = "https://pypi.org/simple" }
sdist = { url = "https://files.pythonhosted.org/packages/23/09/26ef2d614cabdcc52a7f383d0dc7967bf46be3c9700898c594e37b710c3d/plac-1.4.5.tar.gz", hash = "sha256:5f05bf85235c017fcd76c73c8101d4ff8e96beb3dc58b9a37de49cac7de82d14", size = 38988, upload-time = "2025-04-04T14:03:25.651Z" }
wheels = [
    { url = "https://files.pythonhosted.org/packages/15/36/38676114a0dbee137ec366daa86603d667a07e9a52667d5ebf5c580100ba/plac-1.4.5-py2.py3-none-any.whl", hash = "sha256:87187786b4e446688b1cf5112e18fed8a23ab3b316c25fe91266a10bd1736b16", size = 22468, upload-time = "2025-04-04T14:03:24.761Z" },
]

[[package]]
name = "platformdirs"
version = "4.5.0"
source = { registry = "https://pypi.org/simple" }
sdist = { url = "https://files.pythonhosted.org/packages/61/33/9611380c2bdb1225fdef633e2a9610622310fed35ab11dac9620972ee088/platformdirs-4.5.0.tar.gz", hash = "sha256:70ddccdd7c99fc5942e9fc25636a8b34d04c24b335100223152c2803e4063312", size = 21632, upload-time = "2025-10-08T17:44:48.791Z" }
wheels = [
    { url = "https://files.pythonhosted.org/packages/73/cb/ac7874b3e5d58441674fb70742e6c374b28b0c7cb988d37d991cde47166c/platformdirs-4.5.0-py3-none-any.whl", hash = "sha256:e578a81bb873cbb89a41fcc904c7ef523cc18284b7e3b3ccf06aca1403b7ebd3", size = 18651, upload-time = "2025-10-08T17:44:47.223Z" },
]

[[package]]
name = "pluggy"
version = "1.6.0"
source = { registry = "https://pypi.org/simple" }
sdist = { url = "https://files.pythonhosted.org/packages/f9/e2/3e91f31a7d2b083fe6ef3fa267035b518369d9511ffab804f839851d2779/pluggy-1.6.0.tar.gz", hash = "sha256:7dcc130b76258d33b90f61b658791dede3486c3e6bfb003ee5c9bfb396dd22f3", size = 69412, upload-time = "2025-05-15T12:30:07.975Z" }
wheels = [
    { url = "https://files.pythonhosted.org/packages/54/20/4d324d65cc6d9205fabedc306948156824eb9f0ee1633355a8f7ec5c66bf/pluggy-1.6.0-py3-none-any.whl", hash = "sha256:e920276dd6813095e9377c0bc5566d94c932c33b27a3e3945d8389c374dd4746", size = 20538, upload-time = "2025-05-15T12:30:06.134Z" },
]

[[package]]
name = "pooch"
version = "1.8.2"
source = { registry = "https://pypi.org/simple" }
dependencies = [
    { name = "packaging" },
    { name = "platformdirs" },
    { name = "requests" },
]
sdist = { url = "https://files.pythonhosted.org/packages/c6/77/b3d3e00c696c16cf99af81ef7b1f5fe73bd2a307abca41bd7605429fe6e5/pooch-1.8.2.tar.gz", hash = "sha256:76561f0de68a01da4df6af38e9955c4c9d1a5c90da73f7e40276a5728ec83d10", size = 59353, upload-time = "2024-06-06T16:53:46.224Z" }
wheels = [
    { url = "https://files.pythonhosted.org/packages/a8/87/77cc11c7a9ea9fd05503def69e3d18605852cd0d4b0d3b8f15bbeb3ef1d1/pooch-1.8.2-py3-none-any.whl", hash = "sha256:3529a57096f7198778a5ceefd5ac3ef0e4d06a6ddaf9fc2d609b806f25302c47", size = 64574, upload-time = "2024-06-06T16:53:44.343Z" },
]

[[package]]
name = "prompt-toolkit"
version = "3.0.52"
source = { registry = "https://pypi.org/simple" }
dependencies = [
    { name = "wcwidth" },
]
sdist = { url = "https://files.pythonhosted.org/packages/a1/96/06e01a7b38dce6fe1db213e061a4602dd6032a8a97ef6c1a862537732421/prompt_toolkit-3.0.52.tar.gz", hash = "sha256:28cde192929c8e7321de85de1ddbe736f1375148b02f2e17edd840042b1be855", size = 434198, upload-time = "2025-08-27T15:24:02.057Z" }
wheels = [
    { url = "https://files.pythonhosted.org/packages/84/03/0d3ce49e2505ae70cf43bc5bb3033955d2fc9f932163e84dc0779cc47f48/prompt_toolkit-3.0.52-py3-none-any.whl", hash = "sha256:9aac639a3bbd33284347de5ad8d68ecc044b91a762dc39b7c21095fcd6a19955", size = 391431, upload-time = "2025-08-27T15:23:59.498Z" },
]

[[package]]
name = "propcache"
version = "0.4.1"
source = { registry = "https://pypi.org/simple" }
sdist = { url = "https://files.pythonhosted.org/packages/9e/da/e9fc233cf63743258bff22b3dfa7ea5baef7b5bc324af47a0ad89b8ffc6f/propcache-0.4.1.tar.gz", hash = "sha256:f48107a8c637e80362555f37ecf49abe20370e557cc4ab374f04ec4423c97c3d", size = 46442, upload-time = "2025-10-08T19:49:02.291Z" }
wheels = [
    { url = "https://files.pythonhosted.org/packages/8c/d4/4e2c9aaf7ac2242b9358f98dccd8f90f2605402f5afeff6c578682c2c491/propcache-0.4.1-cp311-cp311-macosx_10_9_universal2.whl", hash = "sha256:60a8fda9644b7dfd5dece8c61d8a85e271cb958075bfc4e01083c148b61a7caf", size = 80208, upload-time = "2025-10-08T19:46:24.597Z" },
    { url = "https://files.pythonhosted.org/packages/c2/21/d7b68e911f9c8e18e4ae43bdbc1e1e9bbd971f8866eb81608947b6f585ff/propcache-0.4.1-cp311-cp311-macosx_10_9_x86_64.whl", hash = "sha256:c30b53e7e6bda1d547cabb47c825f3843a0a1a42b0496087bb58d8fedf9f41b5", size = 45777, upload-time = "2025-10-08T19:46:25.733Z" },
    { url = "https://files.pythonhosted.org/packages/d3/1d/11605e99ac8ea9435651ee71ab4cb4bf03f0949586246476a25aadfec54a/propcache-0.4.1-cp311-cp311-macosx_11_0_arm64.whl", hash = "sha256:6918ecbd897443087a3b7cd978d56546a812517dcaaca51b49526720571fa93e", size = 47647, upload-time = "2025-10-08T19:46:27.304Z" },
    { url = "https://files.pythonhosted.org/packages/58/1a/3c62c127a8466c9c843bccb503d40a273e5cc69838805f322e2826509e0d/propcache-0.4.1-cp311-cp311-manylinux2014_aarch64.manylinux_2_17_aarch64.manylinux_2_28_aarch64.whl", hash = "sha256:3d902a36df4e5989763425a8ab9e98cd8ad5c52c823b34ee7ef307fd50582566", size = 214929, upload-time = "2025-10-08T19:46:28.62Z" },
    { url = "https://files.pythonhosted.org/packages/56/b9/8fa98f850960b367c4b8fe0592e7fc341daa7a9462e925228f10a60cf74f/propcache-0.4.1-cp311-cp311-manylinux2014_ppc64le.manylinux_2_17_ppc64le.manylinux_2_28_ppc64le.whl", hash = "sha256:a9695397f85973bb40427dedddf70d8dc4a44b22f1650dd4af9eedf443d45165", size = 221778, upload-time = "2025-10-08T19:46:30.358Z" },
    { url = "https://files.pythonhosted.org/packages/46/a6/0ab4f660eb59649d14b3d3d65c439421cf2f87fe5dd68591cbe3c1e78a89/propcache-0.4.1-cp311-cp311-manylinux2014_s390x.manylinux_2_17_s390x.manylinux_2_28_s390x.whl", hash = "sha256:2bb07ffd7eaad486576430c89f9b215f9e4be68c4866a96e97db9e97fead85dc", size = 228144, upload-time = "2025-10-08T19:46:32.607Z" },
    { url = "https://files.pythonhosted.org/packages/52/6a/57f43e054fb3d3a56ac9fc532bc684fc6169a26c75c353e65425b3e56eef/propcache-0.4.1-cp311-cp311-manylinux2014_x86_64.manylinux_2_17_x86_64.manylinux_2_28_x86_64.whl", hash = "sha256:fd6f30fdcf9ae2a70abd34da54f18da086160e4d7d9251f81f3da0ff84fc5a48", size = 210030, upload-time = "2025-10-08T19:46:33.969Z" },
    { url = "https://files.pythonhosted.org/packages/40/e2/27e6feebb5f6b8408fa29f5efbb765cd54c153ac77314d27e457a3e993b7/propcache-0.4.1-cp311-cp311-musllinux_1_2_aarch64.whl", hash = "sha256:fc38cba02d1acba4e2869eef1a57a43dfbd3d49a59bf90dda7444ec2be6a5570", size = 208252, upload-time = "2025-10-08T19:46:35.309Z" },
    { url = "https://files.pythonhosted.org/packages/9e/f8/91c27b22ccda1dbc7967f921c42825564fa5336a01ecd72eb78a9f4f53c2/propcache-0.4.1-cp311-cp311-musllinux_1_2_armv7l.whl", hash = "sha256:67fad6162281e80e882fb3ec355398cf72864a54069d060321f6cd0ade95fe85", size = 202064, upload-time = "2025-10-08T19:46:36.993Z" },
    { url = "https://files.pythonhosted.org/packages/f2/26/7f00bd6bd1adba5aafe5f4a66390f243acab58eab24ff1a08bebb2ef9d40/propcache-0.4.1-cp311-cp311-musllinux_1_2_ppc64le.whl", hash = "sha256:f10207adf04d08bec185bae14d9606a1444715bc99180f9331c9c02093e1959e", size = 212429, upload-time = "2025-10-08T19:46:38.398Z" },
    { url = "https://files.pythonhosted.org/packages/84/89/fd108ba7815c1117ddca79c228f3f8a15fc82a73bca8b142eb5de13b2785/propcache-0.4.1-cp311-cp311-musllinux_1_2_s390x.whl", hash = "sha256:e9b0d8d0845bbc4cfcdcbcdbf5086886bc8157aa963c31c777ceff7846c77757", size = 216727, upload-time = "2025-10-08T19:46:39.732Z" },
    { url = "https://files.pythonhosted.org/packages/79/37/3ec3f7e3173e73f1d600495d8b545b53802cbf35506e5732dd8578db3724/propcache-0.4.1-cp311-cp311-musllinux_1_2_x86_64.whl", hash = "sha256:981333cb2f4c1896a12f4ab92a9cc8f09ea664e9b7dbdc4eff74627af3a11c0f", size = 205097, upload-time = "2025-10-08T19:46:41.025Z" },
    { url = "https://files.pythonhosted.org/packages/61/b0/b2631c19793f869d35f47d5a3a56fb19e9160d3c119f15ac7344fc3ccae7/propcache-0.4.1-cp311-cp311-win32.whl", hash = "sha256:f1d2f90aeec838a52f1c1a32fe9a619fefd5e411721a9117fbf82aea638fe8a1", size = 38084, upload-time = "2025-10-08T19:46:42.693Z" },
    { url = "https://files.pythonhosted.org/packages/f4/78/6cce448e2098e9f3bfc91bb877f06aa24b6ccace872e39c53b2f707c4648/propcache-0.4.1-cp311-cp311-win_amd64.whl", hash = "sha256:364426a62660f3f699949ac8c621aad6977be7126c5807ce48c0aeb8e7333ea6", size = 41637, upload-time = "2025-10-08T19:46:43.778Z" },
    { url = "https://files.pythonhosted.org/packages/9c/e9/754f180cccd7f51a39913782c74717c581b9cc8177ad0e949f4d51812383/propcache-0.4.1-cp311-cp311-win_arm64.whl", hash = "sha256:e53f3a38d3510c11953f3e6a33f205c6d1b001129f972805ca9b42fc308bc239", size = 38064, upload-time = "2025-10-08T19:46:44.872Z" },
    { url = "https://files.pythonhosted.org/packages/a2/0f/f17b1b2b221d5ca28b4b876e8bb046ac40466513960646bda8e1853cdfa2/propcache-0.4.1-cp312-cp312-macosx_10_13_universal2.whl", hash = "sha256:e153e9cd40cc8945138822807139367f256f89c6810c2634a4f6902b52d3b4e2", size = 80061, upload-time = "2025-10-08T19:46:46.075Z" },
    { url = "https://files.pythonhosted.org/packages/76/47/8ccf75935f51448ba9a16a71b783eb7ef6b9ee60f5d14c7f8a8a79fbeed7/propcache-0.4.1-cp312-cp312-macosx_10_13_x86_64.whl", hash = "sha256:cd547953428f7abb73c5ad82cbb32109566204260d98e41e5dfdc682eb7f8403", size = 46037, upload-time = "2025-10-08T19:46:47.23Z" },
    { url = "https://files.pythonhosted.org/packages/0a/b6/5c9a0e42df4d00bfb4a3cbbe5cf9f54260300c88a0e9af1f47ca5ce17ac0/propcache-0.4.1-cp312-cp312-macosx_11_0_arm64.whl", hash = "sha256:f048da1b4f243fc44f205dfd320933a951b8d89e0afd4c7cacc762a8b9165207", size = 47324, upload-time = "2025-10-08T19:46:48.384Z" },
    { url = "https://files.pythonhosted.org/packages/9e/d3/6c7ee328b39a81ee877c962469f1e795f9db87f925251efeb0545e0020d0/propcache-0.4.1-cp312-cp312-manylinux2014_aarch64.manylinux_2_17_aarch64.manylinux_2_28_aarch64.whl", hash = "sha256:ec17c65562a827bba85e3872ead335f95405ea1674860d96483a02f5c698fa72", size = 225505, upload-time = "2025-10-08T19:46:50.055Z" },
    { url = "https://files.pythonhosted.org/packages/01/5d/1c53f4563490b1d06a684742cc6076ef944bc6457df6051b7d1a877c057b/propcache-0.4.1-cp312-cp312-manylinux2014_ppc64le.manylinux_2_17_ppc64le.manylinux_2_28_ppc64le.whl", hash = "sha256:405aac25c6394ef275dee4c709be43745d36674b223ba4eb7144bf4d691b7367", size = 230242, upload-time = "2025-10-08T19:46:51.815Z" },
    { url = "https://files.pythonhosted.org/packages/20/e1/ce4620633b0e2422207c3cb774a0ee61cac13abc6217763a7b9e2e3f4a12/propcache-0.4.1-cp312-cp312-manylinux2014_s390x.manylinux_2_17_s390x.manylinux_2_28_s390x.whl", hash = "sha256:0013cb6f8dde4b2a2f66903b8ba740bdfe378c943c4377a200551ceb27f379e4", size = 238474, upload-time = "2025-10-08T19:46:53.208Z" },
    { url = "https://files.pythonhosted.org/packages/46/4b/3aae6835b8e5f44ea6a68348ad90f78134047b503765087be2f9912140ea/propcache-0.4.1-cp312-cp312-manylinux2014_x86_64.manylinux_2_17_x86_64.manylinux_2_28_x86_64.whl", hash = "sha256:15932ab57837c3368b024473a525e25d316d8353016e7cc0e5ba9eb343fbb1cf", size = 221575, upload-time = "2025-10-08T19:46:54.511Z" },
    { url = "https://files.pythonhosted.org/packages/6e/a5/8a5e8678bcc9d3a1a15b9a29165640d64762d424a16af543f00629c87338/propcache-0.4.1-cp312-cp312-musllinux_1_2_aarch64.whl", hash = "sha256:031dce78b9dc099f4c29785d9cf5577a3faf9ebf74ecbd3c856a7b92768c3df3", size = 216736, upload-time = "2025-10-08T19:46:56.212Z" },
    { url = "https://files.pythonhosted.org/packages/f1/63/b7b215eddeac83ca1c6b934f89d09a625aa9ee4ba158338854c87210cc36/propcache-0.4.1-cp312-cp312-musllinux_1_2_armv7l.whl", hash = "sha256:ab08df6c9a035bee56e31af99be621526bd237bea9f32def431c656b29e41778", size = 213019, upload-time = "2025-10-08T19:46:57.595Z" },
    { url = "https://files.pythonhosted.org/packages/57/74/f580099a58c8af587cac7ba19ee7cb418506342fbbe2d4a4401661cca886/propcache-0.4.1-cp312-cp312-musllinux_1_2_ppc64le.whl", hash = "sha256:4d7af63f9f93fe593afbf104c21b3b15868efb2c21d07d8732c0c4287e66b6a6", size = 220376, upload-time = "2025-10-08T19:46:59.067Z" },
    { url = "https://files.pythonhosted.org/packages/c4/ee/542f1313aff7eaf19c2bb758c5d0560d2683dac001a1c96d0774af799843/propcache-0.4.1-cp312-cp312-musllinux_1_2_s390x.whl", hash = "sha256:cfc27c945f422e8b5071b6e93169679e4eb5bf73bbcbf1ba3ae3a83d2f78ebd9", size = 226988, upload-time = "2025-10-08T19:47:00.544Z" },
    { url = "https://files.pythonhosted.org/packages/8f/18/9c6b015dd9c6930f6ce2229e1f02fb35298b847f2087ea2b436a5bfa7287/propcache-0.4.1-cp312-cp312-musllinux_1_2_x86_64.whl", hash = "sha256:35c3277624a080cc6ec6f847cbbbb5b49affa3598c4535a0a4682a697aaa5c75", size = 215615, upload-time = "2025-10-08T19:47:01.968Z" },
    { url = "https://files.pythonhosted.org/packages/80/9e/e7b85720b98c45a45e1fca6a177024934dc9bc5f4d5dd04207f216fc33ed/propcache-0.4.1-cp312-cp312-win32.whl", hash = "sha256:671538c2262dadb5ba6395e26c1731e1d52534bfe9ae56d0b5573ce539266aa8", size = 38066, upload-time = "2025-10-08T19:47:03.503Z" },
    { url = "https://files.pythonhosted.org/packages/54/09/d19cff2a5aaac632ec8fc03737b223597b1e347416934c1b3a7df079784c/propcache-0.4.1-cp312-cp312-win_amd64.whl", hash = "sha256:cb2d222e72399fcf5890d1d5cc1060857b9b236adff2792ff48ca2dfd46c81db", size = 41655, upload-time = "2025-10-08T19:47:04.973Z" },
    { url = "https://files.pythonhosted.org/packages/68/ab/6b5c191bb5de08036a8c697b265d4ca76148efb10fa162f14af14fb5f076/propcache-0.4.1-cp312-cp312-win_arm64.whl", hash = "sha256:204483131fb222bdaaeeea9f9e6c6ed0cac32731f75dfc1d4a567fc1926477c1", size = 37789, upload-time = "2025-10-08T19:47:06.077Z" },
    { url = "https://files.pythonhosted.org/packages/5b/5a/bc7b4a4ef808fa59a816c17b20c4bef6884daebbdf627ff2a161da67da19/propcache-0.4.1-py3-none-any.whl", hash = "sha256:af2a6052aeb6cf17d3e46ee169099044fd8224cbaf75c76a2ef596e8163e2237", size = 13305, upload-time = "2025-10-08T19:49:00.792Z" },
]

[[package]]
name = "protobuf"
version = "5.29.5"
source = { registry = "https://pypi.org/simple" }
sdist = { url = "https://files.pythonhosted.org/packages/43/29/d09e70352e4e88c9c7a198d5645d7277811448d76c23b00345670f7c8a38/protobuf-5.29.5.tar.gz", hash = "sha256:bc1463bafd4b0929216c35f437a8e28731a2b7fe3d98bb77a600efced5a15c84", size = 425226, upload-time = "2025-05-28T23:51:59.82Z" }
wheels = [
    { url = "https://files.pythonhosted.org/packages/5f/11/6e40e9fc5bba02988a214c07cf324595789ca7820160bfd1f8be96e48539/protobuf-5.29.5-cp310-abi3-win32.whl", hash = "sha256:3f1c6468a2cfd102ff4703976138844f78ebd1fb45f49011afc5139e9e283079", size = 422963, upload-time = "2025-05-28T23:51:41.204Z" },
    { url = "https://files.pythonhosted.org/packages/81/7f/73cefb093e1a2a7c3ffd839e6f9fcafb7a427d300c7f8aef9c64405d8ac6/protobuf-5.29.5-cp310-abi3-win_amd64.whl", hash = "sha256:3f76e3a3675b4a4d867b52e4a5f5b78a2ef9565549d4037e06cf7b0942b1d3fc", size = 434818, upload-time = "2025-05-28T23:51:44.297Z" },
    { url = "https://files.pythonhosted.org/packages/dd/73/10e1661c21f139f2c6ad9b23040ff36fee624310dc28fba20d33fdae124c/protobuf-5.29.5-cp38-abi3-macosx_10_9_universal2.whl", hash = "sha256:e38c5add5a311f2a6eb0340716ef9b039c1dfa428b28f25a7838ac329204a671", size = 418091, upload-time = "2025-05-28T23:51:45.907Z" },
    { url = "https://files.pythonhosted.org/packages/6c/04/98f6f8cf5b07ab1294c13f34b4e69b3722bb609c5b701d6c169828f9f8aa/protobuf-5.29.5-cp38-abi3-manylinux2014_aarch64.whl", hash = "sha256:fa18533a299d7ab6c55a238bf8629311439995f2e7eca5caaff08663606e9015", size = 319824, upload-time = "2025-05-28T23:51:47.545Z" },
    { url = "https://files.pythonhosted.org/packages/85/e4/07c80521879c2d15f321465ac24c70efe2381378c00bf5e56a0f4fbac8cd/protobuf-5.29.5-cp38-abi3-manylinux2014_x86_64.whl", hash = "sha256:63848923da3325e1bf7e9003d680ce6e14b07e55d0473253a690c3a8b8fd6e61", size = 319942, upload-time = "2025-05-28T23:51:49.11Z" },
    { url = "https://files.pythonhosted.org/packages/7e/cc/7e77861000a0691aeea8f4566e5d3aa716f2b1dece4a24439437e41d3d25/protobuf-5.29.5-py3-none-any.whl", hash = "sha256:6cf42630262c59b2d8de33954443d94b746c952b01434fc58a417fdbd2e84bd5", size = 172823, upload-time = "2025-05-28T23:51:58.157Z" },
]

[[package]]
name = "psutil"
version = "7.1.1"
source = { registry = "https://pypi.org/simple" }
sdist = { url = "https://files.pythonhosted.org/packages/89/fc/889242351a932d6183eec5df1fc6539b6f36b6a88444f1e63f18668253aa/psutil-7.1.1.tar.gz", hash = "sha256:092b6350145007389c1cfe5716050f02030a05219d90057ea867d18fe8d372fc", size = 487067, upload-time = "2025-10-19T15:43:59.373Z" }
wheels = [
    { url = "https://files.pythonhosted.org/packages/51/30/f97f8fb1f9ecfbeae4b5ca738dcae66ab28323b5cfbc96cb5565f3754056/psutil-7.1.1-cp36-abi3-macosx_10_9_x86_64.whl", hash = "sha256:8fa59d7b1f01f0337f12cd10dbd76e4312a4d3c730a4fedcbdd4e5447a8b8460", size = 244221, upload-time = "2025-10-19T15:44:03.145Z" },
    { url = "https://files.pythonhosted.org/packages/7b/98/b8d1f61ebf35f4dbdbaabadf9208282d8adc820562f0257e5e6e79e67bf2/psutil-7.1.1-cp36-abi3-macosx_11_0_arm64.whl", hash = "sha256:2a95104eae85d088891716db676f780c1404fc15d47fde48a46a5d61e8f5ad2c", size = 245660, upload-time = "2025-10-19T15:44:05.657Z" },
    { url = "https://files.pythonhosted.org/packages/f0/4a/b8015d7357fefdfe34bc4a3db48a107bae4bad0b94fb6eb0613f09a08ada/psutil-7.1.1-cp36-abi3-manylinux_2_12_i686.manylinux2010_i686.manylinux_2_17_i686.manylinux2014_i686.whl", hash = "sha256:98629cd8567acefcc45afe2f4ba1e9290f579eacf490a917967decce4b74ee9b", size = 286963, upload-time = "2025-10-19T15:44:08.877Z" },
    { url = "https://files.pythonhosted.org/packages/3d/3c/b56076bb35303d0733fc47b110a1c9cce081a05ae2e886575a3587c1ee76/psutil-7.1.1-cp36-abi3-manylinux_2_12_x86_64.manylinux2010_x86_64.manylinux_2_17_x86_64.manylinux2014_x86_64.whl", hash = "sha256:92ebc58030fb054fa0f26c3206ef01c31c29d67aee1367e3483c16665c25c8d2", size = 290118, upload-time = "2025-10-19T15:44:11.897Z" },
    { url = "https://files.pythonhosted.org/packages/dc/af/c13d360c0adc6f6218bf9e2873480393d0f729c8dd0507d171f53061c0d3/psutil-7.1.1-cp36-abi3-manylinux_2_17_aarch64.manylinux2014_aarch64.whl", hash = "sha256:146a704f224fb2ded2be3da5ac67fc32b9ea90c45b51676f9114a6ac45616967", size = 292587, upload-time = "2025-10-19T15:44:14.67Z" },
    { url = "https://files.pythonhosted.org/packages/90/2d/c933e7071ba60c7862813f2c7108ec4cf8304f1c79660efeefd0de982258/psutil-7.1.1-cp37-abi3-win32.whl", hash = "sha256:295c4025b5cd880f7445e4379e6826f7307e3d488947bf9834e865e7847dc5f7", size = 243772, upload-time = "2025-10-19T15:44:16.938Z" },
    { url = "https://files.pythonhosted.org/packages/be/f3/11fd213fff15427bc2853552138760c720fd65032d99edfb161910d04127/psutil-7.1.1-cp37-abi3-win_amd64.whl", hash = "sha256:9b4f17c5f65e44f69bd3a3406071a47b79df45cf2236d1f717970afcb526bcd3", size = 246936, upload-time = "2025-10-19T15:44:18.663Z" },
    { url = "https://files.pythonhosted.org/packages/0a/8d/8a9a45c8b655851f216c1d44f68e3533dc8d2c752ccd0f61f1aa73be4893/psutil-7.1.1-cp37-abi3-win_arm64.whl", hash = "sha256:5457cf741ca13da54624126cd5d333871b454ab133999a9a103fb097a7d7d21a", size = 243944, upload-time = "2025-10-19T15:44:20.666Z" },
]

[[package]]
name = "ptyprocess"
version = "0.7.0"
source = { registry = "https://pypi.org/simple" }
sdist = { url = "https://files.pythonhosted.org/packages/20/e5/16ff212c1e452235a90aeb09066144d0c5a6a8c0834397e03f5224495c4e/ptyprocess-0.7.0.tar.gz", hash = "sha256:5c5d0a3b48ceee0b48485e0c26037c0acd7d29765ca3fbb5cb3831d347423220", size = 70762, upload-time = "2020-12-28T15:15:30.155Z" }
wheels = [
    { url = "https://files.pythonhosted.org/packages/22/a6/858897256d0deac81a172289110f31629fc4cee19b6f01283303e18c8db3/ptyprocess-0.7.0-py2.py3-none-any.whl", hash = "sha256:4b41f3967fce3af57cc7e94b888626c18bf37a083e3651ca8feeb66d492fef35", size = 13993, upload-time = "2020-12-28T15:15:28.35Z" },
]

[[package]]
name = "pure-eval"
version = "0.2.3"
source = { registry = "https://pypi.org/simple" }
sdist = { url = "https://files.pythonhosted.org/packages/cd/05/0a34433a064256a578f1783a10da6df098ceaa4a57bbeaa96a6c0352786b/pure_eval-0.2.3.tar.gz", hash = "sha256:5f4e983f40564c576c7c8635ae88db5956bb2229d7e9237d03b3c0b0190eaf42", size = 19752, upload-time = "2024-07-21T12:58:21.801Z" }
wheels = [
    { url = "https://files.pythonhosted.org/packages/8e/37/efad0257dc6e593a18957422533ff0f87ede7c9c6ea010a2177d738fb82f/pure_eval-0.2.3-py3-none-any.whl", hash = "sha256:1db8e35b67b3d218d818ae653e27f06c3aa420901fa7b081ca98cbedc874e0d0", size = 11842, upload-time = "2024-07-21T12:58:20.04Z" },
]

[[package]]
name = "pyannote-core"
version = "5.0.0"
source = { registry = "https://pypi.org/simple" }
dependencies = [
    { name = "numpy" },
    { name = "scipy" },
    { name = "sortedcontainers" },
    { name = "typing-extensions" },
]
sdist = { url = "https://files.pythonhosted.org/packages/65/03/feaf7534206f02c75baf151ce4b8c322b402a6f477c2be82f69d9269cbe6/pyannote.core-5.0.0.tar.gz", hash = "sha256:1a55bcc8bd680ba6be5fa53efa3b6f3d2cdd67144c07b6b4d8d66d5cb0d2096f", size = 59247, upload-time = "2022-12-15T13:02:05.312Z" }
wheels = [
    { url = "https://files.pythonhosted.org/packages/84/c4/370bc8ba66815a5832ece753a1009388bb07ea353d21c83f2d5a1a436f2c/pyannote.core-5.0.0-py3-none-any.whl", hash = "sha256:04920a6754492242ce0dc6017545595ab643870fe69a994f20c1a5f2da0544d0", size = 58475, upload-time = "2022-12-15T13:02:03.265Z" },
]

[[package]]
name = "pyannote-database"
version = "5.1.3"
source = { registry = "https://pypi.org/simple" }
dependencies = [
    { name = "pandas" },
    { name = "pyannote-core" },
    { name = "pyyaml" },
    { name = "typer" },
]
sdist = { url = "https://files.pythonhosted.org/packages/a9/ae/de36413d69a46be87cb612ebbcdc4eacbeebce3bc809124603e44a88fe26/pyannote.database-5.1.3.tar.gz", hash = "sha256:0eaf64c1cc506718de60d2d702f1359b1ae7ff252ee3e4799f1c5e378cd52c31", size = 49957, upload-time = "2025-01-15T20:28:26.437Z" }
wheels = [
    { url = "https://files.pythonhosted.org/packages/a1/64/92d51a3a05615ba58be8ba62a43f9f9f952d9f3646f7e4fb7826e5a3a24e/pyannote.database-5.1.3-py3-none-any.whl", hash = "sha256:37887844c7dfbcc075cb591eddc00aff45fae1ed905344e1f43e0090e63bd40a", size = 48127, upload-time = "2025-01-15T20:28:25.326Z" },
]

[[package]]
name = "pyannote-metrics"
version = "3.2.1"
source = { registry = "https://pypi.org/simple" }
dependencies = [
    { name = "docopt" },
    { name = "matplotlib" },
    { name = "numpy" },
    { name = "pandas" },
    { name = "pyannote-core" },
    { name = "pyannote-database" },
    { name = "scikit-learn" },
    { name = "scipy" },
    { name = "sympy" },
    { name = "tabulate" },
]
sdist = { url = "https://files.pythonhosted.org/packages/39/2b/6c5f01d3c49aa1c160765946e23782ca6436ae8b9bc514b56319ff5f16e7/pyannote.metrics-3.2.1.tar.gz", hash = "sha256:08024255a3550e96a8e9da4f5f4af326886548480de891414567c8900920ee5c", size = 49086, upload-time = "2022-06-20T14:10:34.618Z" }
wheels = [
    { url = "https://files.pythonhosted.org/packages/6c/7d/035b370ab834b30e849fe9cd092b7bd7f321fcc4a2c56b84e96476b7ede5/pyannote.metrics-3.2.1-py3-none-any.whl", hash = "sha256:46be797cdade26c82773e5018659ae610145260069c7c5bf3d3c8a029ade8e22", size = 51386, upload-time = "2022-06-20T14:10:32.621Z" },
]

[[package]]
name = "pyarrow"
version = "22.0.0"
source = { registry = "https://pypi.org/simple" }
sdist = { url = "https://files.pythonhosted.org/packages/30/53/04a7fdc63e6056116c9ddc8b43bc28c12cdd181b85cbeadb79278475f3ae/pyarrow-22.0.0.tar.gz", hash = "sha256:3d600dc583260d845c7d8a6db540339dd883081925da2bd1c5cb808f720b3cd9", size = 1151151, upload-time = "2025-10-24T12:30:00.762Z" }
wheels = [
    { url = "https://files.pythonhosted.org/packages/2e/b7/18f611a8cdc43417f9394a3ccd3eace2f32183c08b9eddc3d17681819f37/pyarrow-22.0.0-cp311-cp311-macosx_12_0_arm64.whl", hash = "sha256:3e294c5eadfb93d78b0763e859a0c16d4051fc1c5231ae8956d61cb0b5666f5a", size = 34272022, upload-time = "2025-10-24T10:04:28.973Z" },
    { url = "https://files.pythonhosted.org/packages/26/5c/f259e2526c67eb4b9e511741b19870a02363a47a35edbebc55c3178db22d/pyarrow-22.0.0-cp311-cp311-macosx_12_0_x86_64.whl", hash = "sha256:69763ab2445f632d90b504a815a2a033f74332997052b721002298ed6de40f2e", size = 35995834, upload-time = "2025-10-24T10:04:35.467Z" },
    { url = "https://files.pythonhosted.org/packages/50/8d/281f0f9b9376d4b7f146913b26fac0aa2829cd1ee7e997f53a27411bbb92/pyarrow-22.0.0-cp311-cp311-manylinux_2_28_aarch64.whl", hash = "sha256:b41f37cabfe2463232684de44bad753d6be08a7a072f6a83447eeaf0e4d2a215", size = 45030348, upload-time = "2025-10-24T10:04:43.366Z" },
    { url = "https://files.pythonhosted.org/packages/f5/e5/53c0a1c428f0976bf22f513d79c73000926cb00b9c138d8e02daf2102e18/pyarrow-22.0.0-cp311-cp311-manylinux_2_28_x86_64.whl", hash = "sha256:35ad0f0378c9359b3f297299c3309778bb03b8612f987399a0333a560b43862d", size = 47699480, upload-time = "2025-10-24T10:04:51.486Z" },
    { url = "https://files.pythonhosted.org/packages/95/e1/9dbe4c465c3365959d183e6345d0a8d1dc5b02ca3f8db4760b3bc834cf25/pyarrow-22.0.0-cp311-cp311-musllinux_1_2_aarch64.whl", hash = "sha256:8382ad21458075c2e66a82a29d650f963ce51c7708c7c0ff313a8c206c4fd5e8", size = 48011148, upload-time = "2025-10-24T10:04:59.585Z" },
    { url = "https://files.pythonhosted.org/packages/c5/b4/7caf5d21930061444c3cf4fa7535c82faf5263e22ce43af7c2759ceb5b8b/pyarrow-22.0.0-cp311-cp311-musllinux_1_2_x86_64.whl", hash = "sha256:1a812a5b727bc09c3d7ea072c4eebf657c2f7066155506ba31ebf4792f88f016", size = 50276964, upload-time = "2025-10-24T10:05:08.175Z" },
    { url = "https://files.pythonhosted.org/packages/ae/f3/cec89bd99fa3abf826f14d4e53d3d11340ce6f6af4d14bdcd54cd83b6576/pyarrow-22.0.0-cp311-cp311-win_amd64.whl", hash = "sha256:ec5d40dd494882704fb876c16fa7261a69791e784ae34e6b5992e977bd2e238c", size = 28106517, upload-time = "2025-10-24T10:05:14.314Z" },
    { url = "https://files.pythonhosted.org/packages/af/63/ba23862d69652f85b615ca14ad14f3bcfc5bf1b99ef3f0cd04ff93fdad5a/pyarrow-22.0.0-cp312-cp312-macosx_12_0_arm64.whl", hash = "sha256:bea79263d55c24a32b0d79c00a1c58bb2ee5f0757ed95656b01c0fb310c5af3d", size = 34211578, upload-time = "2025-10-24T10:05:21.583Z" },
    { url = "https://files.pythonhosted.org/packages/b1/d0/f9ad86fe809efd2bcc8be32032fa72e8b0d112b01ae56a053006376c5930/pyarrow-22.0.0-cp312-cp312-macosx_12_0_x86_64.whl", hash = "sha256:12fe549c9b10ac98c91cf791d2945e878875d95508e1a5d14091a7aaa66d9cf8", size = 35989906, upload-time = "2025-10-24T10:05:29.485Z" },
    { url = "https://files.pythonhosted.org/packages/b4/a8/f910afcb14630e64d673f15904ec27dd31f1e009b77033c365c84e8c1e1d/pyarrow-22.0.0-cp312-cp312-manylinux_2_28_aarch64.whl", hash = "sha256:334f900ff08ce0423407af97e6c26ad5d4e3b0763645559ece6fbf3747d6a8f5", size = 45021677, upload-time = "2025-10-24T10:05:38.274Z" },
    { url = "https://files.pythonhosted.org/packages/13/95/aec81f781c75cd10554dc17a25849c720d54feafb6f7847690478dcf5ef8/pyarrow-22.0.0-cp312-cp312-manylinux_2_28_x86_64.whl", hash = "sha256:c6c791b09c57ed76a18b03f2631753a4960eefbbca80f846da8baefc6491fcfe", size = 47726315, upload-time = "2025-10-24T10:05:47.314Z" },
    { url = "https://files.pythonhosted.org/packages/bb/d4/74ac9f7a54cfde12ee42734ea25d5a3c9a45db78f9def949307a92720d37/pyarrow-22.0.0-cp312-cp312-musllinux_1_2_aarch64.whl", hash = "sha256:c3200cb41cdbc65156e5f8c908d739b0dfed57e890329413da2748d1a2cd1a4e", size = 47990906, upload-time = "2025-10-24T10:05:58.254Z" },
    { url = "https://files.pythonhosted.org/packages/2e/71/fedf2499bf7a95062eafc989ace56572f3343432570e1c54e6599d5b88da/pyarrow-22.0.0-cp312-cp312-musllinux_1_2_x86_64.whl", hash = "sha256:ac93252226cf288753d8b46280f4edf3433bf9508b6977f8dd8526b521a1bbb9", size = 50306783, upload-time = "2025-10-24T10:06:08.08Z" },
    { url = "https://files.pythonhosted.org/packages/68/ed/b202abd5a5b78f519722f3d29063dda03c114711093c1995a33b8e2e0f4b/pyarrow-22.0.0-cp312-cp312-win_amd64.whl", hash = "sha256:44729980b6c50a5f2bfcc2668d36c569ce17f8b17bccaf470c4313dcbbf13c9d", size = 27972883, upload-time = "2025-10-24T10:06:14.204Z" },
]

[[package]]
name = "pybind11"
version = "3.0.1"
source = { registry = "https://pypi.org/simple" }
sdist = { url = "https://files.pythonhosted.org/packages/2f/7b/a6d8dcb83c457e24a9df1e4d8fd5fb8034d4bbc62f3c324681e8a9ba57c2/pybind11-3.0.1.tar.gz", hash = "sha256:9c0f40056a016da59bab516efb523089139fcc6f2ba7e4930854c61efb932051", size = 546914, upload-time = "2025-08-22T20:09:27.265Z" }
wheels = [
    { url = "https://files.pythonhosted.org/packages/cd/8a/37362fc2b949d5f733a8b0f2ff51ba423914cabefe69f1d1b6aab710f5fe/pybind11-3.0.1-py3-none-any.whl", hash = "sha256:aa8f0aa6e0a94d3b64adfc38f560f33f15e589be2175e103c0a33c6bce55ee89", size = 293611, upload-time = "2025-08-22T20:09:25.235Z" },
]

[[package]]
name = "pycparser"
version = "2.23"
source = { registry = "https://pypi.org/simple" }
sdist = { url = "https://files.pythonhosted.org/packages/fe/cf/d2d3b9f5699fb1e4615c8e32ff220203e43b248e1dfcc6736ad9057731ca/pycparser-2.23.tar.gz", hash = "sha256:78816d4f24add8f10a06d6f05b4d424ad9e96cfebf68a4ddc99c65c0720d00c2", size = 173734, upload-time = "2025-09-09T13:23:47.91Z" }
wheels = [
    { url = "https://files.pythonhosted.org/packages/a0/e3/59cd50310fc9b59512193629e1984c1f95e5c8ae6e5d8c69532ccc65a7fe/pycparser-2.23-py3-none-any.whl", hash = "sha256:e5c6e8d3fbad53479cab09ac03729e0a9faf2bee3db8208a550daf5af81a5934", size = 118140, upload-time = "2025-09-09T13:23:46.651Z" },
]

[[package]]
name = "pydantic"
version = "2.12.3"
source = { registry = "https://pypi.org/simple" }
dependencies = [
    { name = "annotated-types" },
    { name = "pydantic-core" },
    { name = "typing-extensions" },
    { name = "typing-inspection" },
]
sdist = { url = "https://files.pythonhosted.org/packages/f3/1e/4f0a3233767010308f2fd6bd0814597e3f63f1dc98304a9112b8759df4ff/pydantic-2.12.3.tar.gz", hash = "sha256:1da1c82b0fc140bb0103bc1441ffe062154c8d38491189751ee00fd8ca65ce74", size = 819383, upload-time = "2025-10-17T15:04:21.222Z" }
wheels = [
    { url = "https://files.pythonhosted.org/packages/a1/6b/83661fa77dcefa195ad5f8cd9af3d1a7450fd57cc883ad04d65446ac2029/pydantic-2.12.3-py3-none-any.whl", hash = "sha256:6986454a854bc3bc6e5443e1369e06a3a456af9d339eda45510f517d9ea5c6bf", size = 462431, upload-time = "2025-10-17T15:04:19.346Z" },
]

[[package]]
name = "pydantic-core"
version = "2.41.4"
source = { registry = "https://pypi.org/simple" }
dependencies = [
    { name = "typing-extensions" },
]
sdist = { url = "https://files.pythonhosted.org/packages/df/18/d0944e8eaaa3efd0a91b0f1fc537d3be55ad35091b6a87638211ba691964/pydantic_core-2.41.4.tar.gz", hash = "sha256:70e47929a9d4a1905a67e4b687d5946026390568a8e952b92824118063cee4d5", size = 457557, upload-time = "2025-10-14T10:23:47.909Z" }
wheels = [
    { url = "https://files.pythonhosted.org/packages/62/4c/f6cbfa1e8efacd00b846764e8484fe173d25b8dab881e277a619177f3384/pydantic_core-2.41.4-cp311-cp311-macosx_10_12_x86_64.whl", hash = "sha256:28ff11666443a1a8cf2a044d6a545ebffa8382b5f7973f22c36109205e65dc80", size = 2109062, upload-time = "2025-10-14T10:20:04.486Z" },
    { url = "https://files.pythonhosted.org/packages/21/f8/40b72d3868896bfcd410e1bd7e516e762d326201c48e5b4a06446f6cf9e8/pydantic_core-2.41.4-cp311-cp311-macosx_11_0_arm64.whl", hash = "sha256:61760c3925d4633290292bad462e0f737b840508b4f722247d8729684f6539ae", size = 1916301, upload-time = "2025-10-14T10:20:06.857Z" },
    { url = "https://files.pythonhosted.org/packages/94/4d/d203dce8bee7faeca791671c88519969d98d3b4e8f225da5b96dad226fc8/pydantic_core-2.41.4-cp311-cp311-manylinux_2_17_aarch64.manylinux2014_aarch64.whl", hash = "sha256:eae547b7315d055b0de2ec3965643b0ab82ad0106a7ffd29615ee9f266a02827", size = 1968728, upload-time = "2025-10-14T10:20:08.353Z" },
    { url = "https://files.pythonhosted.org/packages/65/f5/6a66187775df87c24d526985b3a5d78d861580ca466fbd9d4d0e792fcf6c/pydantic_core-2.41.4-cp311-cp311-manylinux_2_17_armv7l.manylinux2014_armv7l.whl", hash = "sha256:ef9ee5471edd58d1fcce1c80ffc8783a650e3e3a193fe90d52e43bb4d87bff1f", size = 2050238, upload-time = "2025-10-14T10:20:09.766Z" },
    { url = "https://files.pythonhosted.org/packages/5e/b9/78336345de97298cf53236b2f271912ce11f32c1e59de25a374ce12f9cce/pydantic_core-2.41.4-cp311-cp311-manylinux_2_17_ppc64le.manylinux2014_ppc64le.whl", hash = "sha256:15dd504af121caaf2c95cb90c0ebf71603c53de98305621b94da0f967e572def", size = 2249424, upload-time = "2025-10-14T10:20:11.732Z" },
    { url = "https://files.pythonhosted.org/packages/99/bb/a4584888b70ee594c3d374a71af5075a68654d6c780369df269118af7402/pydantic_core-2.41.4-cp311-cp311-manylinux_2_17_s390x.manylinux2014_s390x.whl", hash = "sha256:3a926768ea49a8af4d36abd6a8968b8790f7f76dd7cbd5a4c180db2b4ac9a3a2", size = 2366047, upload-time = "2025-10-14T10:20:13.647Z" },
    { url = "https://files.pythonhosted.org/packages/5f/8d/17fc5de9d6418e4d2ae8c675f905cdafdc59d3bf3bf9c946b7ab796a992a/pydantic_core-2.41.4-cp311-cp311-manylinux_2_17_x86_64.manylinux2014_x86_64.whl", hash = "sha256:6916b9b7d134bff5440098a4deb80e4cb623e68974a87883299de9124126c2a8", size = 2071163, upload-time = "2025-10-14T10:20:15.307Z" },
    { url = "https://files.pythonhosted.org/packages/54/e7/03d2c5c0b8ed37a4617430db68ec5e7dbba66358b629cd69e11b4d564367/pydantic_core-2.41.4-cp311-cp311-manylinux_2_5_i686.manylinux1_i686.whl", hash = "sha256:5cf90535979089df02e6f17ffd076f07237efa55b7343d98760bde8743c4b265", size = 2190585, upload-time = "2025-10-14T10:20:17.3Z" },
    { url = "https://files.pythonhosted.org/packages/be/fc/15d1c9fe5ad9266a5897d9b932b7f53d7e5cfc800573917a2c5d6eea56ec/pydantic_core-2.41.4-cp311-cp311-musllinux_1_1_aarch64.whl", hash = "sha256:7533c76fa647fade2d7ec75ac5cc079ab3f34879626dae5689b27790a6cf5a5c", size = 2150109, upload-time = "2025-10-14T10:20:19.143Z" },
    { url = "https://files.pythonhosted.org/packages/26/ef/e735dd008808226c83ba56972566138665b71477ad580fa5a21f0851df48/pydantic_core-2.41.4-cp311-cp311-musllinux_1_1_armv7l.whl", hash = "sha256:37e516bca9264cbf29612539801ca3cd5d1be465f940417b002905e6ed79d38a", size = 2315078, upload-time = "2025-10-14T10:20:20.742Z" },
    { url = "https://files.pythonhosted.org/packages/90/00/806efdcf35ff2ac0f938362350cd9827b8afb116cc814b6b75cf23738c7c/pydantic_core-2.41.4-cp311-cp311-musllinux_1_1_x86_64.whl", hash = "sha256:0c19cb355224037c83642429b8ce261ae108e1c5fbf5c028bac63c77b0f8646e", size = 2318737, upload-time = "2025-10-14T10:20:22.306Z" },
    { url = "https://files.pythonhosted.org/packages/41/7e/6ac90673fe6cb36621a2283552897838c020db343fa86e513d3f563b196f/pydantic_core-2.41.4-cp311-cp311-win32.whl", hash = "sha256:09c2a60e55b357284b5f31f5ab275ba9f7f70b7525e18a132ec1f9160b4f1f03", size = 1974160, upload-time = "2025-10-14T10:20:23.817Z" },
    { url = "https://files.pythonhosted.org/packages/e0/9d/7c5e24ee585c1f8b6356e1d11d40ab807ffde44d2db3b7dfd6d20b09720e/pydantic_core-2.41.4-cp311-cp311-win_amd64.whl", hash = "sha256:711156b6afb5cb1cb7c14a2cc2c4a8b4c717b69046f13c6b332d8a0a8f41ca3e", size = 2021883, upload-time = "2025-10-14T10:20:25.48Z" },
    { url = "https://files.pythonhosted.org/packages/33/90/5c172357460fc28b2871eb4a0fb3843b136b429c6fa827e4b588877bf115/pydantic_core-2.41.4-cp311-cp311-win_arm64.whl", hash = "sha256:6cb9cf7e761f4f8a8589a45e49ed3c0d92d1d696a45a6feaee8c904b26efc2db", size = 1968026, upload-time = "2025-10-14T10:20:27.039Z" },
    { url = "https://files.pythonhosted.org/packages/e9/81/d3b3e95929c4369d30b2a66a91db63c8ed0a98381ae55a45da2cd1cc1288/pydantic_core-2.41.4-cp312-cp312-macosx_10_12_x86_64.whl", hash = "sha256:ab06d77e053d660a6faaf04894446df7b0a7e7aba70c2797465a0a1af00fc887", size = 2099043, upload-time = "2025-10-14T10:20:28.561Z" },
    { url = "https://files.pythonhosted.org/packages/58/da/46fdac49e6717e3a94fc9201403e08d9d61aa7a770fab6190b8740749047/pydantic_core-2.41.4-cp312-cp312-macosx_11_0_arm64.whl", hash = "sha256:c53ff33e603a9c1179a9364b0a24694f183717b2e0da2b5ad43c316c956901b2", size = 1910699, upload-time = "2025-10-14T10:20:30.217Z" },
    { url = "https://files.pythonhosted.org/packages/1e/63/4d948f1b9dd8e991a5a98b77dd66c74641f5f2e5225fee37994b2e07d391/pydantic_core-2.41.4-cp312-cp312-manylinux_2_17_aarch64.manylinux2014_aarch64.whl", hash = "sha256:304c54176af2c143bd181d82e77c15c41cbacea8872a2225dd37e6544dce9999", size = 1952121, upload-time = "2025-10-14T10:20:32.246Z" },
    { url = "https://files.pythonhosted.org/packages/b2/a7/e5fc60a6f781fc634ecaa9ecc3c20171d238794cef69ae0af79ac11b89d7/pydantic_core-2.41.4-cp312-cp312-manylinux_2_17_armv7l.manylinux2014_armv7l.whl", hash = "sha256:025ba34a4cf4fb32f917d5d188ab5e702223d3ba603be4d8aca2f82bede432a4", size = 2041590, upload-time = "2025-10-14T10:20:34.332Z" },
    { url = "https://files.pythonhosted.org/packages/70/69/dce747b1d21d59e85af433428978a1893c6f8a7068fa2bb4a927fba7a5ff/pydantic_core-2.41.4-cp312-cp312-manylinux_2_17_ppc64le.manylinux2014_ppc64le.whl", hash = "sha256:b9f5f30c402ed58f90c70e12eff65547d3ab74685ffe8283c719e6bead8ef53f", size = 2219869, upload-time = "2025-10-14T10:20:35.965Z" },
    { url = "https://files.pythonhosted.org/packages/83/6a/c070e30e295403bf29c4df1cb781317b6a9bac7cd07b8d3acc94d501a63c/pydantic_core-2.41.4-cp312-cp312-manylinux_2_17_s390x.manylinux2014_s390x.whl", hash = "sha256:dd96e5d15385d301733113bcaa324c8bcf111275b7675a9c6e88bfb19fc05e3b", size = 2345169, upload-time = "2025-10-14T10:20:37.627Z" },
    { url = "https://files.pythonhosted.org/packages/f0/83/06d001f8043c336baea7fd202a9ac7ad71f87e1c55d8112c50b745c40324/pydantic_core-2.41.4-cp312-cp312-manylinux_2_17_x86_64.manylinux2014_x86_64.whl", hash = "sha256:98f348cbb44fae6e9653c1055db7e29de67ea6a9ca03a5fa2c2e11a47cff0e47", size = 2070165, upload-time = "2025-10-14T10:20:39.246Z" },
    { url = "https://files.pythonhosted.org/packages/14/0a/e567c2883588dd12bcbc110232d892cf385356f7c8a9910311ac997ab715/pydantic_core-2.41.4-cp312-cp312-manylinux_2_5_i686.manylinux1_i686.whl", hash = "sha256:ec22626a2d14620a83ca583c6f5a4080fa3155282718b6055c2ea48d3ef35970", size = 2189067, upload-time = "2025-10-14T10:20:41.015Z" },
    { url = "https://files.pythonhosted.org/packages/f4/1d/3d9fca34273ba03c9b1c5289f7618bc4bd09c3ad2289b5420481aa051a99/pydantic_core-2.41.4-cp312-cp312-musllinux_1_1_aarch64.whl", hash = "sha256:3a95d4590b1f1a43bf33ca6d647b990a88f4a3824a8c4572c708f0b45a5290ed", size = 2132997, upload-time = "2025-10-14T10:20:43.106Z" },
    { url = "https://files.pythonhosted.org/packages/52/70/d702ef7a6cd41a8afc61f3554922b3ed8d19dd54c3bd4bdbfe332e610827/pydantic_core-2.41.4-cp312-cp312-musllinux_1_1_armv7l.whl", hash = "sha256:f9672ab4d398e1b602feadcffcdd3af44d5f5e6ddc15bc7d15d376d47e8e19f8", size = 2307187, upload-time = "2025-10-14T10:20:44.849Z" },
    { url = "https://files.pythonhosted.org/packages/68/4c/c06be6e27545d08b802127914156f38d10ca287a9e8489342793de8aae3c/pydantic_core-2.41.4-cp312-cp312-musllinux_1_1_x86_64.whl", hash = "sha256:84d8854db5f55fead3b579f04bda9a36461dab0730c5d570e1526483e7bb8431", size = 2305204, upload-time = "2025-10-14T10:20:46.781Z" },
    { url = "https://files.pythonhosted.org/packages/b0/e5/35ae4919bcd9f18603419e23c5eaf32750224a89d41a8df1a3704b69f77e/pydantic_core-2.41.4-cp312-cp312-win32.whl", hash = "sha256:9be1c01adb2ecc4e464392c36d17f97e9110fbbc906bcbe1c943b5b87a74aabd", size = 1972536, upload-time = "2025-10-14T10:20:48.39Z" },
    { url = "https://files.pythonhosted.org/packages/1e/c2/49c5bb6d2a49eb2ee3647a93e3dae7080c6409a8a7558b075027644e879c/pydantic_core-2.41.4-cp312-cp312-win_amd64.whl", hash = "sha256:d682cf1d22bab22a5be08539dca3d1593488a99998f9f412137bc323179067ff", size = 2031132, upload-time = "2025-10-14T10:20:50.421Z" },
    { url = "https://files.pythonhosted.org/packages/06/23/936343dbcba6eec93f73e95eb346810fc732f71ba27967b287b66f7b7097/pydantic_core-2.41.4-cp312-cp312-win_arm64.whl", hash = "sha256:833eebfd75a26d17470b58768c1834dfc90141b7afc6eb0429c21fc5a21dcfb8", size = 1969483, upload-time = "2025-10-14T10:20:52.35Z" },
    { url = "https://files.pythonhosted.org/packages/b0/12/5ba58daa7f453454464f92b3ca7b9d7c657d8641c48e370c3ebc9a82dd78/pydantic_core-2.41.4-graalpy311-graalpy242_311_native-macosx_10_12_x86_64.whl", hash = "sha256:a1b2cfec3879afb742a7b0bcfa53e4f22ba96571c9e54d6a3afe1052d17d843b", size = 2122139, upload-time = "2025-10-14T10:22:47.288Z" },
    { url = "https://files.pythonhosted.org/packages/21/fb/6860126a77725c3108baecd10fd3d75fec25191d6381b6eb2ac660228eac/pydantic_core-2.41.4-graalpy311-graalpy242_311_native-macosx_11_0_arm64.whl", hash = "sha256:d175600d975b7c244af6eb9c9041f10059f20b8bbffec9e33fdd5ee3f67cdc42", size = 1936674, upload-time = "2025-10-14T10:22:49.555Z" },
    { url = "https://files.pythonhosted.org/packages/de/be/57dcaa3ed595d81f8757e2b44a38240ac5d37628bce25fb20d02c7018776/pydantic_core-2.41.4-graalpy311-graalpy242_311_native-manylinux_2_17_aarch64.manylinux2014_aarch64.whl", hash = "sha256:0f184d657fa4947ae5ec9c47bd7e917730fa1cbb78195037e32dcbab50aca5ee", size = 1956398, upload-time = "2025-10-14T10:22:52.19Z" },
    { url = "https://files.pythonhosted.org/packages/2f/1d/679a344fadb9695f1a6a294d739fbd21d71fa023286daeea8c0ed49e7c2b/pydantic_core-2.41.4-graalpy311-graalpy242_311_native-manylinux_2_17_x86_64.manylinux2014_x86_64.whl", hash = "sha256:1ed810568aeffed3edc78910af32af911c835cc39ebbfacd1f0ab5dd53028e5c", size = 2138674, upload-time = "2025-10-14T10:22:54.499Z" },
    { url = "https://files.pythonhosted.org/packages/c4/48/ae937e5a831b7c0dc646b2ef788c27cd003894882415300ed21927c21efa/pydantic_core-2.41.4-graalpy312-graalpy250_312_native-macosx_10_12_x86_64.whl", hash = "sha256:4f5d640aeebb438517150fdeec097739614421900e4a08db4a3ef38898798537", size = 2112087, upload-time = "2025-10-14T10:22:56.818Z" },
    { url = "https://files.pythonhosted.org/packages/5e/db/6db8073e3d32dae017da7e0d16a9ecb897d0a4d92e00634916e486097961/pydantic_core-2.41.4-graalpy312-graalpy250_312_native-macosx_11_0_arm64.whl", hash = "sha256:4a9ab037b71927babc6d9e7fc01aea9e66dc2a4a34dff06ef0724a4049629f94", size = 1920387, upload-time = "2025-10-14T10:22:59.342Z" },
    { url = "https://files.pythonhosted.org/packages/0d/c1/dd3542d072fcc336030d66834872f0328727e3b8de289c662faa04aa270e/pydantic_core-2.41.4-graalpy312-graalpy250_312_native-manylinux_2_17_aarch64.manylinux2014_aarch64.whl", hash = "sha256:e4dab9484ec605c3016df9ad4fd4f9a390bc5d816a3b10c6550f8424bb80b18c", size = 1951495, upload-time = "2025-10-14T10:23:02.089Z" },
    { url = "https://files.pythonhosted.org/packages/2b/c6/db8d13a1f8ab3f1eb08c88bd00fd62d44311e3456d1e85c0e59e0a0376e7/pydantic_core-2.41.4-graalpy312-graalpy250_312_native-manylinux_2_17_x86_64.manylinux2014_x86_64.whl", hash = "sha256:bd8a5028425820731d8c6c098ab642d7b8b999758e24acae03ed38a66eca8335", size = 2139008, upload-time = "2025-10-14T10:23:04.539Z" },
    { url = "https://files.pythonhosted.org/packages/7e/7d/138e902ed6399b866f7cfe4435d22445e16fff888a1c00560d9dc79a780f/pydantic_core-2.41.4-pp311-pypy311_pp73-macosx_10_12_x86_64.whl", hash = "sha256:491535d45cd7ad7e4a2af4a5169b0d07bebf1adfd164b0368da8aa41e19907a5", size = 2104721, upload-time = "2025-10-14T10:23:26.906Z" },
    { url = "https://files.pythonhosted.org/packages/47/13/0525623cf94627f7b53b4c2034c81edc8491cbfc7c28d5447fa318791479/pydantic_core-2.41.4-pp311-pypy311_pp73-macosx_11_0_arm64.whl", hash = "sha256:54d86c0cada6aba4ec4c047d0e348cbad7063b87ae0f005d9f8c9ad04d4a92a2", size = 1931608, upload-time = "2025-10-14T10:23:29.306Z" },
    { url = "https://files.pythonhosted.org/packages/d6/f9/744bc98137d6ef0a233f808bfc9b18cf94624bf30836a18d3b05d08bf418/pydantic_core-2.41.4-pp311-pypy311_pp73-manylinux_2_17_x86_64.manylinux2014_x86_64.whl", hash = "sha256:eca1124aced216b2500dc2609eade086d718e8249cb9696660ab447d50a758bd", size = 2132986, upload-time = "2025-10-14T10:23:32.057Z" },
    { url = "https://files.pythonhosted.org/packages/17/c8/629e88920171173f6049386cc71f893dff03209a9ef32b4d2f7e7c264bcf/pydantic_core-2.41.4-pp311-pypy311_pp73-manylinux_2_5_i686.manylinux1_i686.whl", hash = "sha256:6c9024169becccf0cb470ada03ee578d7348c119a0d42af3dcf9eda96e3a247c", size = 2187516, upload-time = "2025-10-14T10:23:34.871Z" },
    { url = "https://files.pythonhosted.org/packages/2e/0f/4f2734688d98488782218ca61bcc118329bf5de05bb7fe3adc7dd79b0b86/pydantic_core-2.41.4-pp311-pypy311_pp73-musllinux_1_1_aarch64.whl", hash = "sha256:26895a4268ae5a2849269f4991cdc97236e4b9c010e51137becf25182daac405", size = 2146146, upload-time = "2025-10-14T10:23:37.342Z" },
    { url = "https://files.pythonhosted.org/packages/ed/f2/ab385dbd94a052c62224b99cf99002eee99dbec40e10006c78575aead256/pydantic_core-2.41.4-pp311-pypy311_pp73-musllinux_1_1_armv7l.whl", hash = "sha256:ca4df25762cf71308c446e33c9b1fdca2923a3f13de616e2a949f38bf21ff5a8", size = 2311296, upload-time = "2025-10-14T10:23:40.145Z" },
    { url = "https://files.pythonhosted.org/packages/fc/8e/e4f12afe1beeb9823bba5375f8f258df0cc61b056b0195fb1cf9f62a1a58/pydantic_core-2.41.4-pp311-pypy311_pp73-musllinux_1_1_x86_64.whl", hash = "sha256:5a28fcedd762349519276c36634e71853b4541079cab4acaaac60c4421827308", size = 2315386, upload-time = "2025-10-14T10:23:42.624Z" },
    { url = "https://files.pythonhosted.org/packages/48/f7/925f65d930802e3ea2eb4d5afa4cb8730c8dc0d2cb89a59dc4ed2fcb2d74/pydantic_core-2.41.4-pp311-pypy311_pp73-win_amd64.whl", hash = "sha256:c173ddcd86afd2535e2b695217e82191580663a1d1928239f877f5a1649ef39f", size = 2147775, upload-time = "2025-10-14T10:23:45.406Z" },
]

[[package]]
name = "pydub"
version = "0.25.1"
source = { registry = "https://pypi.org/simple" }
sdist = { url = "https://files.pythonhosted.org/packages/fe/9a/e6bca0eed82db26562c73b5076539a4a08d3cffd19c3cc5913a3e61145fd/pydub-0.25.1.tar.gz", hash = "sha256:980a33ce9949cab2a569606b65674d748ecbca4f0796887fd6f46173a7b0d30f", size = 38326, upload-time = "2021-03-10T02:09:54.659Z" }
wheels = [
    { url = "https://files.pythonhosted.org/packages/a6/53/d78dc063216e62fc55f6b2eebb447f6a4b0a59f55c8406376f76bf959b08/pydub-0.25.1-py2.py3-none-any.whl", hash = "sha256:65617e33033874b59d87db603aa1ed450633288aefead953b30bded59cb599a6", size = 32327, upload-time = "2021-03-10T02:09:53.503Z" },
]

[[package]]
name = "pygments"
version = "2.19.2"
source = { registry = "https://pypi.org/simple" }
sdist = { url = "https://files.pythonhosted.org/packages/b0/77/a5b8c569bf593b0140bde72ea885a803b82086995367bf2037de0159d924/pygments-2.19.2.tar.gz", hash = "sha256:636cb2477cec7f8952536970bc533bc43743542f70392ae026374600add5b887", size = 4968631, upload-time = "2025-06-21T13:39:12.283Z" }
wheels = [
    { url = "https://files.pythonhosted.org/packages/c7/21/705964c7812476f378728bdf590ca4b771ec72385c533964653c68e86bdc/pygments-2.19.2-py3-none-any.whl", hash = "sha256:86540386c03d588bb81d44bc3928634ff26449851e99741617ecb9037ee5ec0b", size = 1225217, upload-time = "2025-06-21T13:39:07.939Z" },
]

[[package]]
name = "pyloudnorm"
version = "0.1.1"
source = { registry = "https://pypi.org/simple" }
dependencies = [
    { name = "future" },
    { name = "numpy" },
    { name = "scipy" },
]
sdist = { url = "https://files.pythonhosted.org/packages/75/b5/39d59c44ecd828fabfdbd796b50a561e6543ca90ef440ab307374f107856/pyloudnorm-0.1.1.tar.gz", hash = "sha256:63cd4e197dea4e7795160ea08ed02d318091bce883e436a6dbc5963326b71e1e", size = 8588, upload-time = "2023-01-05T16:11:28.601Z" }
wheels = [
    { url = "https://files.pythonhosted.org/packages/58/f5/6724805521ab4e723a12182f92374031032aff28a8a89dc8505c52b79032/pyloudnorm-0.1.1-py3-none-any.whl", hash = "sha256:d7f12ebdd097a464d87ce2878fc4d942f15f8233e26cc03f33fefa226f869a14", size = 9636, upload-time = "2023-01-05T16:11:27.331Z" },
]

[[package]]
name = "pyparsing"
version = "3.2.5"
source = { registry = "https://pypi.org/simple" }
sdist = { url = "https://files.pythonhosted.org/packages/f2/a5/181488fc2b9d093e3972d2a472855aae8a03f000592dbfce716a512b3359/pyparsing-3.2.5.tar.gz", hash = "sha256:2df8d5b7b2802ef88e8d016a2eb9c7aeaa923529cd251ed0fe4608275d4105b6", size = 1099274, upload-time = "2025-09-21T04:11:06.277Z" }
wheels = [
    { url = "https://files.pythonhosted.org/packages/10/5e/1aa9a93198c6b64513c9d7752de7422c06402de6600a8767da1524f9570b/pyparsing-3.2.5-py3-none-any.whl", hash = "sha256:e38a4f02064cf41fe6593d328d0512495ad1f3d8a91c4f73fc401b3079a59a5e", size = 113890, upload-time = "2025-09-21T04:11:04.117Z" },
]

[[package]]
name = "pytest"
version = "8.4.2"
source = { registry = "https://pypi.org/simple" }
dependencies = [
    { name = "colorama", marker = "sys_platform == 'win32'" },
    { name = "iniconfig" },
    { name = "packaging" },
    { name = "pluggy" },
    { name = "pygments" },
]
sdist = { url = "https://files.pythonhosted.org/packages/a3/5c/00a0e072241553e1a7496d638deababa67c5058571567b92a7eaa258397c/pytest-8.4.2.tar.gz", hash = "sha256:86c0d0b93306b961d58d62a4db4879f27fe25513d4b969df351abdddb3c30e01", size = 1519618, upload-time = "2025-09-04T14:34:22.711Z" }
wheels = [
    { url = "https://files.pythonhosted.org/packages/a8/a4/20da314d277121d6534b3a980b29035dcd51e6744bd79075a6ce8fa4eb8d/pytest-8.4.2-py3-none-any.whl", hash = "sha256:872f880de3fc3a5bdc88a11b39c9710c3497a547cfa9320bc3c5e62fbf272e79", size = 365750, upload-time = "2025-09-04T14:34:20.226Z" },
]

[[package]]
name = "python-dateutil"
version = "2.9.0.post0"
source = { registry = "https://pypi.org/simple" }
dependencies = [
    { name = "six" },
]
sdist = { url = "https://files.pythonhosted.org/packages/66/c0/0c8b6ad9f17a802ee498c46e004a0eb49bc148f2fd230864601a86dcf6db/python-dateutil-2.9.0.post0.tar.gz", hash = "sha256:37dd54208da7e1cd875388217d5e00ebd4179249f90fb72437e91a35459a0ad3", size = 342432, upload-time = "2024-03-01T18:36:20.211Z" }
wheels = [
    { url = "https://files.pythonhosted.org/packages/ec/57/56b9bcc3c9c6a792fcbaf139543cee77261f3651ca9da0c93f5c1221264b/python_dateutil-2.9.0.post0-py2.py3-none-any.whl", hash = "sha256:a8b2bc7bffae282281c8140a97d3aa9c14da0b136dfe83f850eea9a5f7470427", size = 229892, upload-time = "2024-03-01T18:36:18.57Z" },
]

[[package]]
name = "pytorch-lightning"
version = "2.5.5"
source = { registry = "https://pypi.org/simple" }
dependencies = [
    { name = "fsspec", extra = ["http"] },
    { name = "lightning-utilities" },
    { name = "packaging" },
    { name = "pyyaml" },
    { name = "torch" },
    { name = "torchmetrics" },
    { name = "tqdm" },
    { name = "typing-extensions" },
]
sdist = { url = "https://files.pythonhosted.org/packages/16/78/bce84aab9a5b3b2e9d087d4f1a6be9b481adbfaac4903bc9daaaf09d49a3/pytorch_lightning-2.5.5.tar.gz", hash = "sha256:d6fc8173d1d6e49abfd16855ea05d2eb2415e68593f33d43e59028ecb4e64087", size = 643703, upload-time = "2025-09-05T16:01:18.313Z" }
wheels = [
    { url = "https://files.pythonhosted.org/packages/04/f6/99a5c66478f469598dee25b0e29b302b5bddd4e03ed0da79608ac964056e/pytorch_lightning-2.5.5-py3-none-any.whl", hash = "sha256:0b533991df2353c0c6ea9ca10a7d0728b73631fd61f5a15511b19bee2aef8af0", size = 832431, upload-time = "2025-09-05T16:01:16.234Z" },
]

[[package]]
name = "pytz"
version = "2025.2"
source = { registry = "https://pypi.org/simple" }
sdist = { url = "https://files.pythonhosted.org/packages/f8/bf/abbd3cdfb8fbc7fb3d4d38d320f2441b1e7cbe29be4f23797b4a2b5d8aac/pytz-2025.2.tar.gz", hash = "sha256:360b9e3dbb49a209c21ad61809c7fb453643e048b38924c765813546746e81c3", size = 320884, upload-time = "2025-03-25T02:25:00.538Z" }
wheels = [
    { url = "https://files.pythonhosted.org/packages/81/c4/34e93fe5f5429d7570ec1fa436f1986fb1f00c3e0f43a589fe2bbcd22c3f/pytz-2025.2-py2.py3-none-any.whl", hash = "sha256:5ddf76296dd8c44c26eb8f4b6f35488f3ccbf6fbbd7adee0b7262d43f0ec2f00", size = 509225, upload-time = "2025-03-25T02:24:58.468Z" },
]

[[package]]
name = "pyyaml"
version = "6.0.3"
source = { registry = "https://pypi.org/simple" }
sdist = { url = "https://files.pythonhosted.org/packages/05/8e/961c0007c59b8dd7729d542c61a4d537767a59645b82a0b521206e1e25c2/pyyaml-6.0.3.tar.gz", hash = "sha256:d76623373421df22fb4cf8817020cbb7ef15c725b9d5e45f17e189bfc384190f", size = 130960, upload-time = "2025-09-25T21:33:16.546Z" }
wheels = [
    { url = "https://files.pythonhosted.org/packages/6d/16/a95b6757765b7b031c9374925bb718d55e0a9ba8a1b6a12d25962ea44347/pyyaml-6.0.3-cp311-cp311-macosx_10_13_x86_64.whl", hash = "sha256:44edc647873928551a01e7a563d7452ccdebee747728c1080d881d68af7b997e", size = 185826, upload-time = "2025-09-25T21:31:58.655Z" },
    { url = "https://files.pythonhosted.org/packages/16/19/13de8e4377ed53079ee996e1ab0a9c33ec2faf808a4647b7b4c0d46dd239/pyyaml-6.0.3-cp311-cp311-macosx_11_0_arm64.whl", hash = "sha256:652cb6edd41e718550aad172851962662ff2681490a8a711af6a4d288dd96824", size = 175577, upload-time = "2025-09-25T21:32:00.088Z" },
    { url = "https://files.pythonhosted.org/packages/0c/62/d2eb46264d4b157dae1275b573017abec435397aa59cbcdab6fc978a8af4/pyyaml-6.0.3-cp311-cp311-manylinux2014_aarch64.manylinux_2_17_aarch64.manylinux_2_28_aarch64.whl", hash = "sha256:10892704fc220243f5305762e276552a0395f7beb4dbf9b14ec8fd43b57f126c", size = 775556, upload-time = "2025-09-25T21:32:01.31Z" },
    { url = "https://files.pythonhosted.org/packages/10/cb/16c3f2cf3266edd25aaa00d6c4350381c8b012ed6f5276675b9eba8d9ff4/pyyaml-6.0.3-cp311-cp311-manylinux2014_s390x.manylinux_2_17_s390x.manylinux_2_28_s390x.whl", hash = "sha256:850774a7879607d3a6f50d36d04f00ee69e7fc816450e5f7e58d7f17f1ae5c00", size = 882114, upload-time = "2025-09-25T21:32:03.376Z" },
    { url = "https://files.pythonhosted.org/packages/71/60/917329f640924b18ff085ab889a11c763e0b573da888e8404ff486657602/pyyaml-6.0.3-cp311-cp311-manylinux2014_x86_64.manylinux_2_17_x86_64.manylinux_2_28_x86_64.whl", hash = "sha256:b8bb0864c5a28024fac8a632c443c87c5aa6f215c0b126c449ae1a150412f31d", size = 806638, upload-time = "2025-09-25T21:32:04.553Z" },
    { url = "https://files.pythonhosted.org/packages/dd/6f/529b0f316a9fd167281a6c3826b5583e6192dba792dd55e3203d3f8e655a/pyyaml-6.0.3-cp311-cp311-musllinux_1_2_aarch64.whl", hash = "sha256:1d37d57ad971609cf3c53ba6a7e365e40660e3be0e5175fa9f2365a379d6095a", size = 767463, upload-time = "2025-09-25T21:32:06.152Z" },
    { url = "https://files.pythonhosted.org/packages/f2/6a/b627b4e0c1dd03718543519ffb2f1deea4a1e6d42fbab8021936a4d22589/pyyaml-6.0.3-cp311-cp311-musllinux_1_2_x86_64.whl", hash = "sha256:37503bfbfc9d2c40b344d06b2199cf0e96e97957ab1c1b546fd4f87e53e5d3e4", size = 794986, upload-time = "2025-09-25T21:32:07.367Z" },
    { url = "https://files.pythonhosted.org/packages/45/91/47a6e1c42d9ee337c4839208f30d9f09caa9f720ec7582917b264defc875/pyyaml-6.0.3-cp311-cp311-win32.whl", hash = "sha256:8098f252adfa6c80ab48096053f512f2321f0b998f98150cea9bd23d83e1467b", size = 142543, upload-time = "2025-09-25T21:32:08.95Z" },
    { url = "https://files.pythonhosted.org/packages/da/e3/ea007450a105ae919a72393cb06f122f288ef60bba2dc64b26e2646fa315/pyyaml-6.0.3-cp311-cp311-win_amd64.whl", hash = "sha256:9f3bfb4965eb874431221a3ff3fdcddc7e74e3b07799e0e84ca4a0f867d449bf", size = 158763, upload-time = "2025-09-25T21:32:09.96Z" },
    { url = "https://files.pythonhosted.org/packages/d1/33/422b98d2195232ca1826284a76852ad5a86fe23e31b009c9886b2d0fb8b2/pyyaml-6.0.3-cp312-cp312-macosx_10_13_x86_64.whl", hash = "sha256:7f047e29dcae44602496db43be01ad42fc6f1cc0d8cd6c83d342306c32270196", size = 182063, upload-time = "2025-09-25T21:32:11.445Z" },
    { url = "https://files.pythonhosted.org/packages/89/a0/6cf41a19a1f2f3feab0e9c0b74134aa2ce6849093d5517a0c550fe37a648/pyyaml-6.0.3-cp312-cp312-macosx_11_0_arm64.whl", hash = "sha256:fc09d0aa354569bc501d4e787133afc08552722d3ab34836a80547331bb5d4a0", size = 173973, upload-time = "2025-09-25T21:32:12.492Z" },
    { url = "https://files.pythonhosted.org/packages/ed/23/7a778b6bd0b9a8039df8b1b1d80e2e2ad78aa04171592c8a5c43a56a6af4/pyyaml-6.0.3-cp312-cp312-manylinux2014_aarch64.manylinux_2_17_aarch64.manylinux_2_28_aarch64.whl", hash = "sha256:9149cad251584d5fb4981be1ecde53a1ca46c891a79788c0df828d2f166bda28", size = 775116, upload-time = "2025-09-25T21:32:13.652Z" },
    { url = "https://files.pythonhosted.org/packages/65/30/d7353c338e12baef4ecc1b09e877c1970bd3382789c159b4f89d6a70dc09/pyyaml-6.0.3-cp312-cp312-manylinux2014_s390x.manylinux_2_17_s390x.manylinux_2_28_s390x.whl", hash = "sha256:5fdec68f91a0c6739b380c83b951e2c72ac0197ace422360e6d5a959d8d97b2c", size = 844011, upload-time = "2025-09-25T21:32:15.21Z" },
    { url = "https://files.pythonhosted.org/packages/8b/9d/b3589d3877982d4f2329302ef98a8026e7f4443c765c46cfecc8858c6b4b/pyyaml-6.0.3-cp312-cp312-manylinux2014_x86_64.manylinux_2_17_x86_64.manylinux_2_28_x86_64.whl", hash = "sha256:ba1cc08a7ccde2d2ec775841541641e4548226580ab850948cbfda66a1befcdc", size = 807870, upload-time = "2025-09-25T21:32:16.431Z" },
    { url = "https://files.pythonhosted.org/packages/05/c0/b3be26a015601b822b97d9149ff8cb5ead58c66f981e04fedf4e762f4bd4/pyyaml-6.0.3-cp312-cp312-musllinux_1_2_aarch64.whl", hash = "sha256:8dc52c23056b9ddd46818a57b78404882310fb473d63f17b07d5c40421e47f8e", size = 761089, upload-time = "2025-09-25T21:32:17.56Z" },
    { url = "https://files.pythonhosted.org/packages/be/8e/98435a21d1d4b46590d5459a22d88128103f8da4c2d4cb8f14f2a96504e1/pyyaml-6.0.3-cp312-cp312-musllinux_1_2_x86_64.whl", hash = "sha256:41715c910c881bc081f1e8872880d3c650acf13dfa8214bad49ed4cede7c34ea", size = 790181, upload-time = "2025-09-25T21:32:18.834Z" },
    { url = "https://files.pythonhosted.org/packages/74/93/7baea19427dcfbe1e5a372d81473250b379f04b1bd3c4c5ff825e2327202/pyyaml-6.0.3-cp312-cp312-win32.whl", hash = "sha256:96b533f0e99f6579b3d4d4995707cf36df9100d67e0c8303a0c55b27b5f99bc5", size = 137658, upload-time = "2025-09-25T21:32:20.209Z" },
    { url = "https://files.pythonhosted.org/packages/86/bf/899e81e4cce32febab4fb42bb97dcdf66bc135272882d1987881a4b519e9/pyyaml-6.0.3-cp312-cp312-win_amd64.whl", hash = "sha256:5fcd34e47f6e0b794d17de1b4ff496c00986e1c83f7ab2fb8fcfe9616ff7477b", size = 154003, upload-time = "2025-09-25T21:32:21.167Z" },
    { url = "https://files.pythonhosted.org/packages/1a/08/67bd04656199bbb51dbed1439b7f27601dfb576fb864099c7ef0c3e55531/pyyaml-6.0.3-cp312-cp312-win_arm64.whl", hash = "sha256:64386e5e707d03a7e172c0701abfb7e10f0fb753ee1d773128192742712a98fd", size = 140344, upload-time = "2025-09-25T21:32:22.617Z" },
]

[[package]]
name = "rapidfuzz"
version = "3.14.1"
source = { registry = "https://pypi.org/simple" }
sdist = { url = "https://files.pythonhosted.org/packages/ed/fc/a98b616db9a42dcdda7c78c76bdfdf6fe290ac4c5ffbb186f73ec981ad5b/rapidfuzz-3.14.1.tar.gz", hash = "sha256:b02850e7f7152bd1edff27e9d584505b84968cacedee7a734ec4050c655a803c", size = 57869570, upload-time = "2025-09-08T21:08:15.922Z" }
wheels = [
    { url = "https://files.pythonhosted.org/packages/5c/c7/c3c860d512606225c11c8ee455b4dc0b0214dbcfac90a2c22dddf55320f3/rapidfuzz-3.14.1-cp311-cp311-macosx_10_9_x86_64.whl", hash = "sha256:4d976701060886a791c8a9260b1d4139d14c1f1e9a6ab6116b45a1acf3baff67", size = 1938398, upload-time = "2025-09-08T21:05:44.031Z" },
    { url = "https://files.pythonhosted.org/packages/c0/f3/67f5c5cd4d728993c48c1dcb5da54338d77c03c34b4903cc7839a3b89faf/rapidfuzz-3.14.1-cp311-cp311-macosx_11_0_arm64.whl", hash = "sha256:5e6ba7e6eb2ab03870dcab441d707513db0b4264c12fba7b703e90e8b4296df2", size = 1392819, upload-time = "2025-09-08T21:05:45.549Z" },
    { url = "https://files.pythonhosted.org/packages/d5/06/400d44842f4603ce1bebeaeabe776f510e329e7dbf6c71b6f2805e377889/rapidfuzz-3.14.1-cp311-cp311-manylinux_2_26_aarch64.manylinux_2_28_aarch64.whl", hash = "sha256:1e532bf46de5fd3a1efde73a16a4d231d011bce401c72abe3c6ecf9de681003f", size = 1391798, upload-time = "2025-09-08T21:05:47.044Z" },
    { url = "https://files.pythonhosted.org/packages/90/97/a6944955713b47d88e8ca4305ca7484940d808c4e6c4e28b6fa0fcbff97e/rapidfuzz-3.14.1-cp311-cp311-manylinux_2_26_ppc64le.manylinux_2_28_ppc64le.whl", hash = "sha256:f9b6a6fb8ed9b951e5f3b82c1ce6b1665308ec1a0da87f799b16e24fc59e4662", size = 1699136, upload-time = "2025-09-08T21:05:48.919Z" },
    { url = "https://files.pythonhosted.org/packages/a8/1e/f311a5c95ddf922db6dd8666efeceb9ac69e1319ed098ac80068a4041732/rapidfuzz-3.14.1-cp311-cp311-manylinux_2_26_s390x.manylinux_2_28_s390x.whl", hash = "sha256:5b6ac3f9810949caef0e63380b11a3c32a92f26bacb9ced5e32c33560fcdf8d1", size = 2236238, upload-time = "2025-09-08T21:05:50.844Z" },
    { url = "https://files.pythonhosted.org/packages/85/27/e14e9830255db8a99200f7111b158ddef04372cf6332a415d053fe57cc9c/rapidfuzz-3.14.1-cp311-cp311-manylinux_2_27_x86_64.manylinux_2_28_x86_64.whl", hash = "sha256:e52e4c34fd567f77513e886b66029c1ae02f094380d10eba18ba1c68a46d8b90", size = 3183685, upload-time = "2025-09-08T21:05:52.362Z" },
    { url = "https://files.pythonhosted.org/packages/61/b2/42850c9616ddd2887904e5dd5377912cbabe2776fdc9fd4b25e6e12fba32/rapidfuzz-3.14.1-cp311-cp311-manylinux_2_31_armv7l.whl", hash = "sha256:2ef72e41b1a110149f25b14637f1cedea6df192462120bea3433980fe9d8ac05", size = 1231523, upload-time = "2025-09-08T21:05:53.927Z" },
    { url = "https://files.pythonhosted.org/packages/de/b5/6b90ed7127a1732efef39db46dd0afc911f979f215b371c325a2eca9cb15/rapidfuzz-3.14.1-cp311-cp311-musllinux_1_2_aarch64.whl", hash = "sha256:fb654a35b373d712a6b0aa2a496b2b5cdd9d32410cfbaecc402d7424a90ba72a", size = 2415209, upload-time = "2025-09-08T21:05:55.422Z" },
    { url = "https://files.pythonhosted.org/packages/70/60/af51c50d238c82f2179edc4b9f799cc5a50c2c0ebebdcfaa97ded7d02978/rapidfuzz-3.14.1-cp311-cp311-musllinux_1_2_armv7l.whl", hash = "sha256:2b2c12e5b9eb8fe9a51b92fe69e9ca362c0970e960268188a6d295e1dec91e6d", size = 2532957, upload-time = "2025-09-08T21:05:57.048Z" },
    { url = "https://files.pythonhosted.org/packages/50/92/29811d2ba7c984251a342c4f9ccc7cc4aa09d43d800af71510cd51c36453/rapidfuzz-3.14.1-cp311-cp311-musllinux_1_2_ppc64le.whl", hash = "sha256:4f069dec5c450bd987481e752f0a9979e8fdf8e21e5307f5058f5c4bb162fa56", size = 2815720, upload-time = "2025-09-08T21:05:58.618Z" },
    { url = "https://files.pythonhosted.org/packages/78/69/cedcdee16a49e49d4985eab73b59447f211736c5953a58f1b91b6c53a73f/rapidfuzz-3.14.1-cp311-cp311-musllinux_1_2_s390x.whl", hash = "sha256:4d0d9163725b7ad37a8c46988cae9ebab255984db95ad01bf1987ceb9e3058dd", size = 3323704, upload-time = "2025-09-08T21:06:00.576Z" },
    { url = "https://files.pythonhosted.org/packages/76/3e/5a3f9a5540f18e0126e36f86ecf600145344acb202d94b63ee45211a18b8/rapidfuzz-3.14.1-cp311-cp311-musllinux_1_2_x86_64.whl", hash = "sha256:db656884b20b213d846f6bc990c053d1f4a60e6d4357f7211775b02092784ca1", size = 4287341, upload-time = "2025-09-08T21:06:02.301Z" },
    { url = "https://files.pythonhosted.org/packages/46/26/45db59195929dde5832852c9de8533b2ac97dcc0d852d1f18aca33828122/rapidfuzz-3.14.1-cp311-cp311-win32.whl", hash = "sha256:4b42f7b9c58cbcfbfaddc5a6278b4ca3b6cd8983e7fd6af70ca791dff7105fb9", size = 1726574, upload-time = "2025-09-08T21:06:04.357Z" },
    { url = "https://files.pythonhosted.org/packages/01/5c/a4caf76535f35fceab25b2aaaed0baecf15b3d1fd40746f71985d20f8c4b/rapidfuzz-3.14.1-cp311-cp311-win_amd64.whl", hash = "sha256:e5847f30d7d4edefe0cb37294d956d3495dd127c1c56e9128af3c2258a520bb4", size = 1547124, upload-time = "2025-09-08T21:06:06.002Z" },
    { url = "https://files.pythonhosted.org/packages/c6/66/aa93b52f95a314584d71fa0b76df00bdd4158aafffa76a350f1ae416396c/rapidfuzz-3.14.1-cp311-cp311-win_arm64.whl", hash = "sha256:5087d8ad453092d80c042a08919b1cb20c8ad6047d772dc9312acd834da00f75", size = 816958, upload-time = "2025-09-08T21:06:07.509Z" },
    { url = "https://files.pythonhosted.org/packages/df/77/2f4887c9b786f203e50b816c1cde71f96642f194e6fa752acfa042cf53fd/rapidfuzz-3.14.1-cp312-cp312-macosx_10_13_x86_64.whl", hash = "sha256:809515194f628004aac1b1b280c3734c5ea0ccbd45938c9c9656a23ae8b8f553", size = 1932216, upload-time = "2025-09-08T21:06:09.342Z" },
    { url = "https://files.pythonhosted.org/packages/de/bd/b5e445d156cb1c2a87d36d8da53daf4d2a1d1729b4851660017898b49aa0/rapidfuzz-3.14.1-cp312-cp312-macosx_11_0_arm64.whl", hash = "sha256:0afcf2d6cb633d0d4260d8df6a40de2d9c93e9546e2c6b317ab03f89aa120ad7", size = 1393414, upload-time = "2025-09-08T21:06:10.959Z" },
    { url = "https://files.pythonhosted.org/packages/de/bd/98d065dd0a4479a635df855616980eaae1a1a07a876db9400d421b5b6371/rapidfuzz-3.14.1-cp312-cp312-manylinux_2_26_aarch64.manylinux_2_28_aarch64.whl", hash = "sha256:5c1c3d07d53dcafee10599da8988d2b1f39df236aee501ecbd617bd883454fcd", size = 1377194, upload-time = "2025-09-08T21:06:12.471Z" },
    { url = "https://files.pythonhosted.org/packages/d3/8a/1265547b771128b686f3c431377ff1db2fa073397ed082a25998a7b06d4e/rapidfuzz-3.14.1-cp312-cp312-manylinux_2_26_ppc64le.manylinux_2_28_ppc64le.whl", hash = "sha256:6e9ee3e1eb0a027717ee72fe34dc9ac5b3e58119f1bd8dd15bc19ed54ae3e62b", size = 1669573, upload-time = "2025-09-08T21:06:14.016Z" },
    { url = "https://files.pythonhosted.org/packages/a8/57/e73755c52fb451f2054196404ccc468577f8da023b3a48c80bce29ee5d4a/rapidfuzz-3.14.1-cp312-cp312-manylinux_2_26_s390x.manylinux_2_28_s390x.whl", hash = "sha256:70c845b64a033a20c44ed26bc890eeb851215148cc3e696499f5f65529afb6cb", size = 2217833, upload-time = "2025-09-08T21:06:15.666Z" },
    { url = "https://files.pythonhosted.org/packages/20/14/7399c18c460e72d1b754e80dafc9f65cb42a46cc8f29cd57d11c0c4acc94/rapidfuzz-3.14.1-cp312-cp312-manylinux_2_27_x86_64.manylinux_2_28_x86_64.whl", hash = "sha256:26db0e815213d04234298dea0d884d92b9cb8d4ba954cab7cf67a35853128a33", size = 3159012, upload-time = "2025-09-08T21:06:17.631Z" },
    { url = "https://files.pythonhosted.org/packages/f8/5e/24f0226ddb5440cabd88605d2491f99ae3748a6b27b0bc9703772892ced7/rapidfuzz-3.14.1-cp312-cp312-manylinux_2_31_armv7l.whl", hash = "sha256:6ad3395a416f8b126ff11c788531f157c7debeb626f9d897c153ff8980da10fb", size = 1227032, upload-time = "2025-09-08T21:06:21.06Z" },
    { url = "https://files.pythonhosted.org/packages/40/43/1d54a4ad1a5fac2394d5f28a3108e2bf73c26f4f23663535e3139cfede9b/rapidfuzz-3.14.1-cp312-cp312-musllinux_1_2_aarch64.whl", hash = "sha256:61c5b9ab6f730e6478aa2def566223712d121c6f69a94c7cc002044799442afd", size = 2395054, upload-time = "2025-09-08T21:06:23.482Z" },
    { url = "https://files.pythonhosted.org/packages/0c/71/e9864cd5b0f086c4a03791f5dfe0155a1b132f789fe19b0c76fbabd20513/rapidfuzz-3.14.1-cp312-cp312-musllinux_1_2_armv7l.whl", hash = "sha256:13e0ea3d0c533969158727d1bb7a08c2cc9a816ab83f8f0dcfde7e38938ce3e6", size = 2524741, upload-time = "2025-09-08T21:06:26.825Z" },
    { url = "https://files.pythonhosted.org/packages/b2/0c/53f88286b912faf4a3b2619a60df4f4a67bd0edcf5970d7b0c1143501f0c/rapidfuzz-3.14.1-cp312-cp312-musllinux_1_2_ppc64le.whl", hash = "sha256:6325ca435b99f4001aac919ab8922ac464999b100173317defb83eae34e82139", size = 2785311, upload-time = "2025-09-08T21:06:29.471Z" },
    { url = "https://files.pythonhosted.org/packages/53/9a/229c26dc4f91bad323f07304ee5ccbc28f0d21c76047a1e4f813187d0bad/rapidfuzz-3.14.1-cp312-cp312-musllinux_1_2_s390x.whl", hash = "sha256:07a9fad3247e68798424bdc116c1094e88ecfabc17b29edf42a777520347648e", size = 3303630, upload-time = "2025-09-08T21:06:31.094Z" },
    { url = "https://files.pythonhosted.org/packages/05/de/20e330d6d58cbf83da914accd9e303048b7abae2f198886f65a344b69695/rapidfuzz-3.14.1-cp312-cp312-musllinux_1_2_x86_64.whl", hash = "sha256:f8ff5dbe78db0a10c1f916368e21d328935896240f71f721e073cf6c4c8cdedd", size = 4262364, upload-time = "2025-09-08T21:06:32.877Z" },
    { url = "https://files.pythonhosted.org/packages/1f/10/2327f83fad3534a8d69fe9cd718f645ec1fe828b60c0e0e97efc03bf12f8/rapidfuzz-3.14.1-cp312-cp312-win32.whl", hash = "sha256:9c83270e44a6ae7a39fc1d7e72a27486bccc1fa5f34e01572b1b90b019e6b566", size = 1711927, upload-time = "2025-09-08T21:06:34.669Z" },
    { url = "https://files.pythonhosted.org/packages/78/8d/199df0370133fe9f35bc72f3c037b53c93c5c1fc1e8d915cf7c1f6bb8557/rapidfuzz-3.14.1-cp312-cp312-win_amd64.whl", hash = "sha256:e06664c7fdb51c708e082df08a6888fce4c5c416d7e3cc2fa66dd80eb76a149d", size = 1542045, upload-time = "2025-09-08T21:06:36.364Z" },
    { url = "https://files.pythonhosted.org/packages/b3/c6/cc5d4bd1b16ea2657c80b745d8b1c788041a31fad52e7681496197b41562/rapidfuzz-3.14.1-cp312-cp312-win_arm64.whl", hash = "sha256:6c7c26025f7934a169a23dafea6807cfc3fb556f1dd49229faf2171e5d8101cc", size = 813170, upload-time = "2025-09-08T21:06:38.001Z" },
    { url = "https://files.pythonhosted.org/packages/05/c7/1b17347e30f2b50dd976c54641aa12003569acb1bdaabf45a5cc6f471c58/rapidfuzz-3.14.1-pp311-pypy311_pp73-macosx_10_15_x86_64.whl", hash = "sha256:4a21ccdf1bd7d57a1009030527ba8fae1c74bf832d0a08f6b67de8f5c506c96f", size = 1862602, upload-time = "2025-09-08T21:08:09.088Z" },
    { url = "https://files.pythonhosted.org/packages/09/cf/95d0dacac77eda22499991bd5f304c77c5965fb27348019a48ec3fe4a3f6/rapidfuzz-3.14.1-pp311-pypy311_pp73-macosx_11_0_arm64.whl", hash = "sha256:589fb0af91d3aff318750539c832ea1100dbac2c842fde24e42261df443845f6", size = 1339548, upload-time = "2025-09-08T21:08:11.059Z" },
    { url = "https://files.pythonhosted.org/packages/b6/58/f515c44ba8c6fa5daa35134b94b99661ced852628c5505ead07b905c3fc7/rapidfuzz-3.14.1-pp311-pypy311_pp73-win_amd64.whl", hash = "sha256:a4f18092db4825f2517d135445015b40033ed809a41754918a03ef062abe88a0", size = 1513859, upload-time = "2025-09-08T21:08:13.07Z" },
]

[[package]]
name = "regex"
version = "2025.10.23"
source = { registry = "https://pypi.org/simple" }
sdist = { url = "https://files.pythonhosted.org/packages/f8/c8/1d2160d36b11fbe0a61acb7c3c81ab032d9ec8ad888ac9e0a61b85ab99dd/regex-2025.10.23.tar.gz", hash = "sha256:8cbaf8ceb88f96ae2356d01b9adf5e6306fa42fa6f7eab6b97794e37c959ac26", size = 401266, upload-time = "2025-10-21T15:58:20.23Z" }
wheels = [
    { url = "https://files.pythonhosted.org/packages/82/e5/74b7cd5cd76b4171f9793042045bb1726f7856dd56e582fc3e058a7a8a5e/regex-2025.10.23-cp311-cp311-macosx_10_9_universal2.whl", hash = "sha256:6c531155bf9179345e85032052a1e5fe1a696a6abf9cea54b97e8baefff970fd", size = 487960, upload-time = "2025-10-21T15:54:53.253Z" },
    { url = "https://files.pythonhosted.org/packages/b9/08/854fa4b3b20471d1df1c71e831b6a1aa480281e37791e52a2df9641ec5c6/regex-2025.10.23-cp311-cp311-macosx_10_9_x86_64.whl", hash = "sha256:912e9df4e89d383681268d38ad8f5780d7cccd94ba0e9aa09ca7ab7ab4f8e7eb", size = 290425, upload-time = "2025-10-21T15:54:55.21Z" },
    { url = "https://files.pythonhosted.org/packages/ab/d3/6272b1dd3ca1271661e168762b234ad3e00dbdf4ef0c7b9b72d2d159efa7/regex-2025.10.23-cp311-cp311-macosx_11_0_arm64.whl", hash = "sha256:4f375c61bfc3138b13e762fe0ae76e3bdca92497816936534a0177201666f44f", size = 288278, upload-time = "2025-10-21T15:54:56.862Z" },
    { url = "https://files.pythonhosted.org/packages/14/8f/c7b365dd9d9bc0a36e018cb96f2ffb60d2ba8deb589a712b437f67de2920/regex-2025.10.23-cp311-cp311-manylinux2014_aarch64.manylinux_2_17_aarch64.manylinux_2_28_aarch64.whl", hash = "sha256:e248cc9446081119128ed002a3801f8031e0c219b5d3c64d3cc627da29ac0a33", size = 793289, upload-time = "2025-10-21T15:54:58.352Z" },
    { url = "https://files.pythonhosted.org/packages/d4/fb/b8fbe9aa16cf0c21f45ec5a6c74b4cecbf1a1c0deb7089d4a6f83a9c1caa/regex-2025.10.23-cp311-cp311-manylinux2014_ppc64le.manylinux_2_17_ppc64le.manylinux_2_28_ppc64le.whl", hash = "sha256:b52bf9282fdf401e4f4e721f0f61fc4b159b1307244517789702407dd74e38ca", size = 860321, upload-time = "2025-10-21T15:54:59.813Z" },
    { url = "https://files.pythonhosted.org/packages/b0/81/bf41405c772324926a9bd8a640dedaa42da0e929241834dfce0733070437/regex-2025.10.23-cp311-cp311-manylinux2014_s390x.manylinux_2_17_s390x.manylinux_2_28_s390x.whl", hash = "sha256:5c084889ab2c59765a0d5ac602fd1c3c244f9b3fcc9a65fdc7ba6b74c5287490", size = 907011, upload-time = "2025-10-21T15:55:01.968Z" },
    { url = "https://files.pythonhosted.org/packages/a4/fb/5ad6a8b92d3f88f3797b51bb4ef47499acc2d0b53d2fbe4487a892f37a73/regex-2025.10.23-cp311-cp311-manylinux2014_x86_64.manylinux_2_17_x86_64.manylinux_2_28_x86_64.whl", hash = "sha256:d80e8eb79009bdb0936658c44ca06e2fbbca67792013e3818eea3f5f228971c2", size = 800312, upload-time = "2025-10-21T15:55:04.15Z" },
    { url = "https://files.pythonhosted.org/packages/42/48/b4efba0168a2b57f944205d823f8e8a3a1ae6211a34508f014ec2c712f4f/regex-2025.10.23-cp311-cp311-musllinux_1_2_aarch64.whl", hash = "sha256:b6f259118ba87b814a8ec475380aee5f5ae97a75852a3507cf31d055b01b5b40", size = 782839, upload-time = "2025-10-21T15:55:05.641Z" },
    { url = "https://files.pythonhosted.org/packages/13/2a/c9efb4c6c535b0559c1fa8e431e0574d229707c9ca718600366fcfef6801/regex-2025.10.23-cp311-cp311-musllinux_1_2_ppc64le.whl", hash = "sha256:9b8c72a242683dcc72d37595c4f1278dfd7642b769e46700a8df11eab19dfd82", size = 854270, upload-time = "2025-10-21T15:55:07.27Z" },
    { url = "https://files.pythonhosted.org/packages/34/2d/68eecc1bdaee020e8ba549502291c9450d90d8590d0552247c9b543ebf7b/regex-2025.10.23-cp311-cp311-musllinux_1_2_s390x.whl", hash = "sha256:a8d7b7a0a3df9952f9965342159e0c1f05384c0f056a47ce8b61034f8cecbe83", size = 845771, upload-time = "2025-10-21T15:55:09.477Z" },
    { url = "https://files.pythonhosted.org/packages/a5/cd/a1ae499cf9b87afb47a67316bbf1037a7c681ffe447c510ed98c0aa2c01c/regex-2025.10.23-cp311-cp311-musllinux_1_2_x86_64.whl", hash = "sha256:413bfea20a484c524858125e92b9ce6ffdd0a4b97d4ff96b5859aa119b0f1bdd", size = 788778, upload-time = "2025-10-21T15:55:11.396Z" },
    { url = "https://files.pythonhosted.org/packages/38/f9/70765e63f5ea7d43b2b6cd4ee9d3323f16267e530fb2a420d92d991cf0fc/regex-2025.10.23-cp311-cp311-win32.whl", hash = "sha256:f76deef1f1019a17dad98f408b8f7afc4bd007cbe835ae77b737e8c7f19ae575", size = 265666, upload-time = "2025-10-21T15:55:13.306Z" },
    { url = "https://files.pythonhosted.org/packages/9c/1a/18e9476ee1b63aaec3844d8e1cb21842dc19272c7e86d879bfc0dcc60db3/regex-2025.10.23-cp311-cp311-win_amd64.whl", hash = "sha256:59bba9f7125536f23fdab5deeea08da0c287a64c1d3acc1c7e99515809824de8", size = 277600, upload-time = "2025-10-21T15:55:15.087Z" },
    { url = "https://files.pythonhosted.org/packages/1d/1b/c019167b1f7a8ec77251457e3ff0339ed74ca8bce1ea13138dc98309c923/regex-2025.10.23-cp311-cp311-win_arm64.whl", hash = "sha256:b103a752b6f1632ca420225718d6ed83f6a6ced3016dd0a4ab9a6825312de566", size = 269974, upload-time = "2025-10-21T15:55:16.841Z" },
    { url = "https://files.pythonhosted.org/packages/f6/57/eeb274d83ab189d02d778851b1ac478477522a92b52edfa6e2ae9ff84679/regex-2025.10.23-cp312-cp312-macosx_10_13_universal2.whl", hash = "sha256:7a44d9c00f7a0a02d3b777429281376370f3d13d2c75ae74eb94e11ebcf4a7fc", size = 489187, upload-time = "2025-10-21T15:55:18.322Z" },
    { url = "https://files.pythonhosted.org/packages/55/5c/7dad43a9b6ea88bf77e0b8b7729a4c36978e1043165034212fd2702880c6/regex-2025.10.23-cp312-cp312-macosx_10_13_x86_64.whl", hash = "sha256:b83601f84fde939ae3478bb32a3aef36f61b58c3208d825c7e8ce1a735f143f2", size = 291122, upload-time = "2025-10-21T15:55:20.2Z" },
    { url = "https://files.pythonhosted.org/packages/66/21/38b71e6f2818f0f4b281c8fba8d9d57cfca7b032a648fa59696e0a54376a/regex-2025.10.23-cp312-cp312-macosx_11_0_arm64.whl", hash = "sha256:ec13647907bb9d15fd192bbfe89ff06612e098a5709e7d6ecabbdd8f7908fc45", size = 288797, upload-time = "2025-10-21T15:55:21.932Z" },
    { url = "https://files.pythonhosted.org/packages/be/95/888f069c89e7729732a6d7cca37f76b44bfb53a1e35dda8a2c7b65c1b992/regex-2025.10.23-cp312-cp312-manylinux2014_aarch64.manylinux_2_17_aarch64.manylinux_2_28_aarch64.whl", hash = "sha256:78d76dd2957d62501084e7012ddafc5fcd406dd982b7a9ca1ea76e8eaaf73e7e", size = 798442, upload-time = "2025-10-21T15:55:23.747Z" },
    { url = "https://files.pythonhosted.org/packages/76/70/4f903c608faf786627a8ee17c06e0067b5acade473678b69c8094b248705/regex-2025.10.23-cp312-cp312-manylinux2014_ppc64le.manylinux_2_17_ppc64le.manylinux_2_28_ppc64le.whl", hash = "sha256:8668e5f067e31a47699ebb354f43aeb9c0ef136f915bd864243098524482ac43", size = 864039, upload-time = "2025-10-21T15:55:25.656Z" },
    { url = "https://files.pythonhosted.org/packages/62/19/2df67b526bf25756c7f447dde554fc10a220fd839cc642f50857d01e4a7b/regex-2025.10.23-cp312-cp312-manylinux2014_s390x.manylinux_2_17_s390x.manylinux_2_28_s390x.whl", hash = "sha256:a32433fe3deb4b2d8eda88790d2808fed0dc097e84f5e683b4cd4f42edef6cca", size = 912057, upload-time = "2025-10-21T15:55:27.309Z" },
    { url = "https://files.pythonhosted.org/packages/99/14/9a39b7c9e007968411bc3c843cc14cf15437510c0a9991f080cab654fd16/regex-2025.10.23-cp312-cp312-manylinux2014_x86_64.manylinux_2_17_x86_64.manylinux_2_28_x86_64.whl", hash = "sha256:d97d73818c642c938db14c0668167f8d39520ca9d983604575ade3fda193afcc", size = 803374, upload-time = "2025-10-21T15:55:28.9Z" },
    { url = "https://files.pythonhosted.org/packages/d4/f7/3495151dd3ca79949599b6d069b72a61a2c5e24fc441dccc79dcaf708fe6/regex-2025.10.23-cp312-cp312-musllinux_1_2_aarch64.whl", hash = "sha256:bca7feecc72ee33579e9f6ddf8babbe473045717a0e7dbc347099530f96e8b9a", size = 787714, upload-time = "2025-10-21T15:55:30.628Z" },
    { url = "https://files.pythonhosted.org/packages/28/65/ee882455e051131869957ee8597faea45188c9a98c0dad724cfb302d4580/regex-2025.10.23-cp312-cp312-musllinux_1_2_ppc64le.whl", hash = "sha256:7e24af51e907d7457cc4a72691ec458320b9ae67dc492f63209f01eecb09de32", size = 858392, upload-time = "2025-10-21T15:55:32.322Z" },
    { url = "https://files.pythonhosted.org/packages/53/25/9287fef5be97529ebd3ac79d256159cb709a07eb58d4be780d1ca3885da8/regex-2025.10.23-cp312-cp312-musllinux_1_2_s390x.whl", hash = "sha256:d10bcde58bbdf18146f3a69ec46dd03233b94a4a5632af97aa5378da3a47d288", size = 850484, upload-time = "2025-10-21T15:55:34.037Z" },
    { url = "https://files.pythonhosted.org/packages/f3/b4/b49b88b4fea2f14dc73e5b5842755e782fc2e52f74423d6f4adc130d5880/regex-2025.10.23-cp312-cp312-musllinux_1_2_x86_64.whl", hash = "sha256:44383bc0c933388516c2692c9a7503e1f4a67e982f20b9a29d2fb70c6494f147", size = 789634, upload-time = "2025-10-21T15:55:35.958Z" },
    { url = "https://files.pythonhosted.org/packages/b6/3c/2f8d199d0e84e78bcd6bdc2be9b62410624f6b796e2893d1837ae738b160/regex-2025.10.23-cp312-cp312-win32.whl", hash = "sha256:6040a86f95438a0114bba16e51dfe27f1bc004fd29fe725f54a586f6d522b079", size = 266060, upload-time = "2025-10-21T15:55:37.902Z" },
    { url = "https://files.pythonhosted.org/packages/d7/67/c35e80969f6ded306ad70b0698863310bdf36aca57ad792f45ddc0e2271f/regex-2025.10.23-cp312-cp312-win_amd64.whl", hash = "sha256:436b4c4352fe0762e3bfa34a5567079baa2ef22aa9c37cf4d128979ccfcad842", size = 276931, upload-time = "2025-10-21T15:55:39.502Z" },
    { url = "https://files.pythonhosted.org/packages/f5/a1/4ed147de7d2b60174f758412c87fa51ada15cd3296a0ff047f4280aaa7ca/regex-2025.10.23-cp312-cp312-win_arm64.whl", hash = "sha256:f4b1b1991617055b46aff6f6db24888c1f05f4db9801349d23f09ed0714a9335", size = 270103, upload-time = "2025-10-21T15:55:41.24Z" },
]

[[package]]
name = "requests"
version = "2.32.5"
source = { registry = "https://pypi.org/simple" }
dependencies = [
    { name = "certifi" },
    { name = "charset-normalizer" },
    { name = "idna" },
    { name = "urllib3" },
]
sdist = { url = "https://files.pythonhosted.org/packages/c9/74/b3ff8e6c8446842c3f5c837e9c3dfcfe2018ea6ecef224c710c85ef728f4/requests-2.32.5.tar.gz", hash = "sha256:dbba0bac56e100853db0ea71b82b4dfd5fe2bf6d3754a8893c3af500cec7d7cf", size = 134517, upload-time = "2025-08-18T20:46:02.573Z" }
wheels = [
    { url = "https://files.pythonhosted.org/packages/1e/db/4254e3eabe8020b458f1a747140d32277ec7a271daf1d235b70dc0b4e6e3/requests-2.32.5-py3-none-any.whl", hash = "sha256:2462f94637a34fd532264295e186976db0f5d453d1cdd31473c85a6a161affb6", size = 64738, upload-time = "2025-08-18T20:46:00.542Z" },
]

[[package]]
name = "resampy"
version = "0.4.3"
source = { registry = "https://pypi.org/simple" }
dependencies = [
    { name = "numba" },
    { name = "numpy" },
]
sdist = { url = "https://files.pythonhosted.org/packages/29/f1/34be702a69a5d272e844c98cee82351f880985cfbca0cc86378011078497/resampy-0.4.3.tar.gz", hash = "sha256:a0d1c28398f0e55994b739650afef4e3974115edbe96cd4bb81968425e916e47", size = 3080604, upload-time = "2024-03-05T20:36:08.119Z" }
wheels = [
    { url = "https://files.pythonhosted.org/packages/4d/b9/3b00ac340a1aab3389ebcc52c779914a44aadf7b0cb7a3bf053195735607/resampy-0.4.3-py3-none-any.whl", hash = "sha256:ad2ed64516b140a122d96704e32bc0f92b23f45419e8b8f478e5a05f83edcebd", size = 3076529, upload-time = "2024-03-05T20:36:02.439Z" },
]

[[package]]
name = "rich"
version = "14.2.0"
source = { registry = "https://pypi.org/simple" }
dependencies = [
    { name = "markdown-it-py" },
    { name = "pygments" },
]
sdist = { url = "https://files.pythonhosted.org/packages/fb/d2/8920e102050a0de7bfabeb4c4614a49248cf8d5d7a8d01885fbb24dc767a/rich-14.2.0.tar.gz", hash = "sha256:73ff50c7c0c1c77c8243079283f4edb376f0f6442433aecb8ce7e6d0b92d1fe4", size = 219990, upload-time = "2025-10-09T14:16:53.064Z" }
wheels = [
    { url = "https://files.pythonhosted.org/packages/25/7a/b0178788f8dc6cafce37a212c99565fa1fe7872c70c6c9c1e1a372d9d88f/rich-14.2.0-py3-none-any.whl", hash = "sha256:76bc51fe2e57d2b1be1f96c524b890b816e334ab4c1e45888799bfaab0021edd", size = 243393, upload-time = "2025-10-09T14:16:51.245Z" },
]

[[package]]
name = "ruamel-yaml"
version = "0.18.16"
source = { registry = "https://pypi.org/simple" }
dependencies = [
    { name = "ruamel-yaml-clib", marker = "platform_python_implementation == 'CPython'" },
]
sdist = { url = "https://files.pythonhosted.org/packages/9f/c7/ee630b29e04a672ecfc9b63227c87fd7a37eb67c1bf30fe95376437f897c/ruamel.yaml-0.18.16.tar.gz", hash = "sha256:a6e587512f3c998b2225d68aa1f35111c29fad14aed561a26e73fab729ec5e5a", size = 147269, upload-time = "2025-10-22T17:54:02.346Z" }
wheels = [
    { url = "https://files.pythonhosted.org/packages/0f/73/bb1bc2529f852e7bf64a2dec885e89ff9f5cc7bbf6c9340eed30ff2c69c5/ruamel.yaml-0.18.16-py3-none-any.whl", hash = "sha256:048f26d64245bae57a4f9ef6feb5b552a386830ef7a826f235ffb804c59efbba", size = 119858, upload-time = "2025-10-22T17:53:59.012Z" },
]

[[package]]
name = "ruamel-yaml-clib"
version = "0.2.14"
source = { registry = "https://pypi.org/simple" }
sdist = { url = "https://files.pythonhosted.org/packages/d8/e9/39ec4d4b3f91188fad1842748f67d4e749c77c37e353c4e545052ee8e893/ruamel.yaml.clib-0.2.14.tar.gz", hash = "sha256:803f5044b13602d58ea378576dd75aa759f52116a0232608e8fdada4da33752e", size = 225394, upload-time = "2025-09-22T19:51:23.753Z" }
wheels = [
    { url = "https://files.pythonhosted.org/packages/b3/9f/3c51e9578b8c36fcc4bdd271a1a5bb65963a74a4b6ad1a989768a22f6c2a/ruamel.yaml.clib-0.2.14-cp311-cp311-macosx_10_9_universal2.whl", hash = "sha256:5bae1a073ca4244620425cd3d3aa9746bde590992b98ee8c7c8be8c597ca0d4e", size = 270207, upload-time = "2025-09-23T14:24:11.445Z" },
    { url = "https://files.pythonhosted.org/packages/4a/16/cb02815bc2ae9c66760c0c061d23c7358f9ba51dae95ac85247662b7fbe2/ruamel.yaml.clib-0.2.14-cp311-cp311-macosx_13_0_arm64.whl", hash = "sha256:0a54e5e40a7a691a426c2703b09b0d61a14294d25cfacc00631aa6f9c964df0d", size = 137780, upload-time = "2025-09-22T19:50:37.734Z" },
    { url = "https://files.pythonhosted.org/packages/31/c6/fc687cd1b93bff8e40861eea46d6dc1a6a778d9a085684e4045ff26a8e40/ruamel.yaml.clib-0.2.14-cp311-cp311-manylinux2014_aarch64.whl", hash = "sha256:10d9595b6a19778f3269399eff6bab642608e5966183abc2adbe558a42d4efc9", size = 641590, upload-time = "2025-09-22T19:50:41.978Z" },
    { url = "https://files.pythonhosted.org/packages/45/5d/65a2bc08b709b08576b3f307bf63951ee68a8e047cbbda6f1c9864ecf9a7/ruamel.yaml.clib-0.2.14-cp311-cp311-manylinux_2_17_x86_64.manylinux2014_x86_64.whl", hash = "sha256:dba72975485f2b87b786075e18a6e5d07dc2b4d8973beb2732b9b2816f1bad70", size = 738090, upload-time = "2025-09-22T19:50:39.152Z" },
    { url = "https://files.pythonhosted.org/packages/fb/d0/a70a03614d9a6788a3661ab1538879ed2aae4e84d861f101243116308a37/ruamel.yaml.clib-0.2.14-cp311-cp311-manylinux_2_5_i686.manylinux1_i686.manylinux_2_17_i686.manylinux2014_i686.whl", hash = "sha256:29757bdb7c142f9595cc1b62ec49a3d1c83fab9cef92db52b0ccebaad4eafb98", size = 700744, upload-time = "2025-09-22T19:50:40.811Z" },
    { url = "https://files.pythonhosted.org/packages/77/30/c93fa457611f79946d5cb6cc97493ca5425f3f21891d7b1f9b44eaa1b38e/ruamel.yaml.clib-0.2.14-cp311-cp311-musllinux_1_2_aarch64.whl", hash = "sha256:557df28dbccf79b152fe2d1b935f6063d9cc431199ea2b0e84892f35c03bb0ee", size = 742321, upload-time = "2025-09-23T18:42:48.916Z" },
    { url = "https://files.pythonhosted.org/packages/40/85/e2c54ad637117cd13244a4649946eaa00f32edcb882d1f92df90e079ab00/ruamel.yaml.clib-0.2.14-cp311-cp311-musllinux_1_2_i686.whl", hash = "sha256:26a8de280ab0d22b6e3ec745b4a5a07151a0f74aad92dd76ab9c8d8d7087720d", size = 743805, upload-time = "2025-09-22T19:50:43.58Z" },
    { url = "https://files.pythonhosted.org/packages/81/50/f899072c38877d8ef5382e0b3d47f8c4346226c1f52d6945d6f64fec6a2f/ruamel.yaml.clib-0.2.14-cp311-cp311-musllinux_1_2_x86_64.whl", hash = "sha256:e501c096aa3889133d674605ebd018471bc404a59cbc17da3c5924421c54d97c", size = 769529, upload-time = "2025-09-22T19:50:45.707Z" },
    { url = "https://files.pythonhosted.org/packages/99/7c/96d4b5075e30c65ea2064e40c2d657c7c235d7b6ef18751cf89a935b9041/ruamel.yaml.clib-0.2.14-cp311-cp311-win32.whl", hash = "sha256:915748cfc25b8cfd81b14d00f4bfdb2ab227a30d6d43459034533f4d1c207a2a", size = 100256, upload-time = "2025-09-22T19:50:48.26Z" },
    { url = "https://files.pythonhosted.org/packages/7d/8c/73ee2babd04e8bfcf1fd5c20aa553d18bf0ebc24b592b4f831d12ae46cc0/ruamel.yaml.clib-0.2.14-cp311-cp311-win_amd64.whl", hash = "sha256:4ccba93c1e5a40af45b2f08e4591969fa4697eae951c708f3f83dcbf9f6c6bb1", size = 118234, upload-time = "2025-09-22T19:50:47.019Z" },
    { url = "https://files.pythonhosted.org/packages/b4/42/ccfb34a25289afbbc42017e4d3d4288e61d35b2e00cfc6b92974a6a1f94b/ruamel.yaml.clib-0.2.14-cp312-cp312-macosx_10_13_universal2.whl", hash = "sha256:6aeadc170090ff1889f0d2c3057557f9cd71f975f17535c26a5d37af98f19c27", size = 271775, upload-time = "2025-09-23T14:24:12.771Z" },
    { url = "https://files.pythonhosted.org/packages/82/73/e628a92e80197ff6a79ab81ec3fa00d4cc082d58ab78d3337b7ba7043301/ruamel.yaml.clib-0.2.14-cp312-cp312-macosx_14_0_arm64.whl", hash = "sha256:5e56ac47260c0eed992789fa0b8efe43404a9adb608608631a948cee4fc2b052", size = 138842, upload-time = "2025-09-22T19:50:49.156Z" },
    { url = "https://files.pythonhosted.org/packages/2b/c5/346c7094344a60419764b4b1334d9e0285031c961176ff88ffb652405b0c/ruamel.yaml.clib-0.2.14-cp312-cp312-manylinux2014_aarch64.whl", hash = "sha256:a911aa73588d9a8b08d662b9484bc0567949529824a55d3885b77e8dd62a127a", size = 647404, upload-time = "2025-09-22T19:50:52.921Z" },
    { url = "https://files.pythonhosted.org/packages/df/99/65080c863eb06d4498de3d6c86f3e90595e02e159fd8529f1565f56cfe2c/ruamel.yaml.clib-0.2.14-cp312-cp312-manylinux_2_17_x86_64.manylinux2014_x86_64.whl", hash = "sha256:a05ba88adf3d7189a974b2de7a9d56731548d35dc0a822ec3dc669caa7019b29", size = 753141, upload-time = "2025-09-22T19:50:50.294Z" },
    { url = "https://files.pythonhosted.org/packages/3d/e3/0de85f3e3333f8e29e4b10244374a202a87665d1131798946ee22cf05c7c/ruamel.yaml.clib-0.2.14-cp312-cp312-manylinux_2_5_i686.manylinux1_i686.manylinux_2_17_i686.manylinux2014_i686.whl", hash = "sha256:fb04c5650de6668b853623eceadcdb1a9f2fee381f5d7b6bc842ee7c239eeec4", size = 703477, upload-time = "2025-09-22T19:50:51.508Z" },
    { url = "https://files.pythonhosted.org/packages/d9/25/0d2f09d8833c7fd77ab8efeff213093c16856479a9d293180a0d89f6bed9/ruamel.yaml.clib-0.2.14-cp312-cp312-musllinux_1_2_aarch64.whl", hash = "sha256:df3ec9959241d07bc261f4983d25a1205ff37703faf42b474f15d54d88b4f8c9", size = 741157, upload-time = "2025-09-23T18:42:50.408Z" },
    { url = "https://files.pythonhosted.org/packages/d3/8c/959f10c2e2153cbdab834c46e6954b6dd9e3b109c8f8c0a3cf1618310985/ruamel.yaml.clib-0.2.14-cp312-cp312-musllinux_1_2_i686.whl", hash = "sha256:fbc08c02e9b147a11dfcaa1ac8a83168b699863493e183f7c0c8b12850b7d259", size = 745859, upload-time = "2025-09-22T19:50:54.497Z" },
    { url = "https://files.pythonhosted.org/packages/ed/6b/e580a7c18b485e1a5f30a32cda96b20364b0ba649d9d2baaf72f8bd21f83/ruamel.yaml.clib-0.2.14-cp312-cp312-musllinux_1_2_x86_64.whl", hash = "sha256:c099cafc1834d3c5dac305865d04235f7c21c167c8dd31ebc3d6bbc357e2f023", size = 770200, upload-time = "2025-09-22T19:50:55.718Z" },
    { url = "https://files.pythonhosted.org/packages/ef/44/3455eebc761dc8e8fdced90f2b0a3fa61e32ba38b50de4130e2d57db0f21/ruamel.yaml.clib-0.2.14-cp312-cp312-win32.whl", hash = "sha256:b5b0f7e294700b615a3bcf6d28b26e6da94e8eba63b079f4ec92e9ba6c0d6b54", size = 98829, upload-time = "2025-09-22T19:50:58.895Z" },
    { url = "https://files.pythonhosted.org/packages/76/ab/5121f7f3b651db93de546f8c982c241397aad0a4765d793aca1dac5eadee/ruamel.yaml.clib-0.2.14-cp312-cp312-win_amd64.whl", hash = "sha256:a37f40a859b503304dd740686359fcf541d6fb3ff7fc10f539af7f7150917c68", size = 115570, upload-time = "2025-09-22T19:50:57.981Z" },
]

[[package]]
name = "sacremoses"
version = "0.1.1"
source = { registry = "https://pypi.org/simple" }
dependencies = [
    { name = "click" },
    { name = "joblib" },
    { name = "regex" },
    { name = "tqdm" },
]
sdist = { url = "https://files.pythonhosted.org/packages/1d/51/fbdc4af4f6e85d26169e28be3763fe50ddfd0d4bf8b871422b0788dcc4d2/sacremoses-0.1.1.tar.gz", hash = "sha256:b6fd5d3a766b02154ed80b962ddca91e1fd25629c0978c7efba21ebccf663934", size = 883188, upload-time = "2023-10-30T15:56:20.187Z" }
wheels = [
    { url = "https://files.pythonhosted.org/packages/0b/f0/89ee2bc9da434bd78464f288fdb346bc2932f2ee80a90b2a4bbbac262c74/sacremoses-0.1.1-py3-none-any.whl", hash = "sha256:31e04c98b169bfd902144824d191825cd69220cdb4ae4bcf1ec58a7db5587b1a", size = 897476, upload-time = "2023-10-30T15:56:18.121Z" },
]

[[package]]
name = "safetensors"
version = "0.6.2"
source = { registry = "https://pypi.org/simple" }
sdist = { url = "https://files.pythonhosted.org/packages/ac/cc/738f3011628920e027a11754d9cae9abec1aed00f7ae860abbf843755233/safetensors-0.6.2.tar.gz", hash = "sha256:43ff2aa0e6fa2dc3ea5524ac7ad93a9839256b8703761e76e2d0b2a3fa4f15d9", size = 197968, upload-time = "2025-08-08T13:13:58.654Z" }
wheels = [
    { url = "https://files.pythonhosted.org/packages/4d/b1/3f5fd73c039fc87dba3ff8b5d528bfc5a32b597fea8e7a6a4800343a17c7/safetensors-0.6.2-cp38-abi3-macosx_10_12_x86_64.whl", hash = "sha256:9c85ede8ec58f120bad982ec47746981e210492a6db876882aa021446af8ffba", size = 454797, upload-time = "2025-08-08T13:13:52.066Z" },
    { url = "https://files.pythonhosted.org/packages/8c/c9/bb114c158540ee17907ec470d01980957fdaf87b4aa07914c24eba87b9c6/safetensors-0.6.2-cp38-abi3-macosx_11_0_arm64.whl", hash = "sha256:d6675cf4b39c98dbd7d940598028f3742e0375a6b4d4277e76beb0c35f4b843b", size = 432206, upload-time = "2025-08-08T13:13:50.931Z" },
    { url = "https://files.pythonhosted.org/packages/d3/8e/f70c34e47df3110e8e0bb268d90db8d4be8958a54ab0336c9be4fe86dac8/safetensors-0.6.2-cp38-abi3-manylinux_2_17_aarch64.manylinux2014_aarch64.whl", hash = "sha256:1d2d2b3ce1e2509c68932ca03ab8f20570920cd9754b05063d4368ee52833ecd", size = 473261, upload-time = "2025-08-08T13:13:41.259Z" },
    { url = "https://files.pythonhosted.org/packages/2a/f5/be9c6a7c7ef773e1996dc214e73485286df1836dbd063e8085ee1976f9cb/safetensors-0.6.2-cp38-abi3-manylinux_2_17_armv7l.manylinux2014_armv7l.whl", hash = "sha256:93de35a18f46b0f5a6a1f9e26d91b442094f2df02e9fd7acf224cfec4238821a", size = 485117, upload-time = "2025-08-08T13:13:43.506Z" },
    { url = "https://files.pythonhosted.org/packages/c9/55/23f2d0a2c96ed8665bf17a30ab4ce5270413f4d74b6d87dd663258b9af31/safetensors-0.6.2-cp38-abi3-manylinux_2_17_ppc64le.manylinux2014_ppc64le.whl", hash = "sha256:89a89b505f335640f9120fac65ddeb83e40f1fd081cb8ed88b505bdccec8d0a1", size = 616154, upload-time = "2025-08-08T13:13:45.096Z" },
    { url = "https://files.pythonhosted.org/packages/98/c6/affb0bd9ce02aa46e7acddbe087912a04d953d7a4d74b708c91b5806ef3f/safetensors-0.6.2-cp38-abi3-manylinux_2_17_s390x.manylinux2014_s390x.whl", hash = "sha256:fc4d0d0b937e04bdf2ae6f70cd3ad51328635fe0e6214aa1fc811f3b576b3bda", size = 520713, upload-time = "2025-08-08T13:13:46.25Z" },
    { url = "https://files.pythonhosted.org/packages/fe/5d/5a514d7b88e310c8b146e2404e0dc161282e78634d9358975fd56dfd14be/safetensors-0.6.2-cp38-abi3-manylinux_2_17_x86_64.manylinux2014_x86_64.whl", hash = "sha256:8045db2c872db8f4cbe3faa0495932d89c38c899c603f21e9b6486951a5ecb8f", size = 485835, upload-time = "2025-08-08T13:13:49.373Z" },
    { url = "https://files.pythonhosted.org/packages/7a/7b/4fc3b2ba62c352b2071bea9cfbad330fadda70579f617506ae1a2f129cab/safetensors-0.6.2-cp38-abi3-manylinux_2_5_i686.manylinux1_i686.whl", hash = "sha256:81e67e8bab9878bb568cffbc5f5e655adb38d2418351dc0859ccac158f753e19", size = 521503, upload-time = "2025-08-08T13:13:47.651Z" },
    { url = "https://files.pythonhosted.org/packages/5a/50/0057e11fe1f3cead9254315a6c106a16dd4b1a19cd247f7cc6414f6b7866/safetensors-0.6.2-cp38-abi3-musllinux_1_2_aarch64.whl", hash = "sha256:b0e4d029ab0a0e0e4fdf142b194514695b1d7d3735503ba700cf36d0fc7136ce", size = 652256, upload-time = "2025-08-08T13:13:53.167Z" },
    { url = "https://files.pythonhosted.org/packages/e9/29/473f789e4ac242593ac1656fbece6e1ecd860bb289e635e963667807afe3/safetensors-0.6.2-cp38-abi3-musllinux_1_2_armv7l.whl", hash = "sha256:fa48268185c52bfe8771e46325a1e21d317207bcabcb72e65c6e28e9ffeb29c7", size = 747281, upload-time = "2025-08-08T13:13:54.656Z" },
    { url = "https://files.pythonhosted.org/packages/68/52/f7324aad7f2df99e05525c84d352dc217e0fa637a4f603e9f2eedfbe2c67/safetensors-0.6.2-cp38-abi3-musllinux_1_2_i686.whl", hash = "sha256:d83c20c12c2d2f465997c51b7ecb00e407e5f94d7dec3ea0cc11d86f60d3fde5", size = 692286, upload-time = "2025-08-08T13:13:55.884Z" },
    { url = "https://files.pythonhosted.org/packages/ad/fe/cad1d9762868c7c5dc70c8620074df28ebb1a8e4c17d4c0cb031889c457e/safetensors-0.6.2-cp38-abi3-musllinux_1_2_x86_64.whl", hash = "sha256:d944cea65fad0ead848b6ec2c37cc0b197194bec228f8020054742190e9312ac", size = 655957, upload-time = "2025-08-08T13:13:57.029Z" },
    { url = "https://files.pythonhosted.org/packages/59/a7/e2158e17bbe57d104f0abbd95dff60dda916cf277c9f9663b4bf9bad8b6e/safetensors-0.6.2-cp38-abi3-win32.whl", hash = "sha256:cab75ca7c064d3911411461151cb69380c9225798a20e712b102edda2542ddb1", size = 308926, upload-time = "2025-08-08T13:14:01.095Z" },
    { url = "https://files.pythonhosted.org/packages/2c/c3/c0be1135726618dc1e28d181b8c442403d8dbb9e273fd791de2d4384bcdd/safetensors-0.6.2-cp38-abi3-win_amd64.whl", hash = "sha256:c7b214870df923cbc1593c3faee16bec59ea462758699bd3fee399d00aac072c", size = 320192, upload-time = "2025-08-08T13:13:59.467Z" },
]

[[package]]
name = "scikit-learn"
version = "1.7.2"
source = { registry = "https://pypi.org/simple" }
dependencies = [
    { name = "joblib" },
    { name = "numpy" },
    { name = "scipy" },
    { name = "threadpoolctl" },
]
sdist = { url = "https://files.pythonhosted.org/packages/98/c2/a7855e41c9d285dfe86dc50b250978105dce513d6e459ea66a6aeb0e1e0c/scikit_learn-1.7.2.tar.gz", hash = "sha256:20e9e49ecd130598f1ca38a1d85090e1a600147b9c02fa6f15d69cb53d968fda", size = 7193136, upload-time = "2025-09-09T08:21:29.075Z" }
wheels = [
    { url = "https://files.pythonhosted.org/packages/43/83/564e141eef908a5863a54da8ca342a137f45a0bfb71d1d79704c9894c9d1/scikit_learn-1.7.2-cp311-cp311-macosx_10_9_x86_64.whl", hash = "sha256:c7509693451651cd7361d30ce4e86a1347493554f172b1c72a39300fa2aea79e", size = 9331967, upload-time = "2025-09-09T08:20:32.421Z" },
    { url = "https://files.pythonhosted.org/packages/18/d6/ba863a4171ac9d7314c4d3fc251f015704a2caeee41ced89f321c049ed83/scikit_learn-1.7.2-cp311-cp311-macosx_12_0_arm64.whl", hash = "sha256:0486c8f827c2e7b64837c731c8feff72c0bd2b998067a8a9cbc10643c31f0fe1", size = 8648645, upload-time = "2025-09-09T08:20:34.436Z" },
    { url = "https://files.pythonhosted.org/packages/ef/0e/97dbca66347b8cf0ea8b529e6bb9367e337ba2e8be0ef5c1a545232abfde/scikit_learn-1.7.2-cp311-cp311-manylinux2014_x86_64.manylinux_2_17_x86_64.whl", hash = "sha256:89877e19a80c7b11a2891a27c21c4894fb18e2c2e077815bcade10d34287b20d", size = 9715424, upload-time = "2025-09-09T08:20:36.776Z" },
    { url = "https://files.pythonhosted.org/packages/f7/32/1f3b22e3207e1d2c883a7e09abb956362e7d1bd2f14458c7de258a26ac15/scikit_learn-1.7.2-cp311-cp311-manylinux_2_27_aarch64.manylinux_2_28_aarch64.whl", hash = "sha256:8da8bf89d4d79aaec192d2bda62f9b56ae4e5b4ef93b6a56b5de4977e375c1f1", size = 9509234, upload-time = "2025-09-09T08:20:38.957Z" },
    { url = "https://files.pythonhosted.org/packages/9f/71/34ddbd21f1da67c7a768146968b4d0220ee6831e4bcbad3e03dd3eae88b6/scikit_learn-1.7.2-cp311-cp311-win_amd64.whl", hash = "sha256:9b7ed8d58725030568523e937c43e56bc01cadb478fc43c042a9aca1dacb3ba1", size = 8894244, upload-time = "2025-09-09T08:20:41.166Z" },
    { url = "https://files.pythonhosted.org/packages/a7/aa/3996e2196075689afb9fce0410ebdb4a09099d7964d061d7213700204409/scikit_learn-1.7.2-cp312-cp312-macosx_10_13_x86_64.whl", hash = "sha256:8d91a97fa2b706943822398ab943cde71858a50245e31bc71dba62aab1d60a96", size = 9259818, upload-time = "2025-09-09T08:20:43.19Z" },
    { url = "https://files.pythonhosted.org/packages/43/5d/779320063e88af9c4a7c2cf463ff11c21ac9c8bd730c4a294b0000b666c9/scikit_learn-1.7.2-cp312-cp312-macosx_12_0_arm64.whl", hash = "sha256:acbc0f5fd2edd3432a22c69bed78e837c70cf896cd7993d71d51ba6708507476", size = 8636997, upload-time = "2025-09-09T08:20:45.468Z" },
    { url = "https://files.pythonhosted.org/packages/5c/d0/0c577d9325b05594fdd33aa970bf53fb673f051a45496842caee13cfd7fe/scikit_learn-1.7.2-cp312-cp312-manylinux2014_x86_64.manylinux_2_17_x86_64.whl", hash = "sha256:e5bf3d930aee75a65478df91ac1225ff89cd28e9ac7bd1196853a9229b6adb0b", size = 9478381, upload-time = "2025-09-09T08:20:47.982Z" },
    { url = "https://files.pythonhosted.org/packages/82/70/8bf44b933837ba8494ca0fc9a9ab60f1c13b062ad0197f60a56e2fc4c43e/scikit_learn-1.7.2-cp312-cp312-manylinux_2_27_aarch64.manylinux_2_28_aarch64.whl", hash = "sha256:b4d6e9deed1a47aca9fe2f267ab8e8fe82ee20b4526b2c0cd9e135cea10feb44", size = 9300296, upload-time = "2025-09-09T08:20:50.366Z" },
    { url = "https://files.pythonhosted.org/packages/c6/99/ed35197a158f1fdc2fe7c3680e9c70d0128f662e1fee4ed495f4b5e13db0/scikit_learn-1.7.2-cp312-cp312-win_amd64.whl", hash = "sha256:6088aa475f0785e01bcf8529f55280a3d7d298679f50c0bb70a2364a82d0b290", size = 8731256, upload-time = "2025-09-09T08:20:52.627Z" },
]

[[package]]
name = "scipy"
version = "1.16.2"
source = { registry = "https://pypi.org/simple" }
dependencies = [
    { name = "numpy" },
]
sdist = { url = "https://files.pythonhosted.org/packages/4c/3b/546a6f0bfe791bbb7f8d591613454d15097e53f906308ec6f7c1ce588e8e/scipy-1.16.2.tar.gz", hash = "sha256:af029b153d243a80afb6eabe40b0a07f8e35c9adc269c019f364ad747f826a6b", size = 30580599, upload-time = "2025-09-11T17:48:08.271Z" }
wheels = [
    { url = "https://files.pythonhosted.org/packages/0b/ef/37ed4b213d64b48422df92560af7300e10fe30b5d665dd79932baebee0c6/scipy-1.16.2-cp311-cp311-macosx_10_14_x86_64.whl", hash = "sha256:6ab88ea43a57da1af33292ebd04b417e8e2eaf9d5aa05700be8d6e1b6501cd92", size = 36619956, upload-time = "2025-09-11T17:39:20.5Z" },
    { url = "https://files.pythonhosted.org/packages/85/ab/5c2eba89b9416961a982346a4d6a647d78c91ec96ab94ed522b3b6baf444/scipy-1.16.2-cp311-cp311-macosx_12_0_arm64.whl", hash = "sha256:c95e96c7305c96ede73a7389f46ccd6c659c4da5ef1b2789466baeaed3622b6e", size = 28931117, upload-time = "2025-09-11T17:39:29.06Z" },
    { url = "https://files.pythonhosted.org/packages/80/d1/eed51ab64d227fe60229a2d57fb60ca5898cfa50ba27d4f573e9e5f0b430/scipy-1.16.2-cp311-cp311-macosx_14_0_arm64.whl", hash = "sha256:87eb178db04ece7c698220d523c170125dbffebb7af0345e66c3554f6f60c173", size = 20921997, upload-time = "2025-09-11T17:39:34.892Z" },
    { url = "https://files.pythonhosted.org/packages/be/7c/33ea3e23bbadde96726edba6bf9111fb1969d14d9d477ffa202c67bec9da/scipy-1.16.2-cp311-cp311-macosx_14_0_x86_64.whl", hash = "sha256:4e409eac067dcee96a57fbcf424c13f428037827ec7ee3cb671ff525ca4fc34d", size = 23523374, upload-time = "2025-09-11T17:39:40.846Z" },
    { url = "https://files.pythonhosted.org/packages/96/0b/7399dc96e1e3f9a05e258c98d716196a34f528eef2ec55aad651ed136d03/scipy-1.16.2-cp311-cp311-manylinux2014_aarch64.manylinux_2_17_aarch64.whl", hash = "sha256:e574be127bb760f0dad24ff6e217c80213d153058372362ccb9555a10fc5e8d2", size = 33583702, upload-time = "2025-09-11T17:39:49.011Z" },
    { url = "https://files.pythonhosted.org/packages/1a/bc/a5c75095089b96ea72c1bd37a4497c24b581ec73db4ef58ebee142ad2d14/scipy-1.16.2-cp311-cp311-manylinux2014_x86_64.manylinux_2_17_x86_64.whl", hash = "sha256:f5db5ba6188d698ba7abab982ad6973265b74bb40a1efe1821b58c87f73892b9", size = 35883427, upload-time = "2025-09-11T17:39:57.406Z" },
    { url = "https://files.pythonhosted.org/packages/ab/66/e25705ca3d2b87b97fe0a278a24b7f477b4023a926847935a1a71488a6a6/scipy-1.16.2-cp311-cp311-musllinux_1_2_aarch64.whl", hash = "sha256:ec6e74c4e884104ae006d34110677bfe0098203a3fec2f3faf349f4cb05165e3", size = 36212940, upload-time = "2025-09-11T17:40:06.013Z" },
    { url = "https://files.pythonhosted.org/packages/d6/fd/0bb911585e12f3abdd603d721d83fc1c7492835e1401a0e6d498d7822b4b/scipy-1.16.2-cp311-cp311-musllinux_1_2_x86_64.whl", hash = "sha256:912f46667d2d3834bc3d57361f854226475f695eb08c08a904aadb1c936b6a88", size = 38865092, upload-time = "2025-09-11T17:40:15.143Z" },
    { url = "https://files.pythonhosted.org/packages/d6/73/c449a7d56ba6e6f874183759f8483cde21f900a8be117d67ffbb670c2958/scipy-1.16.2-cp311-cp311-win_amd64.whl", hash = "sha256:91e9e8a37befa5a69e9cacbe0bcb79ae5afb4a0b130fd6db6ee6cc0d491695fa", size = 38687626, upload-time = "2025-09-11T17:40:24.041Z" },
    { url = "https://files.pythonhosted.org/packages/68/72/02f37316adf95307f5d9e579023c6899f89ff3a051fa079dbd6faafc48e5/scipy-1.16.2-cp311-cp311-win_arm64.whl", hash = "sha256:f3bf75a6dcecab62afde4d1f973f1692be013110cad5338007927db8da73249c", size = 25503506, upload-time = "2025-09-11T17:40:30.703Z" },
    { url = "https://files.pythonhosted.org/packages/b7/8d/6396e00db1282279a4ddd507c5f5e11f606812b608ee58517ce8abbf883f/scipy-1.16.2-cp312-cp312-macosx_10_14_x86_64.whl", hash = "sha256:89d6c100fa5c48472047632e06f0876b3c4931aac1f4291afc81a3644316bb0d", size = 36646259, upload-time = "2025-09-11T17:40:39.329Z" },
    { url = "https://files.pythonhosted.org/packages/3b/93/ea9edd7e193fceb8eef149804491890bde73fb169c896b61aa3e2d1e4e77/scipy-1.16.2-cp312-cp312-macosx_12_0_arm64.whl", hash = "sha256:ca748936cd579d3f01928b30a17dc474550b01272d8046e3e1ee593f23620371", size = 28888976, upload-time = "2025-09-11T17:40:46.82Z" },
    { url = "https://files.pythonhosted.org/packages/91/4d/281fddc3d80fd738ba86fd3aed9202331180b01e2c78eaae0642f22f7e83/scipy-1.16.2-cp312-cp312-macosx_14_0_arm64.whl", hash = "sha256:fac4f8ce2ddb40e2e3d0f7ec36d2a1e7f92559a2471e59aec37bd8d9de01fec0", size = 20879905, upload-time = "2025-09-11T17:40:52.545Z" },
    { url = "https://files.pythonhosted.org/packages/69/40/b33b74c84606fd301b2915f0062e45733c6ff5708d121dd0deaa8871e2d0/scipy-1.16.2-cp312-cp312-macosx_14_0_x86_64.whl", hash = "sha256:033570f1dcefd79547a88e18bccacff025c8c647a330381064f561d43b821232", size = 23553066, upload-time = "2025-09-11T17:40:59.014Z" },
    { url = "https://files.pythonhosted.org/packages/55/a7/22c739e2f21a42cc8f16bc76b47cff4ed54fbe0962832c589591c2abec34/scipy-1.16.2-cp312-cp312-manylinux2014_aarch64.manylinux_2_17_aarch64.whl", hash = "sha256:ea3421209bf00c8a5ef2227de496601087d8f638a2363ee09af059bd70976dc1", size = 33336407, upload-time = "2025-09-11T17:41:06.796Z" },
    { url = "https://files.pythonhosted.org/packages/53/11/a0160990b82999b45874dc60c0c183d3a3a969a563fffc476d5a9995c407/scipy-1.16.2-cp312-cp312-manylinux2014_x86_64.manylinux_2_17_x86_64.whl", hash = "sha256:f66bd07ba6f84cd4a380b41d1bf3c59ea488b590a2ff96744845163309ee8e2f", size = 35673281, upload-time = "2025-09-11T17:41:15.055Z" },
    { url = "https://files.pythonhosted.org/packages/96/53/7ef48a4cfcf243c3d0f1643f5887c81f29fdf76911c4e49331828e19fc0a/scipy-1.16.2-cp312-cp312-musllinux_1_2_aarch64.whl", hash = "sha256:5e9feab931bd2aea4a23388c962df6468af3d808ddf2d40f94a81c5dc38f32ef", size = 36004222, upload-time = "2025-09-11T17:41:23.868Z" },
    { url = "https://files.pythonhosted.org/packages/49/7f/71a69e0afd460049d41c65c630c919c537815277dfea214031005f474d78/scipy-1.16.2-cp312-cp312-musllinux_1_2_x86_64.whl", hash = "sha256:03dfc75e52f72cf23ec2ced468645321407faad8f0fe7b1f5b49264adbc29cb1", size = 38664586, upload-time = "2025-09-11T17:41:31.021Z" },
    { url = "https://files.pythonhosted.org/packages/34/95/20e02ca66fb495a95fba0642fd48e0c390d0ece9b9b14c6e931a60a12dea/scipy-1.16.2-cp312-cp312-win_amd64.whl", hash = "sha256:0ce54e07bbb394b417457409a64fd015be623f36e330ac49306433ffe04bc97e", size = 38550641, upload-time = "2025-09-11T17:41:36.61Z" },
    { url = "https://files.pythonhosted.org/packages/92/ad/13646b9beb0a95528ca46d52b7babafbe115017814a611f2065ee4e61d20/scipy-1.16.2-cp312-cp312-win_arm64.whl", hash = "sha256:2a8ffaa4ac0df81a0b94577b18ee079f13fecdb924df3328fc44a7dc5ac46851", size = 25456070, upload-time = "2025-09-11T17:41:41.3Z" },
]

[[package]]
name = "sentencepiece"
version = "0.2.1"
source = { registry = "https://pypi.org/simple" }
sdist = { url = "https://files.pythonhosted.org/packages/15/15/2e7a025fc62d764b151ae6d0f2a92f8081755ebe8d4a64099accc6f77ba6/sentencepiece-0.2.1.tar.gz", hash = "sha256:8138cec27c2f2282f4a34d9a016e3374cd40e5c6e9cb335063db66a0a3b71fad", size = 3228515, upload-time = "2025-08-12T07:00:51.718Z" }
wheels = [
    { url = "https://files.pythonhosted.org/packages/d8/15/46afbab00733d81788b64be430ca1b93011bb9388527958e26cc31832de5/sentencepiece-0.2.1-cp311-cp311-macosx_10_9_universal2.whl", hash = "sha256:6356d0986b8b8dc351b943150fcd81a1c6e6e4d439772e8584c64230e58ca987", size = 1942560, upload-time = "2025-08-12T06:59:25.82Z" },
    { url = "https://files.pythonhosted.org/packages/fa/79/7c01b8ef98a0567e9d84a4e7a910f8e7074fcbf398a5cd76f93f4b9316f9/sentencepiece-0.2.1-cp311-cp311-macosx_10_9_x86_64.whl", hash = "sha256:8f8ba89a3acb3dc1ae90f65ec1894b0b9596fdb98ab003ff38e058f898b39bc7", size = 1325385, upload-time = "2025-08-12T06:59:27.722Z" },
    { url = "https://files.pythonhosted.org/packages/bb/88/2b41e07bd24f33dcf2f18ec3b74247aa4af3526bad8907b8727ea3caba03/sentencepiece-0.2.1-cp311-cp311-macosx_11_0_arm64.whl", hash = "sha256:02593eca45440ef39247cee8c47322a34bdcc1d8ae83ad28ba5a899a2cf8d79a", size = 1253319, upload-time = "2025-08-12T06:59:29.306Z" },
    { url = "https://files.pythonhosted.org/packages/a0/54/38a1af0c6210a3c6f95aa46d23d6640636d020fba7135cd0d9a84ada05a7/sentencepiece-0.2.1-cp311-cp311-manylinux_2_27_aarch64.manylinux_2_28_aarch64.whl", hash = "sha256:0a0d15781a171d188b661ae4bde1d998c303f6bd8621498c50c671bd45a4798e", size = 1316162, upload-time = "2025-08-12T06:59:30.914Z" },
    { url = "https://files.pythonhosted.org/packages/ef/66/fb191403ade791ad2c3c1e72fe8413e63781b08cfa3aa4c9dfc536d6e795/sentencepiece-0.2.1-cp311-cp311-manylinux_2_27_x86_64.manylinux_2_28_x86_64.whl", hash = "sha256:4f5a3e0d9f445ed9d66c0fec47d4b23d12cfc858b407a03c194c1b26c2ac2a63", size = 1387785, upload-time = "2025-08-12T06:59:32.491Z" },
    { url = "https://files.pythonhosted.org/packages/a9/2d/3bd9b08e70067b2124518b308db6a84a4f8901cc8a4317e2e4288cdd9b4d/sentencepiece-0.2.1-cp311-cp311-win32.whl", hash = "sha256:6d297a1748d429ba8534eebe5535448d78b8acc32d00a29b49acf28102eeb094", size = 999555, upload-time = "2025-08-12T06:59:34.475Z" },
    { url = "https://files.pythonhosted.org/packages/32/b8/f709977f5fda195ae1ea24f24e7c581163b6f142b1005bc3d0bbfe4d7082/sentencepiece-0.2.1-cp311-cp311-win_amd64.whl", hash = "sha256:82d9ead6591015f009cb1be1cb1c015d5e6f04046dbb8c9588b931e869a29728", size = 1054617, upload-time = "2025-08-12T06:59:36.461Z" },
    { url = "https://files.pythonhosted.org/packages/7a/40/a1fc23be23067da0f703709797b464e8a30a1c78cc8a687120cd58d4d509/sentencepiece-0.2.1-cp311-cp311-win_arm64.whl", hash = "sha256:39f8651bd10974eafb9834ce30d9bcf5b73e1fc798a7f7d2528f9820ca86e119", size = 1033877, upload-time = "2025-08-12T06:59:38.391Z" },
    { url = "https://files.pythonhosted.org/packages/4a/be/32ce495aa1d0e0c323dcb1ba87096037358edee539cac5baf8755a6bd396/sentencepiece-0.2.1-cp312-cp312-macosx_10_13_universal2.whl", hash = "sha256:57cae326c8727de58c85977b175af132a7138d84c764635d7e71bbee7e774133", size = 1943152, upload-time = "2025-08-12T06:59:40.048Z" },
    { url = "https://files.pythonhosted.org/packages/88/7e/ff23008899a58678e98c6ff592bf4d368eee5a71af96d0df6b38a039dd4f/sentencepiece-0.2.1-cp312-cp312-macosx_10_13_x86_64.whl", hash = "sha256:56dd39a3c4d6493db3cdca7e8cc68c6b633f0d4195495cbadfcf5af8a22d05a6", size = 1325651, upload-time = "2025-08-12T06:59:41.536Z" },
    { url = "https://files.pythonhosted.org/packages/19/84/42eb3ce4796777a1b5d3699dfd4dca85113e68b637f194a6c8d786f16a04/sentencepiece-0.2.1-cp312-cp312-macosx_11_0_arm64.whl", hash = "sha256:d9381351182ff9888cc80e41c632e7e274b106f450de33d67a9e8f6043da6f76", size = 1253645, upload-time = "2025-08-12T06:59:42.903Z" },
    { url = "https://files.pythonhosted.org/packages/89/fa/d3d5ebcba3cb9e6d3775a096251860c41a6bc53a1b9461151df83fe93255/sentencepiece-0.2.1-cp312-cp312-manylinux_2_27_aarch64.manylinux_2_28_aarch64.whl", hash = "sha256:99f955df238021bf11f0fc37cdb54fd5e5b5f7fd30ecc3d93fb48b6815437167", size = 1316273, upload-time = "2025-08-12T06:59:44.476Z" },
    { url = "https://files.pythonhosted.org/packages/04/88/14f2f4a2b922d8b39be45bf63d79e6cd3a9b2f248b2fcb98a69b12af12f5/sentencepiece-0.2.1-cp312-cp312-manylinux_2_27_x86_64.manylinux_2_28_x86_64.whl", hash = "sha256:0cdfecef430d985f1c2bcbfff3defd1d95dae876fbd0173376012d2d7d24044b", size = 1387881, upload-time = "2025-08-12T06:59:46.09Z" },
    { url = "https://files.pythonhosted.org/packages/fd/b8/903e5ccb77b4ef140605d5d71b4f9e0ad95d456d6184688073ed11712809/sentencepiece-0.2.1-cp312-cp312-win32.whl", hash = "sha256:a483fd29a34c3e34c39ac5556b0a90942bec253d260235729e50976f5dba1068", size = 999540, upload-time = "2025-08-12T06:59:48.023Z" },
    { url = "https://files.pythonhosted.org/packages/2d/81/92df5673c067148c2545b1bfe49adfd775bcc3a169a047f5a0e6575ddaca/sentencepiece-0.2.1-cp312-cp312-win_amd64.whl", hash = "sha256:4cdc7c36234fda305e85c32949c5211faaf8dd886096c7cea289ddc12a2d02de", size = 1054671, upload-time = "2025-08-12T06:59:49.895Z" },
    { url = "https://files.pythonhosted.org/packages/fe/02/c5e3bc518655d714622bec87d83db9cdba1cd0619a4a04e2109751c4f47f/sentencepiece-0.2.1-cp312-cp312-win_arm64.whl", hash = "sha256:daeb5e9e9fcad012324807856113708614d534f596d5008638eb9b40112cd9e4", size = 1033923, upload-time = "2025-08-12T06:59:51.952Z" },
]

[[package]]
name = "sentry-sdk"
version = "2.42.1"
source = { registry = "https://pypi.org/simple" }
dependencies = [
    { name = "certifi" },
    { name = "urllib3" },
]
sdist = { url = "https://files.pythonhosted.org/packages/31/04/ec8c1dd9250847303d98516e917978cb1c7083024770d86d657d2ccb5a70/sentry_sdk-2.42.1.tar.gz", hash = "sha256:8598cc6edcfe74cb8074ba6a7c15338cdee93d63d3eb9b9943b4b568354ad5b6", size = 354839, upload-time = "2025-10-20T12:38:40.45Z" }
wheels = [
    { url = "https://files.pythonhosted.org/packages/0f/cb/c21b96ff379923310b4fb2c06e8d560d801e24aeb300faa72a04776868fc/sentry_sdk-2.42.1-py2.py3-none-any.whl", hash = "sha256:f8716b50c927d3beb41bc88439dc6bcd872237b596df5b14613e2ade104aee02", size = 380952, upload-time = "2025-10-20T12:38:38.88Z" },
]

[[package]]
name = "setuptools"
version = "80.9.0"
source = { registry = "https://pypi.org/simple" }
sdist = { url = "https://files.pythonhosted.org/packages/18/5d/3bf57dcd21979b887f014ea83c24ae194cfcd12b9e0fda66b957c69d1fca/setuptools-80.9.0.tar.gz", hash = "sha256:f36b47402ecde768dbfafc46e8e4207b4360c654f1f3bb84475f0a28628fb19c", size = 1319958, upload-time = "2025-05-27T00:56:51.443Z" }
wheels = [
    { url = "https://files.pythonhosted.org/packages/a3/dc/17031897dae0efacfea57dfd3a82fdd2a2aeb58e0ff71b77b87e44edc772/setuptools-80.9.0-py3-none-any.whl", hash = "sha256:062d34222ad13e0cc312a4c02d73f059e86a4acbfbdea8f8f76b28c99f306922", size = 1201486, upload-time = "2025-05-27T00:56:49.664Z" },
]

[[package]]
name = "shellingham"
version = "1.5.4"
source = { registry = "https://pypi.org/simple" }
sdist = { url = "https://files.pythonhosted.org/packages/58/15/8b3609fd3830ef7b27b655beb4b4e9c62313a4e8da8c676e142cc210d58e/shellingham-1.5.4.tar.gz", hash = "sha256:8dbca0739d487e5bd35ab3ca4b36e11c4078f3a234bfce294b0a0291363404de", size = 10310, upload-time = "2023-10-24T04:13:40.426Z" }
wheels = [
    { url = "https://files.pythonhosted.org/packages/e0/f9/0595336914c5619e5f28a1fb793285925a8cd4b432c9da0a987836c7f822/shellingham-1.5.4-py2.py3-none-any.whl", hash = "sha256:7ecfff8f2fd72616f7481040475a65b2bf8af90a56c89140852d1120324e8686", size = 9755, upload-time = "2023-10-24T04:13:38.866Z" },
]

[[package]]
name = "six"
version = "1.17.0"
source = { registry = "https://pypi.org/simple" }
sdist = { url = "https://files.pythonhosted.org/packages/94/e7/b2c673351809dca68a0e064b6af791aa332cf192da575fd474ed7d6f16a2/six-1.17.0.tar.gz", hash = "sha256:ff70335d468e7eb6ec65b95b99d3a2836546063f63acc5171de367e834932a81", size = 34031, upload-time = "2024-12-04T17:35:28.174Z" }
wheels = [
    { url = "https://files.pythonhosted.org/packages/b7/ce/149a00dd41f10bc29e5921b496af8b574d8413afcd5e30dfa0ed46c2cc5e/six-1.17.0-py2.py3-none-any.whl", hash = "sha256:4721f391ed90541fddacab5acf947aa0d3dc7d27b2e1e8eda2be8970586c3274", size = 11050, upload-time = "2024-12-04T17:35:26.475Z" },
]

[[package]]
name = "smmap"
version = "5.0.2"
source = { registry = "https://pypi.org/simple" }
sdist = { url = "https://files.pythonhosted.org/packages/44/cd/a040c4b3119bbe532e5b0732286f805445375489fceaec1f48306068ee3b/smmap-5.0.2.tar.gz", hash = "sha256:26ea65a03958fa0c8a1c7e8c7a58fdc77221b8910f6be2131affade476898ad5", size = 22329, upload-time = "2025-01-02T07:14:40.909Z" }
wheels = [
    { url = "https://files.pythonhosted.org/packages/04/be/d09147ad1ec7934636ad912901c5fd7667e1c858e19d355237db0d0cd5e4/smmap-5.0.2-py3-none-any.whl", hash = "sha256:b30115f0def7d7531d22a0fb6502488d879e75b260a9db4d0819cfb25403af5e", size = 24303, upload-time = "2025-01-02T07:14:38.724Z" },
]

[[package]]
name = "sniffio"
version = "1.3.1"
source = { registry = "https://pypi.org/simple" }
sdist = { url = "https://files.pythonhosted.org/packages/a2/87/a6771e1546d97e7e041b6ae58d80074f81b7d5121207425c964ddf5cfdbd/sniffio-1.3.1.tar.gz", hash = "sha256:f4324edc670a0f49750a81b895f35c3adb843cca46f0530f79fc1babb23789dc", size = 20372, upload-time = "2024-02-25T23:20:04.057Z" }
wheels = [
    { url = "https://files.pythonhosted.org/packages/e9/44/75a9c9421471a6c4805dbf2356f7c181a29c1879239abab1ea2cc8f38b40/sniffio-1.3.1-py3-none-any.whl", hash = "sha256:2f6da418d1f1e0fddd844478f41680e794e6051915791a034ff65e5f100525a2", size = 10235, upload-time = "2024-02-25T23:20:01.196Z" },
]

[[package]]
name = "sortedcontainers"
version = "2.4.0"
source = { registry = "https://pypi.org/simple" }
sdist = { url = "https://files.pythonhosted.org/packages/e8/c4/ba2f8066cceb6f23394729afe52f3bf7adec04bf9ed2c820b39e19299111/sortedcontainers-2.4.0.tar.gz", hash = "sha256:25caa5a06cc30b6b83d11423433f65d1f9d76c4c6a0c90e3379eaa43b9bfdb88", size = 30594, upload-time = "2021-05-16T22:03:42.897Z" }
wheels = [
    { url = "https://files.pythonhosted.org/packages/32/46/9cb0e58b2deb7f82b84065f37f3bffeb12413f947f9388e4cac22c4621ce/sortedcontainers-2.4.0-py2.py3-none-any.whl", hash = "sha256:a163dcaede0f1c021485e957a39245190e74249897e2ae4b2aa38595db237ee0", size = 29575, upload-time = "2021-05-16T22:03:41.177Z" },
]

[[package]]
name = "soundfile"
version = "0.13.1"
source = { registry = "https://pypi.org/simple" }
dependencies = [
    { name = "cffi" },
    { name = "numpy" },
]
sdist = { url = "https://files.pythonhosted.org/packages/e1/41/9b873a8c055582859b239be17902a85339bec6a30ad162f98c9b0288a2cc/soundfile-0.13.1.tar.gz", hash = "sha256:b2c68dab1e30297317080a5b43df57e302584c49e2942defdde0acccc53f0e5b", size = 46156, upload-time = "2025-01-25T09:17:04.831Z" }
wheels = [
    { url = "https://files.pythonhosted.org/packages/64/28/e2a36573ccbcf3d57c00626a21fe51989380636e821b341d36ccca0c1c3a/soundfile-0.13.1-py2.py3-none-any.whl", hash = "sha256:a23c717560da2cf4c7b5ae1142514e0fd82d6bbd9dfc93a50423447142f2c445", size = 25751, upload-time = "2025-01-25T09:16:44.235Z" },
    { url = "https://files.pythonhosted.org/packages/ea/ab/73e97a5b3cc46bba7ff8650a1504348fa1863a6f9d57d7001c6b67c5f20e/soundfile-0.13.1-py2.py3-none-macosx_10_9_x86_64.whl", hash = "sha256:82dc664d19831933fe59adad199bf3945ad06d84bc111a5b4c0d3089a5b9ec33", size = 1142250, upload-time = "2025-01-25T09:16:47.583Z" },
    { url = "https://files.pythonhosted.org/packages/a0/e5/58fd1a8d7b26fc113af244f966ee3aecf03cb9293cb935daaddc1e455e18/soundfile-0.13.1-py2.py3-none-macosx_11_0_arm64.whl", hash = "sha256:743f12c12c4054921e15736c6be09ac26b3b3d603aef6fd69f9dde68748f2593", size = 1101406, upload-time = "2025-01-25T09:16:49.662Z" },
    { url = "https://files.pythonhosted.org/packages/58/ae/c0e4a53d77cf6e9a04179535766b3321b0b9ced5f70522e4caf9329f0046/soundfile-0.13.1-py2.py3-none-manylinux_2_28_aarch64.whl", hash = "sha256:9c9e855f5a4d06ce4213f31918653ab7de0c5a8d8107cd2427e44b42df547deb", size = 1235729, upload-time = "2025-01-25T09:16:53.018Z" },
    { url = "https://files.pythonhosted.org/packages/57/5e/70bdd9579b35003a489fc850b5047beeda26328053ebadc1fb60f320f7db/soundfile-0.13.1-py2.py3-none-manylinux_2_28_x86_64.whl", hash = "sha256:03267c4e493315294834a0870f31dbb3b28a95561b80b134f0bd3cf2d5f0e618", size = 1313646, upload-time = "2025-01-25T09:16:54.872Z" },
    { url = "https://files.pythonhosted.org/packages/fe/df/8c11dc4dfceda14e3003bb81a0d0edcaaf0796dd7b4f826ea3e532146bba/soundfile-0.13.1-py2.py3-none-win32.whl", hash = "sha256:c734564fab7c5ddf8e9be5bf70bab68042cd17e9c214c06e365e20d64f9a69d5", size = 899881, upload-time = "2025-01-25T09:16:56.663Z" },
    { url = "https://files.pythonhosted.org/packages/14/e9/6b761de83277f2f02ded7e7ea6f07828ec78e4b229b80e4ca55dd205b9dc/soundfile-0.13.1-py2.py3-none-win_amd64.whl", hash = "sha256:1e70a05a0626524a69e9f0f4dd2ec174b4e9567f4d8b6c11d38b5c289be36ee9", size = 1019162, upload-time = "2025-01-25T09:16:59.573Z" },
]

[[package]]
name = "sox"
version = "1.5.0"
source = { registry = "https://pypi.org/simple" }
dependencies = [
    { name = "numpy" },
    { name = "typing-extensions" },
]
sdist = { url = "https://files.pythonhosted.org/packages/3d/a2/d8e0d8fd7abf509ead4a2cb0fb24e5758b5330166bf9223d5cb9f98a7e8d/sox-1.5.0.tar.gz", hash = "sha256:12c7be5bb1f548d891fe11e82c08cf5f1a1d74e225298f60082e5aeb2469ada0", size = 63905, upload-time = "2024-03-20T16:59:37.385Z" }

[[package]]
name = "soxr"
version = "1.0.0"
source = { registry = "https://pypi.org/simple" }
dependencies = [
    { name = "numpy" },
]
sdist = { url = "https://files.pythonhosted.org/packages/42/7e/f4b461944662ad75036df65277d6130f9411002bfb79e9df7dff40a31db9/soxr-1.0.0.tar.gz", hash = "sha256:e07ee6c1d659bc6957034f4800c60cb8b98de798823e34d2a2bba1caa85a4509", size = 171415, upload-time = "2025-09-07T13:22:21.317Z" }
wheels = [
    { url = "https://files.pythonhosted.org/packages/65/ce/a3262bc8733d3a4ce5f660ed88c3d97f4b12658b0909e71334cba1721dcb/soxr-1.0.0-cp311-cp311-macosx_10_14_x86_64.whl", hash = "sha256:28e19d74a5ef45c0d7000f3c70ec1719e89077379df2a1215058914d9603d2d8", size = 206739, upload-time = "2025-09-07T13:21:54.572Z" },
    { url = "https://files.pythonhosted.org/packages/64/dc/e8cbd100b652697cc9865dbed08832e7e135ff533f453eb6db9e6168d153/soxr-1.0.0-cp311-cp311-macosx_11_0_arm64.whl", hash = "sha256:f8dc69fc18884e53b72f6141fdf9d80997edbb4fec9dc2942edcb63abbe0d023", size = 165233, upload-time = "2025-09-07T13:21:55.887Z" },
    { url = "https://files.pythonhosted.org/packages/75/12/4b49611c9ba5e9fe6f807d0a83352516808e8e573f8b4e712fc0c17f3363/soxr-1.0.0-cp311-cp311-manylinux_2_26_aarch64.manylinux_2_28_aarch64.whl", hash = "sha256:3f15450e6f65f22f02fcd4c5a9219c873b1e583a73e232805ff160c759a6b586", size = 208867, upload-time = "2025-09-07T13:21:57.076Z" },
    { url = "https://files.pythonhosted.org/packages/cc/70/92146ab970a3ef8c43ac160035b1e52fde5417f89adb10572f7e788d9596/soxr-1.0.0-cp311-cp311-manylinux_2_27_x86_64.manylinux_2_28_x86_64.whl", hash = "sha256:1f73f57452f9df37b4de7a4052789fcbd474a5b28f38bba43278ae4b489d4384", size = 242633, upload-time = "2025-09-07T13:21:58.621Z" },
    { url = "https://files.pythonhosted.org/packages/b5/a7/628479336206959463d08260bffed87905e7ba9e3bd83ca6b405a0736e94/soxr-1.0.0-cp311-cp311-win_amd64.whl", hash = "sha256:9f417c3d69236051cf5a1a7bad7c4bff04eb3d8fcaa24ac1cb06e26c8d48d8dc", size = 173814, upload-time = "2025-09-07T13:21:59.798Z" },
    { url = "https://files.pythonhosted.org/packages/c5/c7/f92b81f1a151c13afb114f57799b86da9330bec844ea5a0d3fe6a8732678/soxr-1.0.0-cp312-abi3-macosx_10_14_x86_64.whl", hash = "sha256:abecf4e39017f3fadb5e051637c272ae5778d838e5c3926a35db36a53e3a607f", size = 205508, upload-time = "2025-09-07T13:22:01.252Z" },
    { url = "https://files.pythonhosted.org/packages/ff/1d/c945fea9d83ea1f2be9d116b3674dbaef26ed090374a77c394b31e3b083b/soxr-1.0.0-cp312-abi3-macosx_11_0_arm64.whl", hash = "sha256:e973d487ee46aa8023ca00a139db6e09af053a37a032fe22f9ff0cc2e19c94b4", size = 163568, upload-time = "2025-09-07T13:22:03.558Z" },
    { url = "https://files.pythonhosted.org/packages/b5/80/10640970998a1d2199bef6c4d92205f36968cddaf3e4d0e9fe35ddd405bd/soxr-1.0.0-cp312-abi3-manylinux_2_26_aarch64.manylinux_2_28_aarch64.whl", hash = "sha256:e8ce273cca101aff3d8c387db5a5a41001ba76ef1837883438d3c652507a9ccc", size = 204707, upload-time = "2025-09-07T13:22:05.125Z" },
    { url = "https://files.pythonhosted.org/packages/b1/87/2726603c13c2126cb8ded9e57381b7377f4f0df6ba4408e1af5ddbfdc3dd/soxr-1.0.0-cp312-abi3-manylinux_2_27_x86_64.manylinux_2_28_x86_64.whl", hash = "sha256:e8f2a69686f2856d37823bbb7b78c3d44904f311fe70ba49b893af11d6b6047b", size = 238032, upload-time = "2025-09-07T13:22:06.428Z" },
    { url = "https://files.pythonhosted.org/packages/ce/04/530252227f4d0721a5524a936336485dfb429bb206a66baf8e470384f4a2/soxr-1.0.0-cp312-abi3-win_amd64.whl", hash = "sha256:2a3b77b115ae7c478eecdbd060ed4f61beda542dfb70639177ac263aceda42a2", size = 172070, upload-time = "2025-09-07T13:22:07.62Z" },
]

[[package]]
name = "sqlalchemy"
version = "2.0.44"
source = { registry = "https://pypi.org/simple" }
dependencies = [
    { name = "greenlet", marker = "platform_machine == 'AMD64' or platform_machine == 'WIN32' or platform_machine == 'aarch64' or platform_machine == 'amd64' or platform_machine == 'ppc64le' or platform_machine == 'win32' or platform_machine == 'x86_64'" },
    { name = "typing-extensions" },
]
sdist = { url = "https://files.pythonhosted.org/packages/f0/f2/840d7b9496825333f532d2e3976b8eadbf52034178aac53630d09fe6e1ef/sqlalchemy-2.0.44.tar.gz", hash = "sha256:0ae7454e1ab1d780aee69fd2aae7d6b8670a581d8847f2d1e0f7ddfbf47e5a22", size = 9819830, upload-time = "2025-10-10T14:39:12.935Z" }
wheels = [
    { url = "https://files.pythonhosted.org/packages/e3/81/15d7c161c9ddf0900b076b55345872ed04ff1ed6a0666e5e94ab44b0163c/sqlalchemy-2.0.44-cp311-cp311-macosx_10_9_x86_64.whl", hash = "sha256:0fe3917059c7ab2ee3f35e77757062b1bea10a0b6ca633c58391e3f3c6c488dd", size = 2140517, upload-time = "2025-10-10T15:36:15.64Z" },
    { url = "https://files.pythonhosted.org/packages/d4/d5/4abd13b245c7d91bdf131d4916fd9e96a584dac74215f8b5bc945206a974/sqlalchemy-2.0.44-cp311-cp311-macosx_11_0_arm64.whl", hash = "sha256:de4387a354ff230bc979b46b2207af841dc8bf29847b6c7dbe60af186d97aefa", size = 2130738, upload-time = "2025-10-10T15:36:16.91Z" },
    { url = "https://files.pythonhosted.org/packages/cb/3c/8418969879c26522019c1025171cefbb2a8586b6789ea13254ac602986c0/sqlalchemy-2.0.44-cp311-cp311-manylinux_2_17_aarch64.manylinux2014_aarch64.whl", hash = "sha256:c3678a0fb72c8a6a29422b2732fe423db3ce119c34421b5f9955873eb9b62c1e", size = 3304145, upload-time = "2025-10-10T15:34:19.569Z" },
    { url = "https://files.pythonhosted.org/packages/94/2d/fdb9246d9d32518bda5d90f4b65030b9bf403a935cfe4c36a474846517cb/sqlalchemy-2.0.44-cp311-cp311-manylinux_2_17_x86_64.manylinux2014_x86_64.whl", hash = "sha256:3cf6872a23601672d61a68f390e44703442639a12ee9dd5a88bbce52a695e46e", size = 3304511, upload-time = "2025-10-10T15:47:05.088Z" },
    { url = "https://files.pythonhosted.org/packages/7d/fb/40f2ad1da97d5c83f6c1269664678293d3fe28e90ad17a1093b735420549/sqlalchemy-2.0.44-cp311-cp311-musllinux_1_2_aarch64.whl", hash = "sha256:329aa42d1be9929603f406186630135be1e7a42569540577ba2c69952b7cf399", size = 3235161, upload-time = "2025-10-10T15:34:21.193Z" },
    { url = "https://files.pythonhosted.org/packages/95/cb/7cf4078b46752dca917d18cf31910d4eff6076e5b513c2d66100c4293d83/sqlalchemy-2.0.44-cp311-cp311-musllinux_1_2_x86_64.whl", hash = "sha256:70e03833faca7166e6a9927fbee7c27e6ecde436774cd0b24bbcc96353bce06b", size = 3261426, upload-time = "2025-10-10T15:47:07.196Z" },
    { url = "https://files.pythonhosted.org/packages/f8/3b/55c09b285cb2d55bdfa711e778bdffdd0dc3ffa052b0af41f1c5d6e582fa/sqlalchemy-2.0.44-cp311-cp311-win32.whl", hash = "sha256:253e2f29843fb303eca6b2fc645aca91fa7aa0aa70b38b6950da92d44ff267f3", size = 2105392, upload-time = "2025-10-10T15:38:20.051Z" },
    { url = "https://files.pythonhosted.org/packages/c7/23/907193c2f4d680aedbfbdf7bf24c13925e3c7c292e813326c1b84a0b878e/sqlalchemy-2.0.44-cp311-cp311-win_amd64.whl", hash = "sha256:7a8694107eb4308a13b425ca8c0e67112f8134c846b6e1f722698708741215d5", size = 2130293, upload-time = "2025-10-10T15:38:21.601Z" },
    { url = "https://files.pythonhosted.org/packages/62/c4/59c7c9b068e6813c898b771204aad36683c96318ed12d4233e1b18762164/sqlalchemy-2.0.44-cp312-cp312-macosx_10_13_x86_64.whl", hash = "sha256:72fea91746b5890f9e5e0997f16cbf3d53550580d76355ba2d998311b17b2250", size = 2139675, upload-time = "2025-10-10T16:03:31.064Z" },
    { url = "https://files.pythonhosted.org/packages/d6/ae/eeb0920537a6f9c5a3708e4a5fc55af25900216bdb4847ec29cfddf3bf3a/sqlalchemy-2.0.44-cp312-cp312-macosx_11_0_arm64.whl", hash = "sha256:585c0c852a891450edbb1eaca8648408a3cc125f18cf433941fa6babcc359e29", size = 2127726, upload-time = "2025-10-10T16:03:35.934Z" },
    { url = "https://files.pythonhosted.org/packages/d8/d5/2ebbabe0379418eda8041c06b0b551f213576bfe4c2f09d77c06c07c8cc5/sqlalchemy-2.0.44-cp312-cp312-manylinux_2_17_aarch64.manylinux2014_aarch64.whl", hash = "sha256:9b94843a102efa9ac68a7a30cd46df3ff1ed9c658100d30a725d10d9c60a2f44", size = 3327603, upload-time = "2025-10-10T15:35:28.322Z" },
    { url = "https://files.pythonhosted.org/packages/45/e5/5aa65852dadc24b7d8ae75b7efb8d19303ed6ac93482e60c44a585930ea5/sqlalchemy-2.0.44-cp312-cp312-manylinux_2_17_x86_64.manylinux2014_x86_64.whl", hash = "sha256:119dc41e7a7defcefc57189cfa0e61b1bf9c228211aba432b53fb71ef367fda1", size = 3337842, upload-time = "2025-10-10T15:43:45.431Z" },
    { url = "https://files.pythonhosted.org/packages/41/92/648f1afd3f20b71e880ca797a960f638d39d243e233a7082c93093c22378/sqlalchemy-2.0.44-cp312-cp312-musllinux_1_2_aarch64.whl", hash = "sha256:0765e318ee9179b3718c4fd7ba35c434f4dd20332fbc6857a5e8df17719c24d7", size = 3264558, upload-time = "2025-10-10T15:35:29.93Z" },
    { url = "https://files.pythonhosted.org/packages/40/cf/e27d7ee61a10f74b17740918e23cbc5bc62011b48282170dc4c66da8ec0f/sqlalchemy-2.0.44-cp312-cp312-musllinux_1_2_x86_64.whl", hash = "sha256:2e7b5b079055e02d06a4308d0481658e4f06bc7ef211567edc8f7d5dce52018d", size = 3301570, upload-time = "2025-10-10T15:43:48.407Z" },
    { url = "https://files.pythonhosted.org/packages/3b/3d/3116a9a7b63e780fb402799b6da227435be878b6846b192f076d2f838654/sqlalchemy-2.0.44-cp312-cp312-win32.whl", hash = "sha256:846541e58b9a81cce7dee8329f352c318de25aa2f2bbe1e31587eb1f057448b4", size = 2103447, upload-time = "2025-10-10T15:03:21.678Z" },
    { url = "https://files.pythonhosted.org/packages/25/83/24690e9dfc241e6ab062df82cc0df7f4231c79ba98b273fa496fb3dd78ed/sqlalchemy-2.0.44-cp312-cp312-win_amd64.whl", hash = "sha256:7cbcb47fd66ab294703e1644f78971f6f2f1126424d2b300678f419aa73c7b6e", size = 2130912, upload-time = "2025-10-10T15:03:24.656Z" },
    { url = "https://files.pythonhosted.org/packages/9c/5e/6a29fa884d9fb7ddadf6b69490a9d45fded3b38541713010dad16b77d015/sqlalchemy-2.0.44-py3-none-any.whl", hash = "sha256:19de7ca1246fbef9f9d1bff8f1ab25641569df226364a0e40457dc5457c54b05", size = 1928718, upload-time = "2025-10-10T15:29:45.32Z" },
]

[[package]]
name = "stack-data"
version = "0.6.3"
source = { registry = "https://pypi.org/simple" }
dependencies = [
    { name = "asttokens" },
    { name = "executing" },
    { name = "pure-eval" },
]
sdist = { url = "https://files.pythonhosted.org/packages/28/e3/55dcc2cfbc3ca9c29519eb6884dd1415ecb53b0e934862d3559ddcb7e20b/stack_data-0.6.3.tar.gz", hash = "sha256:836a778de4fec4dcd1dcd89ed8abff8a221f58308462e1c4aa2a3cf30148f0b9", size = 44707, upload-time = "2023-09-30T13:58:05.479Z" }
wheels = [
    { url = "https://files.pythonhosted.org/packages/f1/7b/ce1eafaf1a76852e2ec9b22edecf1daa58175c090266e9f6c64afcd81d91/stack_data-0.6.3-py3-none-any.whl", hash = "sha256:d5558e0c25a4cb0853cddad3d77da9891a08cb85dd9f9f91b9f8cd66e511e695", size = 24521, upload-time = "2023-09-30T13:58:03.53Z" },
]

[[package]]
name = "strenum"
version = "0.4.15"
source = { registry = "https://pypi.org/simple" }
sdist = { url = "https://files.pythonhosted.org/packages/85/ad/430fb60d90e1d112a62ff57bdd1f286ec73a2a0331272febfddd21f330e1/StrEnum-0.4.15.tar.gz", hash = "sha256:878fb5ab705442070e4dd1929bb5e2249511c0bcf2b0eeacf3bcd80875c82eff", size = 23384, upload-time = "2023-06-29T22:02:58.399Z" }
wheels = [
    { url = "https://files.pythonhosted.org/packages/81/69/297302c5f5f59c862faa31e6cb9a4cd74721cd1e052b38e464c5b402df8b/StrEnum-0.4.15-py3-none-any.whl", hash = "sha256:a30cda4af7cc6b5bf52c8055bc4bf4b2b6b14a93b574626da33df53cf7740659", size = 8851, upload-time = "2023-06-29T22:02:56.947Z" },
]

[[package]]
name = "sympy"
version = "1.14.0"
source = { registry = "https://pypi.org/simple" }
dependencies = [
    { name = "mpmath" },
]
sdist = { url = "https://files.pythonhosted.org/packages/83/d3/803453b36afefb7c2bb238361cd4ae6125a569b4db67cd9e79846ba2d68c/sympy-1.14.0.tar.gz", hash = "sha256:d3d3fe8df1e5a0b42f0e7bdf50541697dbe7d23746e894990c030e2b05e72517", size = 7793921, upload-time = "2025-04-27T18:05:01.611Z" }
wheels = [
    { url = "https://files.pythonhosted.org/packages/a2/09/77d55d46fd61b4a135c444fc97158ef34a095e5681d0a6c10b75bf356191/sympy-1.14.0-py3-none-any.whl", hash = "sha256:e091cc3e99d2141a0ba2847328f5479b05d94a6635cb96148ccb3f34671bd8f5", size = 6299353, upload-time = "2025-04-27T18:04:59.103Z" },
]

[[package]]
name = "syrupy"
version = "5.0.0"
source = { registry = "https://pypi.org/simple" }
dependencies = [
    { name = "pytest" },
]
sdist = { url = "https://files.pythonhosted.org/packages/c1/90/1a442d21527009d4b40f37fe50b606ebb68a6407142c2b5cc508c34b696b/syrupy-5.0.0.tar.gz", hash = "sha256:3282fe963fa5d4d3e47231b16d1d4d0f4523705e8199eeb99a22a1bc9f5942f2", size = 48881, upload-time = "2025-09-28T21:15:12.783Z" }
wheels = [
    { url = "https://files.pythonhosted.org/packages/9d/9a/6c68aad2ccfce6e2eeebbf5bb709d0240592eb51ff142ec4c8fbf3c2460a/syrupy-5.0.0-py3-none-any.whl", hash = "sha256:c848e1a980ca52a28715cd2d2b4d434db424699c05653bd1158fb31cf56e9546", size = 49087, upload-time = "2025-09-28T21:15:11.639Z" },
]

[[package]]
name = "tabulate"
version = "0.9.0"
source = { registry = "https://pypi.org/simple" }
sdist = { url = "https://files.pythonhosted.org/packages/ec/fe/802052aecb21e3797b8f7902564ab6ea0d60ff8ca23952079064155d1ae1/tabulate-0.9.0.tar.gz", hash = "sha256:0095b12bf5966de529c0feb1fa08671671b3368eec77d7ef7ab114be2c068b3c", size = 81090, upload-time = "2022-10-06T17:21:48.54Z" }
wheels = [
    { url = "https://files.pythonhosted.org/packages/40/44/4a5f08c96eb108af5cb50b41f76142f0afa346dfa99d5296fe7202a11854/tabulate-0.9.0-py3-none-any.whl", hash = "sha256:024ca478df22e9340661486f85298cff5f6dcdba14f3813e8830015b9ed1948f", size = 35252, upload-time = "2022-10-06T17:21:44.262Z" },
]

[[package]]
name = "tensorboard"
version = "2.20.0"
source = { registry = "https://pypi.org/simple" }
dependencies = [
    { name = "absl-py" },
    { name = "grpcio" },
    { name = "markdown" },
    { name = "numpy" },
    { name = "packaging" },
    { name = "pillow" },
    { name = "protobuf" },
    { name = "setuptools" },
    { name = "tensorboard-data-server" },
    { name = "werkzeug" },
]
wheels = [
    { url = "https://files.pythonhosted.org/packages/9c/d9/a5db55f88f258ac669a92858b70a714bbbd5acd993820b41ec4a96a4d77f/tensorboard-2.20.0-py3-none-any.whl", hash = "sha256:9dc9f978cb84c0723acf9a345d96c184f0293d18f166bb8d59ee098e6cfaaba6", size = 5525680, upload-time = "2025-07-17T19:20:49.638Z" },
]

[[package]]
name = "tensorboard-data-server"
version = "0.7.2"
source = { registry = "https://pypi.org/simple" }
wheels = [
    { url = "https://files.pythonhosted.org/packages/7a/13/e503968fefabd4c6b2650af21e110aa8466fe21432cd7c43a84577a89438/tensorboard_data_server-0.7.2-py3-none-any.whl", hash = "sha256:7e0610d205889588983836ec05dc098e80f97b7e7bbff7e994ebb78f578d0ddb", size = 2356, upload-time = "2023-10-23T21:23:32.16Z" },
    { url = "https://files.pythonhosted.org/packages/b7/85/dabeaf902892922777492e1d253bb7e1264cadce3cea932f7ff599e53fea/tensorboard_data_server-0.7.2-py3-none-macosx_10_9_x86_64.whl", hash = "sha256:9fe5d24221b29625dbc7328b0436ca7fc1c23de4acf4d272f1180856e32f9f60", size = 4823598, upload-time = "2023-10-23T21:23:33.714Z" },
    { url = "https://files.pythonhosted.org/packages/73/c6/825dab04195756cf8ff2e12698f22513b3db2f64925bdd41671bfb33aaa5/tensorboard_data_server-0.7.2-py3-none-manylinux_2_31_x86_64.whl", hash = "sha256:ef687163c24185ae9754ed5650eb5bc4d84ff257aabdc33f0cc6f74d8ba54530", size = 6590363, upload-time = "2023-10-23T21:23:35.583Z" },
]

[[package]]
name = "termcolor"
version = "3.1.0"
source = { registry = "https://pypi.org/simple" }
sdist = { url = "https://files.pythonhosted.org/packages/ca/6c/3d75c196ac07ac8749600b60b03f4f6094d54e132c4d94ebac6ee0e0add0/termcolor-3.1.0.tar.gz", hash = "sha256:6a6dd7fbee581909eeec6a756cff1d7f7c376063b14e4a298dc4980309e55970", size = 14324, upload-time = "2025-04-30T11:37:53.791Z" }
wheels = [
    { url = "https://files.pythonhosted.org/packages/4f/bd/de8d508070629b6d84a30d01d57e4a65c69aa7f5abe7560b8fad3b50ea59/termcolor-3.1.0-py3-none-any.whl", hash = "sha256:591dd26b5c2ce03b9e43f391264626557873ce1d379019786f99b0c2bee140aa", size = 7684, upload-time = "2025-04-30T11:37:52.382Z" },
]

[[package]]
name = "text-unidecode"
version = "1.3"
source = { registry = "https://pypi.org/simple" }
sdist = { url = "https://files.pythonhosted.org/packages/ab/e2/e9a00f0ccb71718418230718b3d900e71a5d16e701a3dae079a21e9cd8f8/text-unidecode-1.3.tar.gz", hash = "sha256:bad6603bb14d279193107714b288be206cac565dfa49aa5b105294dd5c4aab93", size = 76885, upload-time = "2019-08-30T21:36:45.405Z" }
wheels = [
    { url = "https://files.pythonhosted.org/packages/a6/a5/c0b6468d3824fe3fde30dbb5e1f687b291608f9473681bbf7dabbf5a87d7/text_unidecode-1.3-py2.py3-none-any.whl", hash = "sha256:1311f10e8b895935241623731c2ba64f4c455287888b18189350b67134a822e8", size = 78154, upload-time = "2019-08-30T21:37:03.543Z" },
]

[[package]]
name = "texterrors"
version = "0.5.1"
source = { registry = "https://pypi.org/simple" }
dependencies = [
    { name = "levenshtein" },
    { name = "loguru" },
    { name = "numpy" },
    { name = "plac" },
    { name = "pybind11" },
    { name = "regex" },
    { name = "termcolor" },
]
sdist = { url = "https://files.pythonhosted.org/packages/9b/47/9a391643961698df3c804172f005e8b56c9693c14c4170abd9d3c961e971/texterrors-0.5.1.tar.gz", hash = "sha256:7fa24b2ca6ed5e05681b5cfdbb6c1fd0e4ae6518f8939e9782294f620d4eb3b1", size = 23813, upload-time = "2024-06-19T15:43:06.889Z" }

[[package]]
name = "threadpoolctl"
version = "3.6.0"
source = { registry = "https://pypi.org/simple" }
sdist = { url = "https://files.pythonhosted.org/packages/b7/4d/08c89e34946fce2aec4fbb45c9016efd5f4d7f24af8e5d93296e935631d8/threadpoolctl-3.6.0.tar.gz", hash = "sha256:8ab8b4aa3491d812b623328249fab5302a68d2d71745c8a4c719a2fcaba9f44e", size = 21274, upload-time = "2025-03-13T13:49:23.031Z" }
wheels = [
    { url = "https://files.pythonhosted.org/packages/32/d5/f9a850d79b0851d1d4ef6456097579a9005b31fea68726a4ae5f2d82ddd9/threadpoolctl-3.6.0-py3-none-any.whl", hash = "sha256:43a0b8fd5a2928500110039e43a5eed8480b918967083ea48dc3ab9f13c4a7fb", size = 18638, upload-time = "2025-03-13T13:49:21.846Z" },
]

[[package]]
name = "tokenizers"
version = "0.21.4"
source = { registry = "https://pypi.org/simple" }
dependencies = [
    { name = "huggingface-hub" },
]
sdist = { url = "https://files.pythonhosted.org/packages/c2/2f/402986d0823f8d7ca139d969af2917fefaa9b947d1fb32f6168c509f2492/tokenizers-0.21.4.tar.gz", hash = "sha256:fa23f85fbc9a02ec5c6978da172cdcbac23498c3ca9f3645c5c68740ac007880", size = 351253, upload-time = "2025-07-28T15:48:54.325Z" }
wheels = [
    { url = "https://files.pythonhosted.org/packages/98/c6/fdb6f72bf6454f52eb4a2510be7fb0f614e541a2554d6210e370d85efff4/tokenizers-0.21.4-cp39-abi3-macosx_10_12_x86_64.whl", hash = "sha256:2ccc10a7c3bcefe0f242867dc914fc1226ee44321eb618cfe3019b5df3400133", size = 2863987, upload-time = "2025-07-28T15:48:44.877Z" },
    { url = "https://files.pythonhosted.org/packages/8d/a6/28975479e35ddc751dc1ddc97b9b69bf7fcf074db31548aab37f8116674c/tokenizers-0.21.4-cp39-abi3-macosx_11_0_arm64.whl", hash = "sha256:5e2f601a8e0cd5be5cc7506b20a79112370b9b3e9cb5f13f68ab11acd6ca7d60", size = 2732457, upload-time = "2025-07-28T15:48:43.265Z" },
    { url = "https://files.pythonhosted.org/packages/aa/8f/24f39d7b5c726b7b0be95dca04f344df278a3fe3a4deb15a975d194cbb32/tokenizers-0.21.4-cp39-abi3-manylinux_2_17_aarch64.manylinux2014_aarch64.whl", hash = "sha256:39b376f5a1aee67b4d29032ee85511bbd1b99007ec735f7f35c8a2eb104eade5", size = 3012624, upload-time = "2025-07-28T13:22:43.895Z" },
    { url = "https://files.pythonhosted.org/packages/58/47/26358925717687a58cb74d7a508de96649544fad5778f0cd9827398dc499/tokenizers-0.21.4-cp39-abi3-manylinux_2_17_armv7l.manylinux2014_armv7l.whl", hash = "sha256:2107ad649e2cda4488d41dfd031469e9da3fcbfd6183e74e4958fa729ffbf9c6", size = 2939681, upload-time = "2025-07-28T13:22:47.499Z" },
    { url = "https://files.pythonhosted.org/packages/99/6f/cc300fea5db2ab5ddc2c8aea5757a27b89c84469899710c3aeddc1d39801/tokenizers-0.21.4-cp39-abi3-manylinux_2_17_i686.manylinux2014_i686.whl", hash = "sha256:3c73012da95afafdf235ba80047699df4384fdc481527448a078ffd00e45a7d9", size = 3247445, upload-time = "2025-07-28T15:48:39.711Z" },
    { url = "https://files.pythonhosted.org/packages/be/bf/98cb4b9c3c4afd8be89cfa6423704337dc20b73eb4180397a6e0d456c334/tokenizers-0.21.4-cp39-abi3-manylinux_2_17_ppc64le.manylinux2014_ppc64le.whl", hash = "sha256:f23186c40395fc390d27f519679a58023f368a0aad234af145e0f39ad1212732", size = 3428014, upload-time = "2025-07-28T13:22:49.569Z" },
    { url = "https://files.pythonhosted.org/packages/75/c7/96c1cc780e6ca7f01a57c13235dd05b7bc1c0f3588512ebe9d1331b5f5ae/tokenizers-0.21.4-cp39-abi3-manylinux_2_17_s390x.manylinux2014_s390x.whl", hash = "sha256:cc88bb34e23a54cc42713d6d98af5f1bf79c07653d24fe984d2d695ba2c922a2", size = 3193197, upload-time = "2025-07-28T13:22:51.471Z" },
    { url = "https://files.pythonhosted.org/packages/f2/90/273b6c7ec78af547694eddeea9e05de771278bd20476525ab930cecaf7d8/tokenizers-0.21.4-cp39-abi3-manylinux_2_17_x86_64.manylinux2014_x86_64.whl", hash = "sha256:51b7eabb104f46c1c50b486520555715457ae833d5aee9ff6ae853d1130506ff", size = 3115426, upload-time = "2025-07-28T15:48:41.439Z" },
    { url = "https://files.pythonhosted.org/packages/91/43/c640d5a07e95f1cf9d2c92501f20a25f179ac53a4f71e1489a3dcfcc67ee/tokenizers-0.21.4-cp39-abi3-musllinux_1_2_aarch64.whl", hash = "sha256:714b05b2e1af1288bd1bc56ce496c4cebb64a20d158ee802887757791191e6e2", size = 9089127, upload-time = "2025-07-28T15:48:46.472Z" },
    { url = "https://files.pythonhosted.org/packages/44/a1/dd23edd6271d4dca788e5200a807b49ec3e6987815cd9d0a07ad9c96c7c2/tokenizers-0.21.4-cp39-abi3-musllinux_1_2_armv7l.whl", hash = "sha256:1340ff877ceedfa937544b7d79f5b7becf33a4cfb58f89b3b49927004ef66f78", size = 9055243, upload-time = "2025-07-28T15:48:48.539Z" },
    { url = "https://files.pythonhosted.org/packages/21/2b/b410d6e9021c4b7ddb57248304dc817c4d4970b73b6ee343674914701197/tokenizers-0.21.4-cp39-abi3-musllinux_1_2_i686.whl", hash = "sha256:3c1f4317576e465ac9ef0d165b247825a2a4078bcd01cba6b54b867bdf9fdd8b", size = 9298237, upload-time = "2025-07-28T15:48:50.443Z" },
    { url = "https://files.pythonhosted.org/packages/b7/0a/42348c995c67e2e6e5c89ffb9cfd68507cbaeb84ff39c49ee6e0a6dd0fd2/tokenizers-0.21.4-cp39-abi3-musllinux_1_2_x86_64.whl", hash = "sha256:c212aa4e45ec0bb5274b16b6f31dd3f1c41944025c2358faaa5782c754e84c24", size = 9461980, upload-time = "2025-07-28T15:48:52.325Z" },
    { url = "https://files.pythonhosted.org/packages/3d/d3/dacccd834404cd71b5c334882f3ba40331ad2120e69ded32cf5fda9a7436/tokenizers-0.21.4-cp39-abi3-win32.whl", hash = "sha256:6c42a930bc5f4c47f4ea775c91de47d27910881902b0f20e4990ebe045a415d0", size = 2329871, upload-time = "2025-07-28T15:48:56.841Z" },
    { url = "https://files.pythonhosted.org/packages/41/f2/fd673d979185f5dcbac4be7d09461cbb99751554ffb6718d0013af8604cb/tokenizers-0.21.4-cp39-abi3-win_amd64.whl", hash = "sha256:475d807a5c3eb72c59ad9b5fcdb254f6e17f53dfcbb9903233b0dfa9c943b597", size = 2507568, upload-time = "2025-07-28T15:48:55.456Z" },
]

[[package]]
name = "toml"
version = "0.10.2"
source = { registry = "https://pypi.org/simple" }
sdist = { url = "https://files.pythonhosted.org/packages/be/ba/1f744cdc819428fc6b5084ec34d9b30660f6f9daaf70eead706e3203ec3c/toml-0.10.2.tar.gz", hash = "sha256:b3bda1d108d5dd99f4a20d24d9c348e91c4db7ab1b749200bded2f839ccbe68f", size = 22253, upload-time = "2020-11-01T01:40:22.204Z" }
wheels = [
    { url = "https://files.pythonhosted.org/packages/44/6f/7120676b6d73228c96e17f1f794d8ab046fc910d781c8d151120c3f1569e/toml-0.10.2-py2.py3-none-any.whl", hash = "sha256:806143ae5bfb6a3c6e736a764057db0e6a0e05e338b5630894a5f779cabb4f9b", size = 16588, upload-time = "2020-11-01T01:40:20.672Z" },
]

[[package]]
name = "toolz"
version = "1.1.0"
source = { registry = "https://pypi.org/simple" }
sdist = { url = "https://files.pythonhosted.org/packages/11/d6/114b492226588d6ff54579d95847662fc69196bdeec318eb45393b24c192/toolz-1.1.0.tar.gz", hash = "sha256:27a5c770d068c110d9ed9323f24f1543e83b2f300a687b7891c1a6d56b697b5b", size = 52613, upload-time = "2025-10-17T04:03:21.661Z" }
wheels = [
    { url = "https://files.pythonhosted.org/packages/fb/12/5911ae3eeec47800503a238d971e51722ccea5feb8569b735184d5fcdbc0/toolz-1.1.0-py3-none-any.whl", hash = "sha256:15ccc861ac51c53696de0a5d6d4607f99c210739caf987b5d2054f3efed429d8", size = 58093, upload-time = "2025-10-17T04:03:20.435Z" },
]

[[package]]
name = "torch"
version = "2.9.0"
source = { registry = "https://pypi.org/simple" }
dependencies = [
    { name = "filelock" },
    { name = "fsspec" },
    { name = "jinja2" },
    { name = "networkx" },
    { name = "nvidia-cublas-cu12", marker = "platform_machine == 'x86_64' and sys_platform == 'linux'" },
    { name = "nvidia-cuda-cupti-cu12", marker = "platform_machine == 'x86_64' and sys_platform == 'linux'" },
    { name = "nvidia-cuda-nvrtc-cu12", marker = "platform_machine == 'x86_64' and sys_platform == 'linux'" },
    { name = "nvidia-cuda-runtime-cu12", marker = "platform_machine == 'x86_64' and sys_platform == 'linux'" },
    { name = "nvidia-cudnn-cu12", marker = "platform_machine == 'x86_64' and sys_platform == 'linux'" },
    { name = "nvidia-cufft-cu12", marker = "platform_machine == 'x86_64' and sys_platform == 'linux'" },
    { name = "nvidia-cufile-cu12", marker = "platform_machine == 'x86_64' and sys_platform == 'linux'" },
    { name = "nvidia-curand-cu12", marker = "platform_machine == 'x86_64' and sys_platform == 'linux'" },
    { name = "nvidia-cusolver-cu12", marker = "platform_machine == 'x86_64' and sys_platform == 'linux'" },
    { name = "nvidia-cusparse-cu12", marker = "platform_machine == 'x86_64' and sys_platform == 'linux'" },
    { name = "nvidia-cusparselt-cu12", marker = "platform_machine == 'x86_64' and sys_platform == 'linux'" },
    { name = "nvidia-nccl-cu12", marker = "platform_machine == 'x86_64' and sys_platform == 'linux'" },
    { name = "nvidia-nvjitlink-cu12", marker = "platform_machine == 'x86_64' and sys_platform == 'linux'" },
    { name = "nvidia-nvshmem-cu12", marker = "platform_machine == 'x86_64' and sys_platform == 'linux'" },
    { name = "nvidia-nvtx-cu12", marker = "platform_machine == 'x86_64' and sys_platform == 'linux'" },
    { name = "setuptools", marker = "python_full_version >= '3.12'" },
    { name = "sympy" },
    { name = "triton", marker = "platform_machine == 'x86_64' and sys_platform == 'linux'" },
    { name = "typing-extensions" },
]
wheels = [
    { url = "https://files.pythonhosted.org/packages/58/fe/334225e6330e672b36aef23d77451fa906ea12881570c08638a91331a212/torch-2.9.0-cp311-cp311-manylinux_2_28_aarch64.whl", hash = "sha256:c596708b5105d0b199215acf0c9be7c1db5f1680d88eddadf4b75a299259a677", size = 104230578, upload-time = "2025-10-15T15:46:08.182Z" },
    { url = "https://files.pythonhosted.org/packages/05/cc/49566caaa218872ec9a2912456f470ff92649894a4bc2e5274aa9ef87c4a/torch-2.9.0-cp311-cp311-manylinux_2_28_x86_64.whl", hash = "sha256:51de31219c97c51cf4bf2be94d622e3deb5dcc526c6dc00e97c17eaec0fc1d67", size = 899815990, upload-time = "2025-10-15T15:48:03.336Z" },
    { url = "https://files.pythonhosted.org/packages/74/25/e9ab21d5925b642d008f139d4a3c9664fc9ee1faafca22913c080cc4c0a5/torch-2.9.0-cp311-cp311-win_amd64.whl", hash = "sha256:dd515c70059afd95f48b8192733764c08ca37a1d19803af6401b5ecad7c8676e", size = 109313698, upload-time = "2025-10-15T15:46:12.425Z" },
    { url = "https://files.pythonhosted.org/packages/b3/b7/205ef3e94de636feffd64b28bb59a0dfac0771221201b9871acf9236f5ca/torch-2.9.0-cp311-none-macosx_11_0_arm64.whl", hash = "sha256:614a185e4986326d526a91210c8fc1397e76e8cfafa78baf6296a790e53a9eec", size = 74463678, upload-time = "2025-10-15T15:46:29.779Z" },
    { url = "https://files.pythonhosted.org/packages/d1/d3/3985739f3b8e88675127bf70f82b3a48ae083e39cda56305dbd90398fec0/torch-2.9.0-cp312-cp312-manylinux_2_28_aarch64.whl", hash = "sha256:e5f7af1dc4c0a7c4a260c2534f41ddaf209714f7c89145e644c44712fbd6b642", size = 104107898, upload-time = "2025-10-15T15:46:20.883Z" },
    { url = "https://files.pythonhosted.org/packages/a5/4b/f4bb2e6c25d0272f798cd6d7a04ed315da76cec68c602d87040c7847287f/torch-2.9.0-cp312-cp312-manylinux_2_28_x86_64.whl", hash = "sha256:01cff95ecd9a212ea2f141db28acccdceb6a4c54f64e6c51091146f5e2a772c6", size = 899738273, upload-time = "2025-10-15T15:50:04.188Z" },
    { url = "https://files.pythonhosted.org/packages/66/11/c1c5ba6691cda6279087c35bd626536e4fd29521fe740abf5008377a9a02/torch-2.9.0-cp312-cp312-win_amd64.whl", hash = "sha256:4582b162f541651f0cb184d3e291c05c2f556c7117c64a9873e2ee158d40062b", size = 109280887, upload-time = "2025-10-15T15:46:26.228Z" },
    { url = "https://files.pythonhosted.org/packages/dd/5f/b85bd8c05312d71de9402bf5868d217c38827cfd09d8f8514e5be128a52b/torch-2.9.0-cp312-none-macosx_11_0_arm64.whl", hash = "sha256:33f58e9a102a91259af289d50525c30323b5c9ae1d31322b6447c0814da68695", size = 74478983, upload-time = "2025-10-15T15:46:39.406Z" },
]

[[package]]
name = "torchaudio"
version = "2.9.0"
source = { registry = "https://pypi.org/simple" }
dependencies = [
    { name = "torch" },
]
wheels = [
    { url = "https://files.pythonhosted.org/packages/d5/a2/7696b9579ad0c40b78ce2774fb24875c43257f3d0d24540e1cfa946c13b4/torchaudio-2.9.0-cp311-cp311-macosx_11_0_arm64.whl", hash = "sha256:662eb49ab25e1a2b7367bb072a8ad05c8a4b650ebbe7090a5af1a1eb1d40767c", size = 808368, upload-time = "2025-10-15T15:51:56.56Z" },
    { url = "https://files.pythonhosted.org/packages/55/1a/48d528cae6050b9a5f07c1c942b547143237e9f080f4a2ccb80ba88486df/torchaudio-2.9.0-cp311-cp311-manylinux_2_28_aarch64.whl", hash = "sha256:914f1408142bdeda1ca9f834dd04967625fccc75893bd1504a018a13a04f1b66", size = 475720, upload-time = "2025-10-15T15:51:59.111Z" },
    { url = "https://files.pythonhosted.org/packages/f0/41/7aba77bc89d06df993c1519b66b7e0b09661d297d0eb8c044ab2c5af665f/torchaudio-2.9.0-cp311-cp311-manylinux_2_28_x86_64.whl", hash = "sha256:86b15ce1d74814d5ca14bfac0d3b33f325c8cac4a6f09dcc5b82748133a96792", size = 2058688, upload-time = "2025-10-15T15:52:01.885Z" },
    { url = "https://files.pythonhosted.org/packages/96/64/93944c24d7ec76dff3315f9aaf382e86d09fa2c865942c3d6b48666e5b1d/torchaudio-2.9.0-cp311-cp311-win_amd64.whl", hash = "sha256:840487d748128ded45bd65b213b55db701ad047544e77ae3c57ea48f55623a77", size = 664692, upload-time = "2025-10-15T15:52:02.908Z" },
    { url = "https://files.pythonhosted.org/packages/b7/63/3c0ede3aa3d19a8a6698ddd107fa88660549360b51bf8ce2717cd498d800/torchaudio-2.9.0-cp312-cp312-macosx_11_0_arm64.whl", hash = "sha256:ab4cbcccfd873b0fb41fcb39c9869e59ef84bb95b093f6f58e2d05172a7500d2", size = 809116, upload-time = "2025-10-15T15:52:00.911Z" },
    { url = "https://files.pythonhosted.org/packages/be/d5/25e58745defe9d05893d3cba5c0e1a76aeaac503ac5ec4d9f83c871df71c/torchaudio-2.9.0-cp312-cp312-manylinux_2_28_aarch64.whl", hash = "sha256:7f93388b6e536c14d6015b6f75277a8b45efc532f61b35adc1ed06c98a86003e", size = 476020, upload-time = "2025-10-15T15:51:59.967Z" },
    { url = "https://files.pythonhosted.org/packages/f0/9c/58b8b49dfba2ae85e41ca86b0c52de45bbbea01987490de219c99c523a58/torchaudio-2.9.0-cp312-cp312-manylinux_2_28_x86_64.whl", hash = "sha256:508318a2130b40ad51378f90caf8727a4bd3ac2b296f2b90c900b44e6068a940", size = 2059901, upload-time = "2025-10-15T15:51:54.634Z" },
    { url = "https://files.pythonhosted.org/packages/d7/eb/58b05f75d12f69ccc460893a20c999da082e063082120ed06e05cca3a053/torchaudio-2.9.0-cp312-cp312-win_amd64.whl", hash = "sha256:82117e3a605f2959dc09b4cd8a11178d6e92727d5f85e5d4f9fe47502f84ee96", size = 665350, upload-time = "2025-10-15T15:52:08.384Z" },
]

[[package]]
name = "torchmetrics"
version = "1.8.2"
source = { registry = "https://pypi.org/simple" }
dependencies = [
    { name = "lightning-utilities" },
    { name = "numpy" },
    { name = "packaging" },
    { name = "torch" },
]
sdist = { url = "https://files.pythonhosted.org/packages/85/2e/48a887a59ecc4a10ce9e8b35b3e3c5cef29d902c4eac143378526e7485cb/torchmetrics-1.8.2.tar.gz", hash = "sha256:cf64a901036bf107f17a524009eea7781c9c5315d130713aeca5747a686fe7a5", size = 580679, upload-time = "2025-09-03T14:00:54.077Z" }
wheels = [
    { url = "https://files.pythonhosted.org/packages/02/21/aa0f434434c48490f91b65962b1ce863fdcce63febc166ca9fe9d706c2b6/torchmetrics-1.8.2-py3-none-any.whl", hash = "sha256:08382fd96b923e39e904c4d570f3d49e2cc71ccabd2a94e0f895d1f0dac86242", size = 983161, upload-time = "2025-09-03T14:00:51.921Z" },
]

[[package]]
name = "tqdm"
version = "4.67.1"
source = { registry = "https://pypi.org/simple" }
dependencies = [
    { name = "colorama", marker = "sys_platform == 'win32'" },
]
sdist = { url = "https://files.pythonhosted.org/packages/a8/4b/29b4ef32e036bb34e4ab51796dd745cdba7ed47ad142a9f4a1eb8e0c744d/tqdm-4.67.1.tar.gz", hash = "sha256:f8aef9c52c08c13a65f30ea34f4e5aac3fd1a34959879d7e59e63027286627f2", size = 169737, upload-time = "2024-11-24T20:12:22.481Z" }
wheels = [
    { url = "https://files.pythonhosted.org/packages/d0/30/dc54f88dd4a2b5dc8a0279bdd7270e735851848b762aeb1c1184ed1f6b14/tqdm-4.67.1-py3-none-any.whl", hash = "sha256:26445eca388f82e72884e0d580d5464cd801a3ea01e63e5601bdff9ba6a48de2", size = 78540, upload-time = "2024-11-24T20:12:19.698Z" },
]

[[package]]
name = "traitlets"
version = "5.14.3"
source = { registry = "https://pypi.org/simple" }
sdist = { url = "https://files.pythonhosted.org/packages/eb/79/72064e6a701c2183016abbbfedaba506d81e30e232a68c9f0d6f6fcd1574/traitlets-5.14.3.tar.gz", hash = "sha256:9ed0579d3502c94b4b3732ac120375cda96f923114522847de4b3bb98b96b6b7", size = 161621, upload-time = "2024-04-19T11:11:49.746Z" }
wheels = [
    { url = "https://files.pythonhosted.org/packages/00/c0/8f5d070730d7836adc9c9b6408dec68c6ced86b304a9b26a14df072a6e8c/traitlets-5.14.3-py3-none-any.whl", hash = "sha256:b74e89e397b1ed28cc831db7aea759ba6640cb3de13090ca145426688ff1ac4f", size = 85359, upload-time = "2024-04-19T11:11:46.763Z" },
]

[[package]]
name = "transcribe"
version = "0.1.0"
source = { virtual = "." }
dependencies = [
    { name = "librosa" },
    { name = "megatron-core" },
    { name = "nemo-toolkit", extra = ["asr"] },
    { name = "numpy" },
    { name = "pydantic" },
    { name = "soundfile" },
    { name = "syrupy" },
    { name = "torch" },
    { name = "torchaudio" },
    { name = "tqdm" },
    { name = "transformers" },
    { name = "typer" },
    { name = "webvtt-py" },
]

[package.dev-dependencies]
dev = [
    { name = "pytest" },
]

[package.metadata]
requires-dist = [
    { name = "librosa", specifier = ">=0.11.0" },
    { name = "megatron-core", specifier = ">=0.10.0" },
    { name = "nemo-toolkit", extras = ["asr"], specifier = ">=2.5.0" },
    { name = "numpy", specifier = ">=1.24,<2.0" },
    { name = "pydantic", specifier = ">=2.12.3" },
    { name = "soundfile", specifier = ">=0.13.1" },
    { name = "syrupy", specifier = ">=5.0.0" },
    { name = "torch", specifier = ">=2.9.0" },
    { name = "torchaudio", specifier = ">=2.9.0" },
<<<<<<< HEAD
    { name = "tqdm", specifier = ">=4.66.0" },
    { name = "transformers", specifier = ">=4.57.1" },
=======
    { name = "transformers", specifier = ">=4.53.0,<4.54" },
>>>>>>> 8dbb9ce6
    { name = "typer", specifier = ">=0.20.0" },
    { name = "webvtt-py", specifier = ">=0.5.1" },
]

[package.metadata.requires-dev]
dev = [{ name = "pytest", specifier = ">=8.4.2" }]

[[package]]
name = "transformers"
version = "4.53.3"
source = { registry = "https://pypi.org/simple" }
dependencies = [
    { name = "filelock" },
    { name = "huggingface-hub" },
    { name = "numpy" },
    { name = "packaging" },
    { name = "pyyaml" },
    { name = "regex" },
    { name = "requests" },
    { name = "safetensors" },
    { name = "tokenizers" },
    { name = "tqdm" },
]
sdist = { url = "https://files.pythonhosted.org/packages/f1/5c/49182918b58eaa0b4c954fd0e37c79fc299e5643e69d70089d0b0eb0cd9b/transformers-4.53.3.tar.gz", hash = "sha256:b2eda1a261de79b78b97f7888fe2005fc0c3fabf5dad33d52cc02983f9f675d8", size = 9197478, upload-time = "2025-07-22T07:30:51.51Z" }
wheels = [
    { url = "https://files.pythonhosted.org/packages/41/b1/d7520cc5cb69c825599042eb3a7c986fa9baa8a8d2dea9acd78e152c81e2/transformers-4.53.3-py3-none-any.whl", hash = "sha256:5aba81c92095806b6baf12df35d756cf23b66c356975fb2a7fa9e536138d7c75", size = 10826382, upload-time = "2025-07-22T07:30:48.458Z" },
]

[[package]]
name = "triton"
version = "3.5.0"
source = { registry = "https://pypi.org/simple" }
wheels = [
    { url = "https://files.pythonhosted.org/packages/3d/78/949a04391c21956c816523678f0e5fa308eb5b1e7622d88c4e4ef5fceca0/triton-3.5.0-cp311-cp311-manylinux_2_27_x86_64.manylinux_2_28_x86_64.whl", hash = "sha256:f34bfa21c5b3a203c0f0eab28dcc1e49bd1f67d22724e77fb6665a659200a4ec", size = 170433488, upload-time = "2025-10-13T16:37:57.132Z" },
    { url = "https://files.pythonhosted.org/packages/f5/3a/e991574f3102147b642e49637e0281e9bb7c4ba254edb2bab78247c85e01/triton-3.5.0-cp312-cp312-manylinux_2_27_x86_64.manylinux_2_28_x86_64.whl", hash = "sha256:c9e71db82261c4ffa3921cd050cd5faa18322d2d405c30eb56084afaff3b0833", size = 170476535, upload-time = "2025-10-13T16:38:05.18Z" },
]

[[package]]
name = "typeguard"
version = "4.4.4"
source = { registry = "https://pypi.org/simple" }
dependencies = [
    { name = "typing-extensions" },
]
sdist = { url = "https://files.pythonhosted.org/packages/c7/68/71c1a15b5f65f40e91b65da23b8224dad41349894535a97f63a52e462196/typeguard-4.4.4.tar.gz", hash = "sha256:3a7fd2dffb705d4d0efaed4306a704c89b9dee850b688f060a8b1615a79e5f74", size = 75203, upload-time = "2025-06-18T09:56:07.624Z" }
wheels = [
    { url = "https://files.pythonhosted.org/packages/1b/a9/e3aee762739c1d7528da1c3e06d518503f8b6c439c35549b53735ba52ead/typeguard-4.4.4-py3-none-any.whl", hash = "sha256:b5f562281b6bfa1f5492470464730ef001646128b180769880468bd84b68b09e", size = 34874, upload-time = "2025-06-18T09:56:05.999Z" },
]

[[package]]
name = "typer"
version = "0.20.0"
source = { registry = "https://pypi.org/simple" }
dependencies = [
    { name = "click" },
    { name = "rich" },
    { name = "shellingham" },
    { name = "typing-extensions" },
]
sdist = { url = "https://files.pythonhosted.org/packages/8f/28/7c85c8032b91dbe79725b6f17d2fffc595dff06a35c7a30a37bef73a1ab4/typer-0.20.0.tar.gz", hash = "sha256:1aaf6494031793e4876fb0bacfa6a912b551cf43c1e63c800df8b1a866720c37", size = 106492, upload-time = "2025-10-20T17:03:49.445Z" }
wheels = [
    { url = "https://files.pythonhosted.org/packages/78/64/7713ffe4b5983314e9d436a90d5bd4f63b6054e2aca783a3cfc44cb95bbf/typer-0.20.0-py3-none-any.whl", hash = "sha256:5b463df6793ec1dca6213a3cf4c0f03bc6e322ac5e16e13ddd622a889489784a", size = 47028, upload-time = "2025-10-20T17:03:47.617Z" },
]

[[package]]
name = "typing-extensions"
version = "4.15.0"
source = { registry = "https://pypi.org/simple" }
sdist = { url = "https://files.pythonhosted.org/packages/72/94/1a15dd82efb362ac84269196e94cf00f187f7ed21c242792a923cdb1c61f/typing_extensions-4.15.0.tar.gz", hash = "sha256:0cea48d173cc12fa28ecabc3b837ea3cf6f38c6d1136f85cbaaf598984861466", size = 109391, upload-time = "2025-08-25T13:49:26.313Z" }
wheels = [
    { url = "https://files.pythonhosted.org/packages/18/67/36e9267722cc04a6b9f15c7f3441c2363321a3ea07da7ae0c0707beb2a9c/typing_extensions-4.15.0-py3-none-any.whl", hash = "sha256:f0fa19c6845758ab08074a0cfa8b7aecb71c999ca73d62883bc25cc018c4e548", size = 44614, upload-time = "2025-08-25T13:49:24.86Z" },
]

[[package]]
name = "typing-inspection"
version = "0.4.2"
source = { registry = "https://pypi.org/simple" }
dependencies = [
    { name = "typing-extensions" },
]
sdist = { url = "https://files.pythonhosted.org/packages/55/e3/70399cb7dd41c10ac53367ae42139cf4b1ca5f36bb3dc6c9d33acdb43655/typing_inspection-0.4.2.tar.gz", hash = "sha256:ba561c48a67c5958007083d386c3295464928b01faa735ab8547c5692e87f464", size = 75949, upload-time = "2025-10-01T02:14:41.687Z" }
wheels = [
    { url = "https://files.pythonhosted.org/packages/dc/9b/47798a6c91d8bdb567fe2698fe81e0c6b7cb7ef4d13da4114b41d239f65d/typing_inspection-0.4.2-py3-none-any.whl", hash = "sha256:4ed1cacbdc298c220f1bd249ed5287caa16f34d44ef4e9c3d0cbad5b521545e7", size = 14611, upload-time = "2025-10-01T02:14:40.154Z" },
]

[[package]]
name = "tzdata"
version = "2025.2"
source = { registry = "https://pypi.org/simple" }
sdist = { url = "https://files.pythonhosted.org/packages/95/32/1a225d6164441be760d75c2c42e2780dc0873fe382da3e98a2e1e48361e5/tzdata-2025.2.tar.gz", hash = "sha256:b60a638fcc0daffadf82fe0f57e53d06bdec2f36c4df66280ae79bce6bd6f2b9", size = 196380, upload-time = "2025-03-23T13:54:43.652Z" }
wheels = [
    { url = "https://files.pythonhosted.org/packages/5c/23/c7abc0ca0a1526a0774eca151daeb8de62ec457e77262b66b359c3c7679e/tzdata-2025.2-py2.py3-none-any.whl", hash = "sha256:1a403fada01ff9221ca8044d701868fa132215d84beb92242d9acd2147f667a8", size = 347839, upload-time = "2025-03-23T13:54:41.845Z" },
]

[[package]]
name = "urllib3"
version = "2.5.0"
source = { registry = "https://pypi.org/simple" }
sdist = { url = "https://files.pythonhosted.org/packages/15/22/9ee70a2574a4f4599c47dd506532914ce044817c7752a79b6a51286319bc/urllib3-2.5.0.tar.gz", hash = "sha256:3fc47733c7e419d4bc3f6b3dc2b4f890bb743906a30d56ba4a5bfa4bbff92760", size = 393185, upload-time = "2025-06-18T14:07:41.644Z" }
wheels = [
    { url = "https://files.pythonhosted.org/packages/a7/c2/fe1e52489ae3122415c51f387e221dd0773709bad6c6cdaa599e8a2c5185/urllib3-2.5.0-py3-none-any.whl", hash = "sha256:e6b01673c0fa6a13e374b50871808eb3bf7046c4b125b216f6bf1cc604cff0dc", size = 129795, upload-time = "2025-06-18T14:07:40.39Z" },
]

[[package]]
name = "wandb"
version = "0.22.2"
source = { registry = "https://pypi.org/simple" }
dependencies = [
    { name = "click" },
    { name = "gitpython" },
    { name = "packaging" },
    { name = "platformdirs" },
    { name = "protobuf" },
    { name = "pydantic" },
    { name = "pyyaml" },
    { name = "requests" },
    { name = "sentry-sdk" },
    { name = "typing-extensions" },
]
sdist = { url = "https://files.pythonhosted.org/packages/c1/a8/680bd77e11a278e6c14a2cb4646e8ab9525b2baaa81c3d12dc0f616aa4aa/wandb-0.22.2.tar.gz", hash = "sha256:510f5a1ac30d16921c36c3b932da852f046641d4aee98a86a7f5ec03a6e95bda", size = 41401439, upload-time = "2025-10-07T19:54:21.88Z" }
wheels = [
    { url = "https://files.pythonhosted.org/packages/e7/b3/8c637fb594cfd574ce9c9f7d0ac2f2d12742eb38ec59dcbb713beae95343/wandb-0.22.2-py3-none-macosx_12_0_arm64.whl", hash = "sha256:2e29c9fa4462b5411b2cd2175ae33eff4309c91de7c426bca6bc8e7abc7e5dec", size = 18677549, upload-time = "2025-10-07T19:54:00.839Z" },
    { url = "https://files.pythonhosted.org/packages/d3/f3/e309a726eaebddad6b8d9a73a50891e5796962ec8a091bb6a61d31692d1e/wandb-0.22.2-py3-none-macosx_12_0_x86_64.whl", hash = "sha256:c42d594cd7a9da4fd39ecdb0abbc081b61f304123277b2b6c4ba84283956fd21", size = 19715188, upload-time = "2025-10-07T19:54:03.805Z" },
    { url = "https://files.pythonhosted.org/packages/f9/73/fad59910215876008f4781b57d828d1b19b3677c9b46af615e7229746435/wandb-0.22.2-py3-none-manylinux_2_17_aarch64.manylinux2014_aarch64.whl", hash = "sha256:a5188d84e66d3fd584f3b3ae4d2a70e78f29403c0528e6aecaa4188a1fcf54d8", size = 18463148, upload-time = "2025-10-07T19:54:05.676Z" },
    { url = "https://files.pythonhosted.org/packages/87/11/572c1913b5b92e4c519f735adfae572b46f2d79d99ede63eec0d6a272d6e/wandb-0.22.2-py3-none-manylinux_2_17_x86_64.manylinux2014_x86_64.whl", hash = "sha256:88ccd484af9f21cfc127976793c3cf66cfe1acd75bd8cd650086a64e88bac4bf", size = 19908645, upload-time = "2025-10-07T19:54:07.693Z" },
    { url = "https://files.pythonhosted.org/packages/6d/0d/133aa82f5a505ba638b4fda5014cefddfe7f1f6238ef4afc0871ec61c41f/wandb-0.22.2-py3-none-musllinux_1_2_aarch64.whl", hash = "sha256:abf0ed175e791af64110e0a0b99ce02bbbbd1017722bc32d3bc328efb86450cd", size = 18501348, upload-time = "2025-10-07T19:54:10.234Z" },
    { url = "https://files.pythonhosted.org/packages/d0/d5/776203be2601872f01dacc6a5b4274106ec0db7cd3bf2cdb3b741f8fc932/wandb-0.22.2-py3-none-musllinux_1_2_x86_64.whl", hash = "sha256:44e77c56403b90bf3473a7ca3bfc4d42c636b7c0e31a5fb9cd0382f08302f74b", size = 20001756, upload-time = "2025-10-07T19:54:12.452Z" },
    { url = "https://files.pythonhosted.org/packages/30/43/ae3fa46e20b1d9a6508dd9abe716d57205c038ed4661c5c98ace48a60eac/wandb-0.22.2-py3-none-win32.whl", hash = "sha256:44d12bd379dbe15be5ceed6bdf23803d42f648ba0dd111297b4c47a3c7be6dbd", size = 19075950, upload-time = "2025-10-07T19:54:14.892Z" },
    { url = "https://files.pythonhosted.org/packages/09/59/c174321e868205f7a659d1e5ec51f546e62267296d6f4179bb9119294964/wandb-0.22.2-py3-none-win_amd64.whl", hash = "sha256:c95eb221bf316c0872f7ac55071856b9f25f95a2de983ada48acf653ce259386", size = 19075953, upload-time = "2025-10-07T19:54:16.837Z" },
    { url = "https://files.pythonhosted.org/packages/7a/a2/c7c24fda78513cab5686949d8cb36459dbbccbbb4b2b6fc67237ece31a00/wandb-0.22.2-py3-none-win_arm64.whl", hash = "sha256:20d2ab9aa10445aab3d60914a980f002a4f66566e28b0cd156b1e462f0080a0d", size = 17383217, upload-time = "2025-10-07T19:54:19.384Z" },
]

[[package]]
name = "wcwidth"
version = "0.2.14"
source = { registry = "https://pypi.org/simple" }
sdist = { url = "https://files.pythonhosted.org/packages/24/30/6b0809f4510673dc723187aeaf24c7f5459922d01e2f794277a3dfb90345/wcwidth-0.2.14.tar.gz", hash = "sha256:4d478375d31bc5395a3c55c40ccdf3354688364cd61c4f6adacaa9215d0b3605", size = 102293, upload-time = "2025-09-22T16:29:53.023Z" }
wheels = [
    { url = "https://files.pythonhosted.org/packages/af/b5/123f13c975e9f27ab9c0770f514345bd406d0e8d3b7a0723af9d43f710af/wcwidth-0.2.14-py2.py3-none-any.whl", hash = "sha256:a7bb560c8aee30f9957e5f9895805edd20602f2d7f720186dfd906e82b4982e1", size = 37286, upload-time = "2025-09-22T16:29:51.641Z" },
]

[[package]]
name = "webdataset"
version = "1.0.2"
source = { registry = "https://pypi.org/simple" }
dependencies = [
    { name = "braceexpand" },
    { name = "numpy" },
    { name = "pyyaml" },
]
sdist = { url = "https://files.pythonhosted.org/packages/5a/3a/68800d92e065cf4750ebecf973b13979c0c929b439e1293012938862038d/webdataset-1.0.2.tar.gz", hash = "sha256:7f0498be827cfa46cc5430a58768a24e2c6a410676a61be1838f53d61afdaab4", size = 80090, upload-time = "2025-06-19T23:26:21.945Z" }
wheels = [
    { url = "https://files.pythonhosted.org/packages/d9/00/aca6beb3658dab4ed3dbb41a78e6e7f31342e0b41d28088f205525751601/webdataset-1.0.2-py3-none-any.whl", hash = "sha256:3dbfced32b25c0d199c6b9787937b6f85742bc3c84f652c846893075c1c082d9", size = 74956, upload-time = "2025-06-19T23:26:20.354Z" },
]

[[package]]
name = "webvtt-py"
version = "0.5.1"
source = { registry = "https://pypi.org/simple" }
sdist = { url = "https://files.pythonhosted.org/packages/5e/f6/7c9c964681fb148e0293e6860108d378e09ccab2218f9063fd3eb87f840a/webvtt-py-0.5.1.tar.gz", hash = "sha256:2040dd325277ddadc1e0c6cc66cbc4a1d9b6b49b24c57a0c3364374c3e8a3dc1", size = 55128, upload-time = "2024-05-30T13:40:17.189Z" }
wheels = [
    { url = "https://files.pythonhosted.org/packages/f3/ed/aad7e0f5a462d679f7b4d2e0d8502c3096740c883b5bbed5103146480937/webvtt_py-0.5.1-py3-none-any.whl", hash = "sha256:9d517d286cfe7fc7825e9d4e2079647ce32f5678eb58e39ef544ffbb932610b7", size = 19802, upload-time = "2024-05-30T13:40:14.661Z" },
]

[[package]]
name = "werkzeug"
version = "3.1.3"
source = { registry = "https://pypi.org/simple" }
dependencies = [
    { name = "markupsafe" },
]
sdist = { url = "https://files.pythonhosted.org/packages/9f/69/83029f1f6300c5fb2471d621ab06f6ec6b3324685a2ce0f9777fd4a8b71e/werkzeug-3.1.3.tar.gz", hash = "sha256:60723ce945c19328679790e3282cc758aa4a6040e4bb330f53d30fa546d44746", size = 806925, upload-time = "2024-11-08T15:52:18.093Z" }
wheels = [
    { url = "https://files.pythonhosted.org/packages/52/24/ab44c871b0f07f491e5d2ad12c9bd7358e527510618cb1b803a88e986db1/werkzeug-3.1.3-py3-none-any.whl", hash = "sha256:54b78bf3716d19a65be4fceccc0d1d7b89e608834989dfae50ea87564639213e", size = 224498, upload-time = "2024-11-08T15:52:16.132Z" },
]

[[package]]
name = "wget"
version = "3.2"
source = { registry = "https://pypi.org/simple" }
sdist = { url = "https://files.pythonhosted.org/packages/47/6a/62e288da7bcda82b935ff0c6cfe542970f04e29c756b0e147251b2fb251f/wget-3.2.zip", hash = "sha256:35e630eca2aa50ce998b9b1a127bb26b30dfee573702782aa982f875e3f16061", size = 10857, upload-time = "2015-10-22T15:26:37.51Z" }

[[package]]
name = "whisper-normalizer"
version = "0.1.12"
source = { registry = "https://pypi.org/simple" }
dependencies = [
    { name = "indic-numtowords" },
    { name = "more-itertools" },
    { name = "regex" },
]
sdist = { url = "https://files.pythonhosted.org/packages/77/81/d4a23d67e9356f1c2d6fe9aa7e99f42078b5e3845b181412a5582f168af4/whisper_normalizer-0.1.12.tar.gz", hash = "sha256:484dcedbfeba2ee94cf9412d57ab1e66b847e91f80c15ffc4c6ab82ad5484b8c", size = 39630, upload-time = "2025-06-06T19:03:50.75Z" }
wheels = [
    { url = "https://files.pythonhosted.org/packages/07/d7/2bf42cb3f19da0aec48052a6e3bc3a592afc182fe98c011a0e0ae5fbe1f5/whisper_normalizer-0.1.12-py3-none-any.whl", hash = "sha256:2cd7276d2599c05147a50cf86d240e6cd27623f5ccfe8b20ccea6a518274989a", size = 36748, upload-time = "2025-06-06T19:03:49.182Z" },
]

[[package]]
name = "win32-setctime"
version = "1.2.0"
source = { registry = "https://pypi.org/simple" }
sdist = { url = "https://files.pythonhosted.org/packages/b3/8f/705086c9d734d3b663af0e9bb3d4de6578d08f46b1b101c2442fd9aecaa2/win32_setctime-1.2.0.tar.gz", hash = "sha256:ae1fdf948f5640aae05c511ade119313fb6a30d7eabe25fef9764dca5873c4c0", size = 4867, upload-time = "2024-12-07T15:28:28.314Z" }
wheels = [
    { url = "https://files.pythonhosted.org/packages/e1/07/c6fe3ad3e685340704d314d765b7912993bcb8dc198f0e7a89382d37974b/win32_setctime-1.2.0-py3-none-any.whl", hash = "sha256:95d644c4e708aba81dc3704a116d8cbc974d70b3bdb8be1d150e36be6e9d1390", size = 4083, upload-time = "2024-12-07T15:28:26.465Z" },
]

[[package]]
name = "wrapt"
version = "2.0.0"
source = { registry = "https://pypi.org/simple" }
sdist = { url = "https://files.pythonhosted.org/packages/49/19/5e5bcd855d808892fe02d49219f97a50f64cd6d8313d75df3494ee97b1a3/wrapt-2.0.0.tar.gz", hash = "sha256:35a542cc7a962331d0279735c30995b024e852cf40481e384fd63caaa391cbb9", size = 81722, upload-time = "2025-10-19T23:47:54.07Z" }
wheels = [
    { url = "https://files.pythonhosted.org/packages/12/8f/8e4c8b6da60b4205191d588cbac448fb9ff4f5ed89f4e555dc4813ab30cf/wrapt-2.0.0-cp311-cp311-macosx_10_9_universal2.whl", hash = "sha256:b7e221abb6c5387819db9323dac3c875b459695057449634f1111955d753c621", size = 77433, upload-time = "2025-10-19T23:45:42.543Z" },
    { url = "https://files.pythonhosted.org/packages/22/9a/01a29ccb029aa8e78241f8b53cb89ae8826c240129abbbb6ebba3416eff9/wrapt-2.0.0-cp311-cp311-macosx_10_9_x86_64.whl", hash = "sha256:1147a84c8fc852426580af8b6e33138461ddbc65aa459a25ea539374d32069fa", size = 60641, upload-time = "2025-10-19T23:45:43.866Z" },
    { url = "https://files.pythonhosted.org/packages/3d/ec/e058997971428b7665b5c3665a55b18bb251ea7e08d002925e3ca017c020/wrapt-2.0.0-cp311-cp311-macosx_11_0_arm64.whl", hash = "sha256:5d6691d4a711504a0bc10de789842ad6ac627bed22937b10f37a1211a8ab7bb3", size = 61526, upload-time = "2025-10-19T23:45:44.839Z" },
    { url = "https://files.pythonhosted.org/packages/70/c3/c82263503f554715aa1847e85dc75a69631a54e9d7ab0f1a55e34a22d44a/wrapt-2.0.0-cp311-cp311-manylinux1_x86_64.manylinux_2_28_x86_64.manylinux_2_5_x86_64.whl", hash = "sha256:f460e1eb8e75a17c3918c8e35ba57625721eef2439ef0bcf05304ac278a65e1d", size = 114069, upload-time = "2025-10-19T23:45:47.223Z" },
    { url = "https://files.pythonhosted.org/packages/dc/97/d95e88a3a1bc2890a1aa47880c2762cf0eb6d231b5a64048e351cec6f071/wrapt-2.0.0-cp311-cp311-manylinux2014_aarch64.manylinux_2_17_aarch64.manylinux_2_28_aarch64.whl", hash = "sha256:12c37784b77bf043bf65cc96c7195a5db474b8e54173208af076bdbb61df7b3e", size = 116109, upload-time = "2025-10-19T23:45:48.252Z" },
    { url = "https://files.pythonhosted.org/packages/dc/36/cba0bf954f2303897b80fa5342499b43f8c5201110dddf0d578d6841b149/wrapt-2.0.0-cp311-cp311-manylinux_2_31_riscv64.manylinux_2_39_riscv64.whl", hash = "sha256:75e5c049eb583835f7a0e0e311d9dde9bfbaac723a6dd89d052540f9b2809977", size = 112500, upload-time = "2025-10-19T23:45:45.838Z" },
    { url = "https://files.pythonhosted.org/packages/d7/2b/8cb88e63bec989f641d208acb3fd198bfdbbb4ef7dfb71f0cac3c90b07a9/wrapt-2.0.0-cp311-cp311-musllinux_1_2_aarch64.whl", hash = "sha256:e50bcbd5b65dac21b82319fcf18486e6ac439947e9305034b00704eb7405f553", size = 115356, upload-time = "2025-10-19T23:45:49.249Z" },
    { url = "https://files.pythonhosted.org/packages/bb/60/a6d5fb94648cd430648705bef9f4241bd22ead123ead552b6d2873ad5240/wrapt-2.0.0-cp311-cp311-musllinux_1_2_riscv64.whl", hash = "sha256:06b78cb6b9320f57737a52fede882640d93cface98332d1a3df0c5696ec9ae9f", size = 111754, upload-time = "2025-10-19T23:45:51.21Z" },
    { url = "https://files.pythonhosted.org/packages/d0/44/1963854edf0592ae806307899dc7bf891e76cec19e598f55845c94603a65/wrapt-2.0.0-cp311-cp311-musllinux_1_2_x86_64.whl", hash = "sha256:8c8349ebfc3cd98bc9105e0112dd8c8ac1f3c7cb5601f9d02248cae83a63f748", size = 113789, upload-time = "2025-10-19T23:45:52.473Z" },
    { url = "https://files.pythonhosted.org/packages/62/ec/4b1d76cb6d96ac511aaaa92efc57f528e57f06082a595b8b2663fcdb0f20/wrapt-2.0.0-cp311-cp311-win32.whl", hash = "sha256:028f19ec29e204fe725139d4a8b09f77ecfb64f8f02b7ab5ee822c85e330b68b", size = 57954, upload-time = "2025-10-19T23:45:57.03Z" },
    { url = "https://files.pythonhosted.org/packages/d4/cf/df8ff9bd64d4a75f9a9f6c1c93480a51904d0c9bd71c11994301c47d8a33/wrapt-2.0.0-cp311-cp311-win_amd64.whl", hash = "sha256:c6961f05e58d919153ba311b397b7b904b907132b7b8344dde47865d4bb5ec89", size = 60308, upload-time = "2025-10-19T23:45:54.314Z" },
    { url = "https://files.pythonhosted.org/packages/69/d8/61e245fe387d58d84b3f913d5da9d909c4f239b887db692a05105aaf2a1b/wrapt-2.0.0-cp311-cp311-win_arm64.whl", hash = "sha256:be7e316c2accd5a31dbcc230de19e2a846a325f8967fdea72704d00e38e6af06", size = 58822, upload-time = "2025-10-19T23:45:55.772Z" },
    { url = "https://files.pythonhosted.org/packages/3c/28/7f266b5bf50c3ad0c99c524d99faa0f7d6eecb045d950e7d2c9e1f0e1338/wrapt-2.0.0-cp312-cp312-macosx_10_13_universal2.whl", hash = "sha256:73c6f734aecb1a030d9a265c13a425897e1ea821b73249bb14471445467ca71c", size = 78078, upload-time = "2025-10-19T23:45:58.855Z" },
    { url = "https://files.pythonhosted.org/packages/06/0c/bbdcad7eb535fae9d6b0fcfa3995c364797cd8e2b423bba5559ab2d88dcf/wrapt-2.0.0-cp312-cp312-macosx_10_13_x86_64.whl", hash = "sha256:b4a7f8023b8ce8a36370154733c747f8d65c8697cb977d8b6efeb89291fff23e", size = 61158, upload-time = "2025-10-19T23:46:00.096Z" },
    { url = "https://files.pythonhosted.org/packages/d3/8a/bba3e7a4ebf4d1624103ee59d97b78a1fbb08fb5753ff5d1b69f5ef5e863/wrapt-2.0.0-cp312-cp312-macosx_11_0_arm64.whl", hash = "sha256:a1cb62f686c50e9dab5983c68f6c8e9cbf14a6007935e683662898a7d892fa69", size = 61646, upload-time = "2025-10-19T23:46:01.279Z" },
    { url = "https://files.pythonhosted.org/packages/ff/0c/0f565294897a72493dbafe7b46229b5f09f3776795a894d6b737e98387de/wrapt-2.0.0-cp312-cp312-manylinux1_x86_64.manylinux_2_28_x86_64.manylinux_2_5_x86_64.whl", hash = "sha256:43dc0550ae15e33e6bb45a82a5e1b5495be2587fbaa996244b509921810ee49f", size = 121442, upload-time = "2025-10-19T23:46:04.287Z" },
    { url = "https://files.pythonhosted.org/packages/da/80/7f03501a8a078ad79b19b1a888f9192a9494e62ddf8985267902766a4f30/wrapt-2.0.0-cp312-cp312-manylinux2014_aarch64.manylinux_2_17_aarch64.manylinux_2_28_aarch64.whl", hash = "sha256:39c5b45b056d630545e40674d1f5e1b51864b3546f25ab6a4a331943de96262e", size = 123018, upload-time = "2025-10-19T23:46:06.052Z" },
    { url = "https://files.pythonhosted.org/packages/37/6b/ad0e1ff98359f13b4b0c2c52848e792841146fe79ac5f56899b9a028fc0d/wrapt-2.0.0-cp312-cp312-manylinux_2_31_riscv64.manylinux_2_39_riscv64.whl", hash = "sha256:804e88f824b76240a1b670330637ccfd2d18b9efa3bb4f02eb20b2f64880b324", size = 117369, upload-time = "2025-10-19T23:46:02.53Z" },
    { url = "https://files.pythonhosted.org/packages/ac/6c/a90437bba8cb1ce2ed639af979515e09784678c2a7f4ffc79f2cf7de809e/wrapt-2.0.0-cp312-cp312-musllinux_1_2_aarch64.whl", hash = "sha256:c2c476aa3fc2b9899c3f7b20963fac4f952e7edb74a31fc92f7745389a2e3618", size = 121453, upload-time = "2025-10-19T23:46:07.747Z" },
    { url = "https://files.pythonhosted.org/packages/2c/a9/b3982f9bd15bd45857a23c48b7c36e47d05db4a4dcc5061c31f169238845/wrapt-2.0.0-cp312-cp312-musllinux_1_2_riscv64.whl", hash = "sha256:8d851e526891216f89fcb7a1820dad9bd503ba3468fb9635ee28e93c781aa98e", size = 116250, upload-time = "2025-10-19T23:46:09.385Z" },
    { url = "https://files.pythonhosted.org/packages/73/e2/b7a8b1afac9f791d8f5eac0d9726559f1d7ec4a2b5a6b4e67ac145b007a5/wrapt-2.0.0-cp312-cp312-musllinux_1_2_x86_64.whl", hash = "sha256:b95733c2360c4a8656ee93c7af78e84c0bd617da04a236d7a456c8faa34e7a2d", size = 120575, upload-time = "2025-10-19T23:46:11.882Z" },
    { url = "https://files.pythonhosted.org/packages/a2/0f/37920eeea96094f450ae35505d39f1135df951a2cdee0d4e01d4f843396a/wrapt-2.0.0-cp312-cp312-win32.whl", hash = "sha256:ea56817176834edf143df1109ae8fdaa087be82fdad3492648de0baa8ae82bf2", size = 58175, upload-time = "2025-10-19T23:46:15.678Z" },
    { url = "https://files.pythonhosted.org/packages/f0/db/b395f3b0c7f2c60d9219afacc54ceb699801ccf2d3d969ba556dc6d3af20/wrapt-2.0.0-cp312-cp312-win_amd64.whl", hash = "sha256:3c7d3bee7be7a2665286103f4d1f15405c8074e6e1f89dac5774f9357c9a3809", size = 60415, upload-time = "2025-10-19T23:46:12.913Z" },
    { url = "https://files.pythonhosted.org/packages/86/22/33d660214548af47fc59d9eec8c0e0693bcedc5b3a0b52e8cbdd61f3b646/wrapt-2.0.0-cp312-cp312-win_arm64.whl", hash = "sha256:680f707e1d26acbc60926659799b15659f077df5897a6791c7c598a5d4a211c4", size = 58911, upload-time = "2025-10-19T23:46:13.889Z" },
    { url = "https://files.pythonhosted.org/packages/00/5c/c34575f96a0a038579683c7f10fca943c15c7946037d1d254ab9db1536ec/wrapt-2.0.0-py3-none-any.whl", hash = "sha256:02482fb0df89857e35427dfb844319417e14fae05878f295ee43fa3bf3b15502", size = 43998, upload-time = "2025-10-19T23:47:52.858Z" },
]

[[package]]
name = "xxhash"
version = "3.6.0"
source = { registry = "https://pypi.org/simple" }
sdist = { url = "https://files.pythonhosted.org/packages/02/84/30869e01909fb37a6cc7e18688ee8bf1e42d57e7e0777636bd47524c43c7/xxhash-3.6.0.tar.gz", hash = "sha256:f0162a78b13a0d7617b2845b90c763339d1f1d82bb04a4b07f4ab535cc5e05d6", size = 85160, upload-time = "2025-10-02T14:37:08.097Z" }
wheels = [
    { url = "https://files.pythonhosted.org/packages/17/d4/cc2f0400e9154df4b9964249da78ebd72f318e35ccc425e9f403c392f22a/xxhash-3.6.0-cp311-cp311-macosx_10_9_x86_64.whl", hash = "sha256:b47bbd8cf2d72797f3c2772eaaac0ded3d3af26481a26d7d7d41dc2d3c46b04a", size = 32844, upload-time = "2025-10-02T14:34:14.037Z" },
    { url = "https://files.pythonhosted.org/packages/5e/ec/1cc11cd13e26ea8bc3cb4af4eaadd8d46d5014aebb67be3f71fb0b68802a/xxhash-3.6.0-cp311-cp311-macosx_11_0_arm64.whl", hash = "sha256:2b6821e94346f96db75abaa6e255706fb06ebd530899ed76d32cd99f20dc52fa", size = 30809, upload-time = "2025-10-02T14:34:15.484Z" },
    { url = "https://files.pythonhosted.org/packages/04/5f/19fe357ea348d98ca22f456f75a30ac0916b51c753e1f8b2e0e6fb884cce/xxhash-3.6.0-cp311-cp311-manylinux1_i686.manylinux_2_28_i686.manylinux_2_5_i686.whl", hash = "sha256:d0a9751f71a1a65ce3584e9cae4467651c7e70c9d31017fa57574583a4540248", size = 194665, upload-time = "2025-10-02T14:34:16.541Z" },
    { url = "https://files.pythonhosted.org/packages/90/3b/d1f1a8f5442a5fd8beedae110c5af7604dc37349a8e16519c13c19a9a2de/xxhash-3.6.0-cp311-cp311-manylinux2014_aarch64.manylinux_2_17_aarch64.manylinux_2_28_aarch64.whl", hash = "sha256:8b29ee68625ab37b04c0b40c3fafdf24d2f75ccd778333cfb698f65f6c463f62", size = 213550, upload-time = "2025-10-02T14:34:17.878Z" },
    { url = "https://files.pythonhosted.org/packages/c4/ef/3a9b05eb527457d5db13a135a2ae1a26c80fecd624d20f3e8dcc4cb170f3/xxhash-3.6.0-cp311-cp311-manylinux2014_ppc64le.manylinux_2_17_ppc64le.manylinux_2_28_ppc64le.whl", hash = "sha256:6812c25fe0d6c36a46ccb002f40f27ac903bf18af9f6dd8f9669cb4d176ab18f", size = 212384, upload-time = "2025-10-02T14:34:19.182Z" },
    { url = "https://files.pythonhosted.org/packages/0f/18/ccc194ee698c6c623acbf0f8c2969811a8a4b6185af5e824cd27b9e4fd3e/xxhash-3.6.0-cp311-cp311-manylinux2014_s390x.manylinux_2_17_s390x.manylinux_2_28_s390x.whl", hash = "sha256:4ccbff013972390b51a18ef1255ef5ac125c92dc9143b2d1909f59abc765540e", size = 445749, upload-time = "2025-10-02T14:34:20.659Z" },
    { url = "https://files.pythonhosted.org/packages/a5/86/cf2c0321dc3940a7aa73076f4fd677a0fb3e405cb297ead7d864fd90847e/xxhash-3.6.0-cp311-cp311-manylinux2014_x86_64.manylinux_2_17_x86_64.manylinux_2_28_x86_64.whl", hash = "sha256:297b7fbf86c82c550e12e8fb71968b3f033d27b874276ba3624ea868c11165a8", size = 193880, upload-time = "2025-10-02T14:34:22.431Z" },
    { url = "https://files.pythonhosted.org/packages/82/fb/96213c8560e6f948a1ecc9a7613f8032b19ee45f747f4fca4eb31bb6d6ed/xxhash-3.6.0-cp311-cp311-musllinux_1_2_aarch64.whl", hash = "sha256:dea26ae1eb293db089798d3973a5fc928a18fdd97cc8801226fae705b02b14b0", size = 210912, upload-time = "2025-10-02T14:34:23.937Z" },
    { url = "https://files.pythonhosted.org/packages/40/aa/4395e669b0606a096d6788f40dbdf2b819d6773aa290c19e6e83cbfc312f/xxhash-3.6.0-cp311-cp311-musllinux_1_2_i686.whl", hash = "sha256:7a0b169aafb98f4284f73635a8e93f0735f9cbde17bd5ec332480484241aaa77", size = 198654, upload-time = "2025-10-02T14:34:25.644Z" },
    { url = "https://files.pythonhosted.org/packages/67/74/b044fcd6b3d89e9b1b665924d85d3f400636c23590226feb1eb09e1176ce/xxhash-3.6.0-cp311-cp311-musllinux_1_2_ppc64le.whl", hash = "sha256:08d45aef063a4531b785cd72de4887766d01dc8f362a515693df349fdb825e0c", size = 210867, upload-time = "2025-10-02T14:34:27.203Z" },
    { url = "https://files.pythonhosted.org/packages/bc/fd/3ce73bf753b08cb19daee1eb14aa0d7fe331f8da9c02dd95316ddfe5275e/xxhash-3.6.0-cp311-cp311-musllinux_1_2_s390x.whl", hash = "sha256:929142361a48ee07f09121fe9e96a84950e8d4df3bb298ca5d88061969f34d7b", size = 414012, upload-time = "2025-10-02T14:34:28.409Z" },
    { url = "https://files.pythonhosted.org/packages/ba/b3/5a4241309217c5c876f156b10778f3ab3af7ba7e3259e6d5f5c7d0129eb2/xxhash-3.6.0-cp311-cp311-musllinux_1_2_x86_64.whl", hash = "sha256:51312c768403d8540487dbbfb557454cfc55589bbde6424456951f7fcd4facb3", size = 191409, upload-time = "2025-10-02T14:34:29.696Z" },
    { url = "https://files.pythonhosted.org/packages/c0/01/99bfbc15fb9abb9a72b088c1d95219fc4782b7d01fc835bd5744d66dd0b8/xxhash-3.6.0-cp311-cp311-win32.whl", hash = "sha256:d1927a69feddc24c987b337ce81ac15c4720955b667fe9b588e02254b80446fd", size = 30574, upload-time = "2025-10-02T14:34:31.028Z" },
    { url = "https://files.pythonhosted.org/packages/65/79/9d24d7f53819fe301b231044ea362ce64e86c74f6e8c8e51320de248b3e5/xxhash-3.6.0-cp311-cp311-win_amd64.whl", hash = "sha256:26734cdc2d4ffe449b41d186bbeac416f704a482ed835d375a5c0cb02bc63fef", size = 31481, upload-time = "2025-10-02T14:34:32.062Z" },
    { url = "https://files.pythonhosted.org/packages/30/4e/15cd0e3e8772071344eab2961ce83f6e485111fed8beb491a3f1ce100270/xxhash-3.6.0-cp311-cp311-win_arm64.whl", hash = "sha256:d72f67ef8bf36e05f5b6c65e8524f265bd61071471cd4cf1d36743ebeeeb06b7", size = 27861, upload-time = "2025-10-02T14:34:33.555Z" },
    { url = "https://files.pythonhosted.org/packages/9a/07/d9412f3d7d462347e4511181dea65e47e0d0e16e26fbee2ea86a2aefb657/xxhash-3.6.0-cp312-cp312-macosx_10_13_x86_64.whl", hash = "sha256:01362c4331775398e7bb34e3ab403bc9ee9f7c497bc7dee6272114055277dd3c", size = 32744, upload-time = "2025-10-02T14:34:34.622Z" },
    { url = "https://files.pythonhosted.org/packages/79/35/0429ee11d035fc33abe32dca1b2b69e8c18d236547b9a9b72c1929189b9a/xxhash-3.6.0-cp312-cp312-macosx_11_0_arm64.whl", hash = "sha256:b7b2df81a23f8cb99656378e72501b2cb41b1827c0f5a86f87d6b06b69f9f204", size = 30816, upload-time = "2025-10-02T14:34:36.043Z" },
    { url = "https://files.pythonhosted.org/packages/b7/f2/57eb99aa0f7d98624c0932c5b9a170e1806406cdbcdb510546634a1359e0/xxhash-3.6.0-cp312-cp312-manylinux1_i686.manylinux_2_28_i686.manylinux_2_5_i686.whl", hash = "sha256:dc94790144e66b14f67b10ac8ed75b39ca47536bf8800eb7c24b50271ea0c490", size = 194035, upload-time = "2025-10-02T14:34:37.354Z" },
    { url = "https://files.pythonhosted.org/packages/4c/ed/6224ba353690d73af7a3f1c7cdb1fc1b002e38f783cb991ae338e1eb3d79/xxhash-3.6.0-cp312-cp312-manylinux2014_aarch64.manylinux_2_17_aarch64.manylinux_2_28_aarch64.whl", hash = "sha256:93f107c673bccf0d592cdba077dedaf52fe7f42dcd7676eba1f6d6f0c3efffd2", size = 212914, upload-time = "2025-10-02T14:34:38.6Z" },
    { url = "https://files.pythonhosted.org/packages/38/86/fb6b6130d8dd6b8942cc17ab4d90e223653a89aa32ad2776f8af7064ed13/xxhash-3.6.0-cp312-cp312-manylinux2014_ppc64le.manylinux_2_17_ppc64le.manylinux_2_28_ppc64le.whl", hash = "sha256:2aa5ee3444c25b69813663c9f8067dcfaa2e126dc55e8dddf40f4d1c25d7effa", size = 212163, upload-time = "2025-10-02T14:34:39.872Z" },
    { url = "https://files.pythonhosted.org/packages/ee/dc/e84875682b0593e884ad73b2d40767b5790d417bde603cceb6878901d647/xxhash-3.6.0-cp312-cp312-manylinux2014_s390x.manylinux_2_17_s390x.manylinux_2_28_s390x.whl", hash = "sha256:f7f99123f0e1194fa59cc69ad46dbae2e07becec5df50a0509a808f90a0f03f0", size = 445411, upload-time = "2025-10-02T14:34:41.569Z" },
    { url = "https://files.pythonhosted.org/packages/11/4f/426f91b96701ec2f37bb2b8cec664eff4f658a11f3fa9d94f0a887ea6d2b/xxhash-3.6.0-cp312-cp312-manylinux2014_x86_64.manylinux_2_17_x86_64.manylinux_2_28_x86_64.whl", hash = "sha256:49e03e6fe2cac4a1bc64952dd250cf0dbc5ef4ebb7b8d96bce82e2de163c82a2", size = 193883, upload-time = "2025-10-02T14:34:43.249Z" },
    { url = "https://files.pythonhosted.org/packages/53/5a/ddbb83eee8e28b778eacfc5a85c969673e4023cdeedcfcef61f36731610b/xxhash-3.6.0-cp312-cp312-musllinux_1_2_aarch64.whl", hash = "sha256:bd17fede52a17a4f9a7bc4472a5867cb0b160deeb431795c0e4abe158bc784e9", size = 210392, upload-time = "2025-10-02T14:34:45.042Z" },
    { url = "https://files.pythonhosted.org/packages/1e/c2/ff69efd07c8c074ccdf0a4f36fcdd3d27363665bcdf4ba399abebe643465/xxhash-3.6.0-cp312-cp312-musllinux_1_2_i686.whl", hash = "sha256:6fb5f5476bef678f69db04f2bd1efbed3030d2aba305b0fc1773645f187d6a4e", size = 197898, upload-time = "2025-10-02T14:34:46.302Z" },
    { url = "https://files.pythonhosted.org/packages/58/ca/faa05ac19b3b622c7c9317ac3e23954187516298a091eb02c976d0d3dd45/xxhash-3.6.0-cp312-cp312-musllinux_1_2_ppc64le.whl", hash = "sha256:843b52f6d88071f87eba1631b684fcb4b2068cd2180a0224122fe4ef011a9374", size = 210655, upload-time = "2025-10-02T14:34:47.571Z" },
    { url = "https://files.pythonhosted.org/packages/d4/7a/06aa7482345480cc0cb597f5c875b11a82c3953f534394f620b0be2f700c/xxhash-3.6.0-cp312-cp312-musllinux_1_2_s390x.whl", hash = "sha256:7d14a6cfaf03b1b6f5f9790f76880601ccc7896aff7ab9cd8978a939c1eb7e0d", size = 414001, upload-time = "2025-10-02T14:34:49.273Z" },
    { url = "https://files.pythonhosted.org/packages/23/07/63ffb386cd47029aa2916b3d2f454e6cc5b9f5c5ada3790377d5430084e7/xxhash-3.6.0-cp312-cp312-musllinux_1_2_x86_64.whl", hash = "sha256:418daf3db71e1413cfe211c2f9a528456936645c17f46b5204705581a45390ae", size = 191431, upload-time = "2025-10-02T14:34:50.798Z" },
    { url = "https://files.pythonhosted.org/packages/0f/93/14fde614cadb4ddf5e7cebf8918b7e8fac5ae7861c1875964f17e678205c/xxhash-3.6.0-cp312-cp312-win32.whl", hash = "sha256:50fc255f39428a27299c20e280d6193d8b63b8ef8028995323bf834a026b4fbb", size = 30617, upload-time = "2025-10-02T14:34:51.954Z" },
    { url = "https://files.pythonhosted.org/packages/13/5d/0d125536cbe7565a83d06e43783389ecae0c0f2ed037b48ede185de477c0/xxhash-3.6.0-cp312-cp312-win_amd64.whl", hash = "sha256:c0f2ab8c715630565ab8991b536ecded9416d615538be8ecddce43ccf26cbc7c", size = 31534, upload-time = "2025-10-02T14:34:53.276Z" },
    { url = "https://files.pythonhosted.org/packages/54/85/6ec269b0952ec7e36ba019125982cf11d91256a778c7c3f98a4c5043d283/xxhash-3.6.0-cp312-cp312-win_arm64.whl", hash = "sha256:eae5c13f3bc455a3bbb68bdc513912dc7356de7e2280363ea235f71f54064829", size = 27876, upload-time = "2025-10-02T14:34:54.371Z" },
    { url = "https://files.pythonhosted.org/packages/93/1e/8aec23647a34a249f62e2398c42955acd9b4c6ed5cf08cbea94dc46f78d2/xxhash-3.6.0-pp311-pypy311_pp73-macosx_10_15_x86_64.whl", hash = "sha256:0f7b7e2ec26c1666ad5fc9dbfa426a6a3367ceaf79db5dd76264659d509d73b0", size = 30662, upload-time = "2025-10-02T14:37:01.743Z" },
    { url = "https://files.pythonhosted.org/packages/b8/0b/b14510b38ba91caf43006209db846a696ceea6a847a0c9ba0a5b1adc53d6/xxhash-3.6.0-pp311-pypy311_pp73-manylinux1_i686.manylinux_2_28_i686.manylinux_2_5_i686.whl", hash = "sha256:5dc1e14d14fa0f5789ec29a7062004b5933964bb9b02aae6622b8f530dc40296", size = 41056, upload-time = "2025-10-02T14:37:02.879Z" },
    { url = "https://files.pythonhosted.org/packages/50/55/15a7b8a56590e66ccd374bbfa3f9ffc45b810886c8c3b614e3f90bd2367c/xxhash-3.6.0-pp311-pypy311_pp73-manylinux2014_aarch64.manylinux_2_17_aarch64.manylinux_2_28_aarch64.whl", hash = "sha256:881b47fc47e051b37d94d13e7455131054b56749b91b508b0907eb07900d1c13", size = 36251, upload-time = "2025-10-02T14:37:04.44Z" },
    { url = "https://files.pythonhosted.org/packages/62/b2/5ac99a041a29e58e95f907876b04f7067a0242cb85b5f39e726153981503/xxhash-3.6.0-pp311-pypy311_pp73-manylinux2014_x86_64.manylinux_2_17_x86_64.manylinux_2_28_x86_64.whl", hash = "sha256:c6dc31591899f5e5666f04cc2e529e69b4072827085c1ef15294d91a004bc1bd", size = 32481, upload-time = "2025-10-02T14:37:05.869Z" },
    { url = "https://files.pythonhosted.org/packages/7b/d9/8d95e906764a386a3d3b596f3c68bb63687dfca806373509f51ce8eea81f/xxhash-3.6.0-pp311-pypy311_pp73-win_amd64.whl", hash = "sha256:15e0dac10eb9309508bfc41f7f9deaa7755c69e35af835db9cb10751adebc35d", size = 31565, upload-time = "2025-10-02T14:37:06.966Z" },
]

[[package]]
name = "yarl"
version = "1.22.0"
source = { registry = "https://pypi.org/simple" }
dependencies = [
    { name = "idna" },
    { name = "multidict" },
    { name = "propcache" },
]
sdist = { url = "https://files.pythonhosted.org/packages/57/63/0c6ebca57330cd313f6102b16dd57ffaf3ec4c83403dcb45dbd15c6f3ea1/yarl-1.22.0.tar.gz", hash = "sha256:bebf8557577d4401ba8bd9ff33906f1376c877aa78d1fe216ad01b4d6745af71", size = 187169, upload-time = "2025-10-06T14:12:55.963Z" }
wheels = [
    { url = "https://files.pythonhosted.org/packages/4d/27/5ab13fc84c76a0250afd3d26d5936349a35be56ce5785447d6c423b26d92/yarl-1.22.0-cp311-cp311-macosx_10_9_universal2.whl", hash = "sha256:1ab72135b1f2db3fed3997d7e7dc1b80573c67138023852b6efb336a5eae6511", size = 141607, upload-time = "2025-10-06T14:09:16.298Z" },
    { url = "https://files.pythonhosted.org/packages/6a/a1/d065d51d02dc02ce81501d476b9ed2229d9a990818332242a882d5d60340/yarl-1.22.0-cp311-cp311-macosx_10_9_x86_64.whl", hash = "sha256:669930400e375570189492dc8d8341301578e8493aec04aebc20d4717f899dd6", size = 94027, upload-time = "2025-10-06T14:09:17.786Z" },
    { url = "https://files.pythonhosted.org/packages/c1/da/8da9f6a53f67b5106ffe902c6fa0164e10398d4e150d85838b82f424072a/yarl-1.22.0-cp311-cp311-macosx_11_0_arm64.whl", hash = "sha256:792a2af6d58177ef7c19cbf0097aba92ca1b9cb3ffdd9c7470e156c8f9b5e028", size = 94963, upload-time = "2025-10-06T14:09:19.662Z" },
    { url = "https://files.pythonhosted.org/packages/68/fe/2c1f674960c376e29cb0bec1249b117d11738db92a6ccc4a530b972648db/yarl-1.22.0-cp311-cp311-manylinux2014_aarch64.manylinux_2_17_aarch64.manylinux_2_28_aarch64.whl", hash = "sha256:3ea66b1c11c9150f1372f69afb6b8116f2dd7286f38e14ea71a44eee9ec51b9d", size = 368406, upload-time = "2025-10-06T14:09:21.402Z" },
    { url = "https://files.pythonhosted.org/packages/95/26/812a540e1c3c6418fec60e9bbd38e871eaba9545e94fa5eff8f4a8e28e1e/yarl-1.22.0-cp311-cp311-manylinux2014_armv7l.manylinux_2_17_armv7l.manylinux_2_31_armv7l.whl", hash = "sha256:3e2daa88dc91870215961e96a039ec73e4937da13cf77ce17f9cad0c18df3503", size = 336581, upload-time = "2025-10-06T14:09:22.98Z" },
    { url = "https://files.pythonhosted.org/packages/0b/f5/5777b19e26fdf98563985e481f8be3d8a39f8734147a6ebf459d0dab5a6b/yarl-1.22.0-cp311-cp311-manylinux2014_ppc64le.manylinux_2_17_ppc64le.manylinux_2_28_ppc64le.whl", hash = "sha256:ba440ae430c00eee41509353628600212112cd5018d5def7e9b05ea7ac34eb65", size = 388924, upload-time = "2025-10-06T14:09:24.655Z" },
    { url = "https://files.pythonhosted.org/packages/86/08/24bd2477bd59c0bbd994fe1d93b126e0472e4e3df5a96a277b0a55309e89/yarl-1.22.0-cp311-cp311-manylinux2014_s390x.manylinux_2_17_s390x.manylinux_2_28_s390x.whl", hash = "sha256:e6438cc8f23a9c1478633d216b16104a586b9761db62bfacb6425bac0a36679e", size = 392890, upload-time = "2025-10-06T14:09:26.617Z" },
    { url = "https://files.pythonhosted.org/packages/46/00/71b90ed48e895667ecfb1eaab27c1523ee2fa217433ed77a73b13205ca4b/yarl-1.22.0-cp311-cp311-manylinux2014_x86_64.manylinux_2_17_x86_64.manylinux_2_28_x86_64.whl", hash = "sha256:4c52a6e78aef5cf47a98ef8e934755abf53953379b7d53e68b15ff4420e6683d", size = 365819, upload-time = "2025-10-06T14:09:28.544Z" },
    { url = "https://files.pythonhosted.org/packages/30/2d/f715501cae832651d3282387c6a9236cd26bd00d0ff1e404b3dc52447884/yarl-1.22.0-cp311-cp311-musllinux_1_2_aarch64.whl", hash = "sha256:3b06bcadaac49c70f4c88af4ffcfbe3dc155aab3163e75777818092478bcbbe7", size = 363601, upload-time = "2025-10-06T14:09:30.568Z" },
    { url = "https://files.pythonhosted.org/packages/f8/f9/a678c992d78e394e7126ee0b0e4e71bd2775e4334d00a9278c06a6cce96a/yarl-1.22.0-cp311-cp311-musllinux_1_2_armv7l.whl", hash = "sha256:6944b2dc72c4d7f7052683487e3677456050ff77fcf5e6204e98caf785ad1967", size = 358072, upload-time = "2025-10-06T14:09:32.528Z" },
    { url = "https://files.pythonhosted.org/packages/2c/d1/b49454411a60edb6fefdcad4f8e6dbba7d8019e3a508a1c5836cba6d0781/yarl-1.22.0-cp311-cp311-musllinux_1_2_ppc64le.whl", hash = "sha256:d5372ca1df0f91a86b047d1277c2aaf1edb32d78bbcefffc81b40ffd18f027ed", size = 385311, upload-time = "2025-10-06T14:09:34.634Z" },
    { url = "https://files.pythonhosted.org/packages/87/e5/40d7a94debb8448c7771a916d1861d6609dddf7958dc381117e7ba36d9e8/yarl-1.22.0-cp311-cp311-musllinux_1_2_s390x.whl", hash = "sha256:51af598701f5299012b8416486b40fceef8c26fc87dc6d7d1f6fc30609ea0aa6", size = 381094, upload-time = "2025-10-06T14:09:36.268Z" },
    { url = "https://files.pythonhosted.org/packages/35/d8/611cc282502381ad855448643e1ad0538957fc82ae83dfe7762c14069e14/yarl-1.22.0-cp311-cp311-musllinux_1_2_x86_64.whl", hash = "sha256:b266bd01fedeffeeac01a79ae181719ff848a5a13ce10075adbefc8f1daee70e", size = 370944, upload-time = "2025-10-06T14:09:37.872Z" },
    { url = "https://files.pythonhosted.org/packages/2d/df/fadd00fb1c90e1a5a8bd731fa3d3de2e165e5a3666a095b04e31b04d9cb6/yarl-1.22.0-cp311-cp311-win32.whl", hash = "sha256:a9b1ba5610a4e20f655258d5a1fdc7ebe3d837bb0e45b581398b99eb98b1f5ca", size = 81804, upload-time = "2025-10-06T14:09:39.359Z" },
    { url = "https://files.pythonhosted.org/packages/b5/f7/149bb6f45f267cb5c074ac40c01c6b3ea6d8a620d34b337f6321928a1b4d/yarl-1.22.0-cp311-cp311-win_amd64.whl", hash = "sha256:078278b9b0b11568937d9509b589ee83ef98ed6d561dfe2020e24a9fd08eaa2b", size = 86858, upload-time = "2025-10-06T14:09:41.068Z" },
    { url = "https://files.pythonhosted.org/packages/2b/13/88b78b93ad3f2f0b78e13bfaaa24d11cbc746e93fe76d8c06bf139615646/yarl-1.22.0-cp311-cp311-win_arm64.whl", hash = "sha256:b6a6f620cfe13ccec221fa312139135166e47ae169f8253f72a0abc0dae94376", size = 81637, upload-time = "2025-10-06T14:09:42.712Z" },
    { url = "https://files.pythonhosted.org/packages/75/ff/46736024fee3429b80a165a732e38e5d5a238721e634ab41b040d49f8738/yarl-1.22.0-cp312-cp312-macosx_10_13_universal2.whl", hash = "sha256:e340382d1afa5d32b892b3ff062436d592ec3d692aeea3bef3a5cfe11bbf8c6f", size = 142000, upload-time = "2025-10-06T14:09:44.631Z" },
    { url = "https://files.pythonhosted.org/packages/5a/9a/b312ed670df903145598914770eb12de1bac44599549b3360acc96878df8/yarl-1.22.0-cp312-cp312-macosx_10_13_x86_64.whl", hash = "sha256:f1e09112a2c31ffe8d80be1b0988fa6a18c5d5cad92a9ffbb1c04c91bfe52ad2", size = 94338, upload-time = "2025-10-06T14:09:46.372Z" },
    { url = "https://files.pythonhosted.org/packages/ba/f5/0601483296f09c3c65e303d60c070a5c19fcdbc72daa061e96170785bc7d/yarl-1.22.0-cp312-cp312-macosx_11_0_arm64.whl", hash = "sha256:939fe60db294c786f6b7c2d2e121576628468f65453d86b0fe36cb52f987bd74", size = 94909, upload-time = "2025-10-06T14:09:48.648Z" },
    { url = "https://files.pythonhosted.org/packages/60/41/9a1fe0b73dbcefce72e46cf149b0e0a67612d60bfc90fb59c2b2efdfbd86/yarl-1.22.0-cp312-cp312-manylinux2014_aarch64.manylinux_2_17_aarch64.manylinux_2_28_aarch64.whl", hash = "sha256:e1651bf8e0398574646744c1885a41198eba53dc8a9312b954073f845c90a8df", size = 372940, upload-time = "2025-10-06T14:09:50.089Z" },
    { url = "https://files.pythonhosted.org/packages/17/7a/795cb6dfee561961c30b800f0ed616b923a2ec6258b5def2a00bf8231334/yarl-1.22.0-cp312-cp312-manylinux2014_armv7l.manylinux_2_17_armv7l.manylinux_2_31_armv7l.whl", hash = "sha256:b8a0588521a26bf92a57a1705b77b8b59044cdceccac7151bd8d229e66b8dedb", size = 345825, upload-time = "2025-10-06T14:09:52.142Z" },
    { url = "https://files.pythonhosted.org/packages/d7/93/a58f4d596d2be2ae7bab1a5846c4d270b894958845753b2c606d666744d3/yarl-1.22.0-cp312-cp312-manylinux2014_ppc64le.manylinux_2_17_ppc64le.manylinux_2_28_ppc64le.whl", hash = "sha256:42188e6a615c1a75bcaa6e150c3fe8f3e8680471a6b10150c5f7e83f47cc34d2", size = 386705, upload-time = "2025-10-06T14:09:54.128Z" },
    { url = "https://files.pythonhosted.org/packages/61/92/682279d0e099d0e14d7fd2e176bd04f48de1484f56546a3e1313cd6c8e7c/yarl-1.22.0-cp312-cp312-manylinux2014_s390x.manylinux_2_17_s390x.manylinux_2_28_s390x.whl", hash = "sha256:f6d2cb59377d99718913ad9a151030d6f83ef420a2b8f521d94609ecc106ee82", size = 396518, upload-time = "2025-10-06T14:09:55.762Z" },
    { url = "https://files.pythonhosted.org/packages/db/0f/0d52c98b8a885aeda831224b78f3be7ec2e1aa4a62091f9f9188c3c65b56/yarl-1.22.0-cp312-cp312-manylinux2014_x86_64.manylinux_2_17_x86_64.manylinux_2_28_x86_64.whl", hash = "sha256:50678a3b71c751d58d7908edc96d332af328839eea883bb554a43f539101277a", size = 377267, upload-time = "2025-10-06T14:09:57.958Z" },
    { url = "https://files.pythonhosted.org/packages/22/42/d2685e35908cbeaa6532c1fc73e89e7f2efb5d8a7df3959ea8e37177c5a3/yarl-1.22.0-cp312-cp312-musllinux_1_2_aarch64.whl", hash = "sha256:1e8fbaa7cec507aa24ea27a01456e8dd4b6fab829059b69844bd348f2d467124", size = 365797, upload-time = "2025-10-06T14:09:59.527Z" },
    { url = "https://files.pythonhosted.org/packages/a2/83/cf8c7bcc6355631762f7d8bdab920ad09b82efa6b722999dfb05afa6cfac/yarl-1.22.0-cp312-cp312-musllinux_1_2_armv7l.whl", hash = "sha256:433885ab5431bc3d3d4f2f9bd15bfa1614c522b0f1405d62c4f926ccd69d04fa", size = 365535, upload-time = "2025-10-06T14:10:01.139Z" },
    { url = "https://files.pythonhosted.org/packages/25/e1/5302ff9b28f0c59cac913b91fe3f16c59a033887e57ce9ca5d41a3a94737/yarl-1.22.0-cp312-cp312-musllinux_1_2_ppc64le.whl", hash = "sha256:b790b39c7e9a4192dc2e201a282109ed2985a1ddbd5ac08dc56d0e121400a8f7", size = 382324, upload-time = "2025-10-06T14:10:02.756Z" },
    { url = "https://files.pythonhosted.org/packages/bf/cd/4617eb60f032f19ae3a688dc990d8f0d89ee0ea378b61cac81ede3e52fae/yarl-1.22.0-cp312-cp312-musllinux_1_2_s390x.whl", hash = "sha256:31f0b53913220599446872d757257be5898019c85e7971599065bc55065dc99d", size = 383803, upload-time = "2025-10-06T14:10:04.552Z" },
    { url = "https://files.pythonhosted.org/packages/59/65/afc6e62bb506a319ea67b694551dab4a7e6fb7bf604e9bd9f3e11d575fec/yarl-1.22.0-cp312-cp312-musllinux_1_2_x86_64.whl", hash = "sha256:a49370e8f711daec68d09b821a34e1167792ee2d24d405cbc2387be4f158b520", size = 374220, upload-time = "2025-10-06T14:10:06.489Z" },
    { url = "https://files.pythonhosted.org/packages/e7/3d/68bf18d50dc674b942daec86a9ba922d3113d8399b0e52b9897530442da2/yarl-1.22.0-cp312-cp312-win32.whl", hash = "sha256:70dfd4f241c04bd9239d53b17f11e6ab672b9f1420364af63e8531198e3f5fe8", size = 81589, upload-time = "2025-10-06T14:10:09.254Z" },
    { url = "https://files.pythonhosted.org/packages/c8/9a/6ad1a9b37c2f72874f93e691b2e7ecb6137fb2b899983125db4204e47575/yarl-1.22.0-cp312-cp312-win_amd64.whl", hash = "sha256:8884d8b332a5e9b88e23f60bb166890009429391864c685e17bd73a9eda9105c", size = 87213, upload-time = "2025-10-06T14:10:11.369Z" },
    { url = "https://files.pythonhosted.org/packages/44/c5/c21b562d1680a77634d748e30c653c3ca918beb35555cff24986fff54598/yarl-1.22.0-cp312-cp312-win_arm64.whl", hash = "sha256:ea70f61a47f3cc93bdf8b2f368ed359ef02a01ca6393916bc8ff877427181e74", size = 81330, upload-time = "2025-10-06T14:10:13.112Z" },
    { url = "https://files.pythonhosted.org/packages/73/ae/b48f95715333080afb75a4504487cbe142cae1268afc482d06692d605ae6/yarl-1.22.0-py3-none-any.whl", hash = "sha256:1380560bdba02b6b6c90de54133c81c9f2a453dee9912fe58c1dcced1edb7cff", size = 46814, upload-time = "2025-10-06T14:12:53.872Z" },
]<|MERGE_RESOLUTION|>--- conflicted
+++ resolved
@@ -3149,12 +3149,7 @@
     { name = "syrupy", specifier = ">=5.0.0" },
     { name = "torch", specifier = ">=2.9.0" },
     { name = "torchaudio", specifier = ">=2.9.0" },
-<<<<<<< HEAD
-    { name = "tqdm", specifier = ">=4.66.0" },
-    { name = "transformers", specifier = ">=4.57.1" },
-=======
     { name = "transformers", specifier = ">=4.53.0,<4.54" },
->>>>>>> 8dbb9ce6
     { name = "typer", specifier = ">=0.20.0" },
     { name = "webvtt-py", specifier = ">=0.5.1" },
 ]
