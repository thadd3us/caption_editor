FROM node:20-bookworm

# Install system dependencies for Playwright and Python ML
RUN apt-get update && apt-get install -y \
    # Playwright browser dependencies
    libnss3 \
    libnspr4 \
    libatk1.0-0 \
    libatk-bridge2.0-0 \
    libcups2 \
    libdrm2 \
    libdbus-1-3 \
    libxkbcommon0 \
    libatspi2.0-0 \
    libxcomposite1 \
    libxdamage1 \
    libxfixes3 \
    libxrandr2 \
    libgbm1 \
    libpango-1.0-0 \
    libcairo2 \
    libasound2 \
    libxshmfence1 \
    # Additional tools
    git \
    curl \
    xvfb \
    ffmpeg \
    # Python and ML dependencies
    python3 \
    python3-pip \
    python3-venv \
<<<<<<< HEAD
    && rm -rf /var/lib/apt/lists/*
# TODO: Delete the line above. 
=======
    # Additional dependencies for NeMo toolkit
    libsndfile1 \
    sox \
    && rm -rf /var/lib/apt/lists/* 
>>>>>>> 8dbb9ce6

# Install uv for fast Python package management
RUN curl -LsSf https://astral.sh/uv/install.sh | sh
ENV PATH="/root/.local/bin:${PATH}"

# Install global npm packages
RUN npm install -g npm@latest

# Pre-install Playwright with browsers
# We'll do this with a temporary package.json to cache the installation
RUN mkdir -p /tmp/playwright-install && \
    cd /tmp/playwright-install && \
    npm init -y && \
    npm install @playwright/test@^1.42.1 && \
    npx playwright install --with-deps chromium && \
    cd / && \
    rm -rf /tmp/playwright-install

# TODO: Delete me.
# Set working directory
WORKDIR /workspace

# Pre-install common dependencies based on package.json structure
# This creates a layer that can be cached when only package.json changes
COPY package.json package-lock.json* /tmp/deps/
RUN cd /tmp/deps && \
    if [ -f package-lock.json ]; then \
        npm ci; \
    else \
        npm install; \
    fi && \
    # Move node_modules to a cache location
    mv node_modules /tmp/node_modules_cache || true

# Pre-install Python packages from transcribe project
# This creates a cached virtual environment that uv will reuse
COPY transcribe/pyproject.toml transcribe/uv.lock /tmp/python-deps/
RUN cd /tmp/python-deps && \
    uv sync --frozen && \
    echo "Python packages cached successfully"

# Pre-download ASR models for transcription using the cached environment
RUN mkdir -p /models && \
    cd /tmp/python-deps && \
    # Download Whisper-tiny for testing (fast, small model)
    uv run python -c "from transformers import pipeline; pipeline('automatic-speech-recognition', model='openai/whisper-tiny', cache_dir='/models')" && \
    echo "Whisper-tiny model downloaded successfully" && \
    # Pre-download NVIDIA Parakeet model (default model for production)
    # Note: This is a ~600MB download and may take time during build
    uv run python -c "import nemo.collections.asr as nemo_asr; model = nemo_asr.models.ASRModel.from_pretrained(model_name='nvidia/parakeet-tdt-0.6b-v3'); print('Parakeet model downloaded successfully')" && \
    echo "Parakeet TDT model downloaded successfully"

# Environment variables
ENV NODE_ENV=development
ENV HF_HOME=/models
# NeMo toolkit environment variables
ENV NEMO_MODEL_CACHE=/models
# Disable OneLogger telemetry in development
ENV ONE_LOGGER_DISABLE=1

# Default command
CMD ["bash"]<|MERGE_RESOLUTION|>--- conflicted
+++ resolved
@@ -30,15 +30,9 @@
     python3 \
     python3-pip \
     python3-venv \
-<<<<<<< HEAD
-    && rm -rf /var/lib/apt/lists/*
-# TODO: Delete the line above. 
-=======
     # Additional dependencies for NeMo toolkit
     libsndfile1 \
-    sox \
-    && rm -rf /var/lib/apt/lists/* 
->>>>>>> 8dbb9ce6
+    sox 
 
 # Install uv for fast Python package management
 RUN curl -LsSf https://astral.sh/uv/install.sh | sh
